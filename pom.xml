<?xml version="1.0" encoding="UTF-8"?>
<project xmlns="http://maven.apache.org/POM/4.0.0"
         xmlns:xsi="http://www.w3.org/2001/XMLSchema-instance"
         xsi:schemaLocation="http://maven.apache.org/POM/4.0.0
         http://maven.apache.org/maven-v4_0_0.xsd">
    <modelVersion>4.0.0</modelVersion>
    <groupId>edu.uiowa.eng.ffx</groupId>
    <artifactId>ffx</artifactId>
    <packaging>pom</packaging>
    <name>Force Field X</name>
    <version>1.0.0-beta</version>
    <description>Software for Molecular Biophysics</description>
    <url>http://ffx.biochem.uiowa.edu</url>
    <issueManagement>
        <system>GitHub Issues</system>
        <url>http://github.com/mjschnie/ffx/issues</url>
    </issueManagement>
    <ciManagement>
        <system>Travis CI</system>
        <url>http://travis-ci.org/mjschnie/ffx</url>
        <notifiers>
            <notifier>
                <type>mail</type>
                <sendOnFailure>true</sendOnFailure>
                <sendOnError>true</sendOnError>
                <sendOnSuccess>false</sendOnSuccess>
                <sendOnWarning>false</sendOnWarning>
                <configuration>
                    <address>michael-schnieders@uiowa.edu</address>
                </configuration>
            </notifier>
        </notifiers>
    </ciManagement>
    <inceptionYear>2001</inceptionYear>
    <developers>
        <developer>
            <id>michael.schnieders</id>
            <name>Michael J. Schnieders</name>
            <email>michael-schnieders@uiowa.edu</email>
            <organization>Assistant Professor, The U. of Iowa</organization>
            <organizationUrl>http://www.uiowa.edu</organizationUrl>
            <roles>
                <role>Director of Force Field X</role>
            </roles>
            <timezone>-5</timezone>
        </developer>
        <developer>
            <id>fenn</id>
            <name>Timothy D. Fenn</name>
            <email>tim.fenn@gmail.com</email>
            <organization>Associate Director at Prevail Therapeutics</organization>
            <organizationUrl>http://www.prevailtherapeutics.com</organizationUrl>
            <roles>
                <role>Chief Crystallograper</role>
            </roles>
            <timezone>-7</timezone>
        </developer>
        <developer>
            <id>jmlitman</id>
            <name>Jacob M. Litman</name>
            <email>jacob-litman@uiowa.edu</email>
            <organization>Biochemistry Graduate Student, Schnieders Lab, The U. of Iowa</organization>
            <organizationUrl>http://www.uiowa.edu</organizationUrl>
            <roles>
                <role>
                    Many-Body Dead-End Elimination for Nucleic Acid Structure Prediction and Optimization
                </role>
                <role>
                    Protein Design via Many-Body Dead-End Elimination and Alchemical Free Energy Methods
                </role>
            </roles>
            <timezone>-5</timezone>
        </developer>
        <developer>
            <id>mrtollefson</id>
            <name>Mallory R. Tollefson</name>
            <email>mallory-tollefson@uiowa.edu</email>
            <organization>Biomedical Engineering Graduate Student, Schnieders Lab, The U. of Iowa</organization>
            <organizationUrl>http://www.uiowa.edu</organizationUrl>
            <roles>
                <role>
                    Pathogenicity Prediction of Missense Mutations Implicated in Hearing Loss
                </role>
                <role>
                    Structure Optimization
                </role>
            </roles>
            <timezone>-5</timezone>
        </developer>
        <developer>
            <id>jhauer</id>
            <name>Jill J. Hauer</name>
            <email>jill-hauer@uiowa.edu</email>
            <organization>Genetics Graduate Student, Schnieders Lab, The U. of Iowa</organization>
            <organizationUrl>http://www.uiowa.edu</organizationUrl>
            <roles>
                <role>
                    Pathogenicity Prediction and Thermodynamics of Missense Mutations
                </role>
            </roles>
            <timezone>-5</timezone>
        </developer>
        <developer>
            <id>hbernabe</id>
            <name>Hernan Bernabe</name>
            <email>hernan-bernabe@uiowa.edu</email>
            <organization>Biomedical Engineering Graduate Student, Schnieders Lab, The U. of Iowa</organization>
            <organizationUrl>http://www.uiowa.edu</organizationUrl>
            <roles>
                <role>
                    Thermodynamics of Missense Mutations
                </role>
            </roles>
            <timezone>-5</timezone>
        </developer>
        <developer>
            <id>anessler</id>
            <name>Aaron Nessler</name>
            <email>aaron-nessler@uiowa.edu</email>
            <organization>Biomedical Engineering Graduate Student, Schnieders Lab, The U. of Iowa</organization>
            <organizationUrl>http://www.uiowa.edu</organizationUrl>
            <roles>
                <role>
                    Thermodynamics of Crystals
                </role>
            </roles>
            <timezone>-5</timezone>
        </developer>
    </developers>
    <contributors>
        <contributor>
            <name>William T. A. Tollefson</name>
            <email>william.t.tollefson@rockwellcollins.com</email>
            <organization>Software Engineer, Rockwell Collins</organization>
            <organizationUrl>http://rockwellcollins.com</organizationUrl>
            <roles>
                <role>
                    Modeling of Missense Mutations Implicated in Inherited Deafness
                </role>
            </roles>
            <timezone>-5</timezone>
        </contributor>
        <contributor>
            <name>Shibo "Hylia" Gao</name>
            <email>gaosh01@luther.edu</email>
            <organization>2013 BSURF Student, Biochemistry, The U. of Iowa</organization>
            <organizationUrl>http://www.uiowa.edu</organizationUrl>
            <roles>
                <role>
                    Many-Body Dead-End Elimination for Protein Structure Prediction and Optimization
                </role>
            </roles>
            <timezone>-5</timezone>
        </contributor>
        <contributor>
            <name>Ava M. Lynn</name>
            <email>ava-lynn@uiowa.edu</email>
            <organization>Medical Student, Uniformed Services University of the Health Sciences</organization>
            <organizationUrl>https://www.usuhs.edu</organizationUrl>
            <roles>
                <role>
                    Modeling of Missense Mutations Implicated in Inherited Eye Diseases
                </role>
            </roles>
            <timezone>-5</timezone>
        </contributor>
        <contributor>
            <name>Ian J. Nessler</name>
            <email>inessler@umich.edu</email>
            <organization>Chemical Engineering Graduate Student, The U. of Michigan</organization>
            <organizationUrl>http://www.umich.edu</organizationUrl>
            <roles>
                <role>
                    Drug Crystal Structure, Thermodynamics and Solubility
                </role>
            </roles>
            <timezone>-5</timezone>
        </contributor>
        <contributor>
            <name>Jooyeon "Julia" Park</name>
            <email>julia-park@gmail.com</email>
            <organization>Dental Student, The U. of Pennsylvania</organization>
            <organizationUrl>http://www.upenn.edu</organizationUrl>
            <roles>
                <role>
                    Drug Crystal Structure, Thermodynamics and Solubility
                </role>
            </roles>
            <timezone>-5</timezone>
        </contributor>
        <contributor>
            <name>Pengyu Ren</name>
            <email>pren@mail.utexas.edu</email>
            <organization>Associate Professor, The U. of Texas at Austin</organization>
            <organizationUrl>http://www.utexas.edu</organizationUrl>
            <roles>
                <role>AMOEBA Force Field</role>
            </roles>
            <timezone>-5</timezone>
        </contributor>
        <contributor>
            <name>Zhen Xia</name>
            <email>oversnow@gmail.com</email>
            <organization>Postdoc, Ren Lab, The U. of Texas at Austin</organization>
            <organizationUrl>http://biomol.bme.utexas.edu/lab/</organizationUrl>
            <roles>
                <role>AMOEBA force field</role>
            </roles>
            <timezone>-5</timezone>
        </contributor>
        <contributor>
            <name>Johnny Wu</name>
            <email>jwu@mail.utexas.edu</email>
            <organization>Scientist at Genentech</organization>
            <organizationUrl>http://www.gene.com</organizationUrl>
            <roles>
                <role>Automatic AMOEBA Parameterization</role>
            </roles>
            <timezone>-7</timezone>
        </contributor>
        <contributor>
            <name>Chuanjie Wu</name>
            <email>chuanjiewu@gmail.com</email>
            <organization>Scientist at Schrodinger</organization>
            <roles>
                <role>AMOEBA force field</role>
            </roles>
            <timezone>-4</timezone>
        </contributor>
    </contributors>
    <licenses>
        <license>
            <name>GPL version 3 with Linking Exception</name>
            <comments>
                Force Field X is free software; you can redistribute it and/or modify it
                under the terms of the GNU General Public License version 3 as published by
                the Free Software Foundation.

                Force Field X is distributed in the hope that it will be useful, but WITHOUT
                ANY WARRANTY; without even the implied warranty of MERCHANTABILITY or FITNESS
                FOR A PARTICULAR PURPOSE. See the GNU General Public License below for more details.

                Linking Force Field X statically or dynamically with other modules is making a
                combined work based on this library. Thus, the terms and conditions of the
                GNU General Public License cover the whole combination.

                As a special exception, the copyright holders of this library give you
                permission to link this library with independent modules to produce an
                executable, regardless of the license terms of these independent modules, and
                to copy and distribute the resulting executable under terms of your choice,
                provided that you also meet, for each linked independent module, the terms
                and conditions of the license of that module. An independent module is a
                module which is not derived from or based on this library. If you modify this
                library, you may extend this exception to your version of the library, but
                you are not obligated to do so. If you do not wish to do so, delete this
                exception statement from your version.
            </comments>
            <url>http://www.gnu.org/licenses/gpl-3.0-standalone.html</url>
            <distribution>manual</distribution>
        </license>
    </licenses>
    <scm>
        <url>http://github.com/mjschnie/ffx</url>
        <connection>scm:git:http://github.com/mjschnie/ffx.git</connection>
        <developerConnection>scm:git:git@github.com:mjschnie/ffx.git</developerConnection>
    </scm>
    <organization>
        <!-- This is used to generate the Copyright on the website.
        Module authors can use their name. -->
        <name>Michael J. Schnieders</name>
        <url>http://ffx.biochem.uiowa.edu</url>
    </organization>
    <build>
        <defaultGoal>deploy</defaultGoal>
        <pluginManagement>
            <!-- Explicitly define plugins for FFX module pom.xml files. -->
            <plugins>
                <plugin>
                    <artifactId>maven-assembly-plugin</artifactId>
                    <version>${assembly.version}</version>
                </plugin>
                <plugin>
                    <artifactId>maven-changes-plugin</artifactId>
                    <version>${changes.version}</version>
                </plugin>
                <plugin>
                    <artifactId>maven-checkstyle-plugin</artifactId>
                    <version>${checkstyle.version}</version>
                </plugin>
                <plugin>
                    <artifactId>maven-clean-plugin</artifactId>
                    <version>${clean.version}</version>
                    <configuration>
                        <filesets>
                            <fileset>
                                <directory>${basedir}/src/site/resources/scripts</directory>
                            </fileset>
                        </filesets>
                    </configuration>
                </plugin>
                <plugin>
                    <artifactId>maven-compiler-plugin</artifactId>
                    <version>${compiler.version}</version>
                    <configuration>
                        <debug>true</debug>
                        <optimize>true</optimize>
                        <verbose>false</verbose>
                        <source>${compileVersion}</source>
                        <target>${targetVersion}</target>
                        <compilerArgs>
                            <compilerArg>-Xlint:all</compilerArg>
                        </compilerArgs>
                    </configuration>
                </plugin>
                <plugin>
                    <artifactId>maven-dependency-plugin</artifactId>
                    <version>${dependency.version}</version>
                </plugin>
                <plugin>
                    <artifactId>maven-deploy-plugin</artifactId>
                    <version>${deploy.version}</version>
                    <configuration>
                        <deployAtEnd>true</deployAtEnd>
                    </configuration>
                </plugin>
                <plugin>
                    <artifactId>maven-enforcer-plugin</artifactId>
                    <version>${enforcer.version}</version>
                </plugin>
                <plugin>
                    <artifactId>maven-install-plugin</artifactId>
                    <version>${install.version}</version>
                    <configuration>
                        <installAtEnd>true</installAtEnd>
                        <createChecksum>true</createChecksum>
                    </configuration>
                </plugin>
                <plugin>
                    <artifactId>maven-jar-plugin</artifactId>
                    <version>${jar.version}</version>
                </plugin>
                <plugin>
                    <artifactId>maven-jarsigner-plugin</artifactId>
                    <version>${jarsigner.version}</version>
                </plugin>
                <plugin>
                    <artifactId>maven-javadoc-plugin</artifactId>
                    <version>${javadoc.version}</version>
                    <configuration>
                        <author>true</author>
                        <defaultAuthor>Michael J. Schnieders</defaultAuthor>
                        <defaultSince>1.0</defaultSince>
                    </configuration>
                </plugin>
                <plugin>
                    <artifactId>maven-jxr-plugin</artifactId>
                    <version>${jxr.version}</version>
                </plugin>
                <plugin>
                    <artifactId>maven-linkcheck-plugin</artifactId>
                    <version>${linkcheck.version}</version>
                </plugin>
                <plugin>
                    <artifactId>maven-pmd-plugin</artifactId>
                    <version>${pmd.version}</version>
                </plugin>
                <plugin>
                    <artifactId>maven-project-info-reports-plugin</artifactId>
                    <version>${project-info-reports.version}</version>
                </plugin>
                <plugin>
                    <artifactId>maven-scm-plugin</artifactId>
                    <version>${scm.version}</version>
                </plugin>
                <plugin>
                    <artifactId>maven-shade-plugin</artifactId>
                    <version>${shade.version}</version>
                </plugin>
                <plugin>
                    <artifactId>maven-site-plugin</artifactId>
                    <version>${site.version}</version>
                </plugin>
                <plugin>
                    <artifactId>maven-source-plugin</artifactId>
                    <version>${source.version}</version>
                </plugin>
                <plugin>
                    <artifactId>maven-surefire-plugin</artifactId>
                    <version>${surefire.version}</version>
                    <dependencies>
                        <dependency>
                            <groupId>org.apache.maven.surefire</groupId>
                            <artifactId>surefire-junit47</artifactId>
                            <version>${surefire.version}</version>
                        </dependency>
                    </dependencies>
                    <configuration>
                        <trimStackTrace>false</trimStackTrace>
                    </configuration>
                </plugin>
                <plugin>
                    <artifactId>maven-surefire-report-plugin</artifactId>
                    <version>${surefire.version}</version>
                    <dependencies>
                        <dependency>
                            <groupId>org.apache.maven.surefire</groupId>
                            <artifactId>surefire-junit47</artifactId>
                            <version>${surefire.version}</version>
                        </dependency>
                    </dependencies>
                    <configuration>
                        <aggregate>true</aggregate>
                        <linkXRef>true</linkXRef>
                    </configuration>
                </plugin>
                <plugin>
                    <artifactId>maven-release-plugin</artifactId>
                    <version>${release.version}</version>
                </plugin>
                <plugin>
                    <artifactId>maven-resources-plugin</artifactId>
                    <version>${resources.version}</version>
                    <executions>
                        <execution>
                            <id>website-scripts</id>
                            <phase>process-resources</phase>
                            <goals>
                                <goal>copy-resources</goal>
                            </goals>
                            <configuration>
                                <encoding>UTF-8</encoding>
                                <resources>
                                    <resource>
                                        <directory>${basedir}/src/main/groovy/ffx/${project.artifactId}/groovy</directory>
                                    </resource>
                                </resources>
                                <outputDirectory>${basedir}/src/site/resources/scripts</outputDirectory>
                                <overwrite>true</overwrite>
                            </configuration>
                        </execution>
                        <execution>
                            <id>distro-scripts</id>
                            <phase>process-resources</phase>
                            <goals>
                                <goal>copy-resources</goal>
                            </goals>
                            <configuration>
                                <encoding>UTF-8</encoding>
                                <resources>
                                    <resource>
                                        <directory>${basedir}/src/main/groovy/ffx/${project.artifactId}/groovy</directory>
                                    </resource>
                                </resources>
                                <outputDirectory>${basedir}/../../scripts</outputDirectory>
                                <overwrite>true</overwrite>
                            </configuration>
                        </execution>
                    </executions>
                </plugin>
                <plugin>
                    <artifactId>maven-antrun-plugin</artifactId>
                    <version>${antrun.version}</version>
                    <inherited>true</inherited>
                    <executions>
                        <execution>
                            <id>compile</id>
                            <phase>compile</phase>
                            <configuration>
                                <target>
                                    <mkdir dir="${basedir}/src/main/groovy"/>
                                    <taskdef name="groovyc"
                                             classname="org.codehaus.groovy.ant.Groovyc">
                                        <classpath refid="maven.compile.classpath"/>
                                    </taskdef>
                                    <mkdir dir="${project.build.outputDirectory}"/>
                                    <groovyc destdir="${project.build.outputDirectory}"
                                             srcdir="${basedir}/src/main/groovy/"
                                             listfiles="false" verbose="true"
                                             stacktrace="true" parameters="true">

                                        <classpath refid="maven.compile.classpath"/>
                                    </groovyc>
                                </target>
                            </configuration>
                            <goals>
                                <goal>run</goal>
                            </goals>
                        </execution>
                        <execution>
                            <id>test-compile</id>
                            <phase>test-compile</phase>
                            <configuration>
                                <target>
                                    <mkdir dir="${basedir}/src/test/groovy"/>
                                    <taskdef name="groovyc"
                                             classname="org.codehaus.groovy.ant.Groovyc">
                                        <classpath refid="maven.test.classpath"/>
                                    </taskdef>
                                    <mkdir dir="${project.build.testOutputDirectory}"/>
                                    <groovyc destdir="${project.build.testOutputDirectory}"
                                             srcdir="${basedir}/src/test/groovy/"
                                             listfiles="false" verbose="true"
                                             stacktrace="true" parameters="true">
                                        <classpath refid="maven.test.classpath"/>
                                    </groovyc>
                                </target>
                            </configuration>
                            <goals>
                                <goal>run</goal>
                            </goals>
                        </execution>
                    </executions>
                </plugin>
                <plugin>
                    <groupId>org.codehaus.mojo</groupId>
                    <artifactId>exec-maven-plugin</artifactId>
                    <version>${exec.version}</version>
                </plugin>
                <plugin>
                    <groupId>org.codehaus.mojo</groupId>
                    <artifactId>jdepend-maven-plugin</artifactId>
                    <version>${jdepend.version}</version>
                </plugin>
                <plugin>
                    <groupId>org.codehaus.mojo</groupId>
                    <artifactId>properties-maven-plugin</artifactId>
                    <version>${properties.version}</version>
                </plugin>
                <plugin>
                    <groupId>org.codehaus.mojo</groupId>
                    <artifactId>versions-maven-plugin</artifactId>
                    <version>${versions.version}</version>
                </plugin>
                <plugin>
                    <groupId>ru.concerteza.buildnumber</groupId>
                    <artifactId>maven-jgit-buildnumber-plugin</artifactId>
                    <version>${buildnumber.version}</version>
                </plugin>
            </plugins>
        </pluginManagement>
        <plugins>
            <plugin>
                <artifactId>maven-enforcer-plugin</artifactId>
                <version>${enforcer.version}</version>
                <executions>
                    <execution>
                        <id>enforce-versions</id>
                        <phase>initialize</phase>
                        <goals>
                            <goal>enforce</goal>
                        </goals>
                        <configuration>
                            <rules>
                                <banDuplicatePomDependencyVersions/>
                                <!-- dependencyConvergence/ -->
                                <!-- reactorModuleConvergence/ -->
                                <requirePluginVersions/>
                                <requireMavenVersion>
                                    <version>3.0</version>
                                </requireMavenVersion>
                                <requireJavaVersion>
<<<<<<< HEAD
                                    <version>[1.8,12]</version>
=======
                                    <!-- version>[1.8,10.1]</version -->
                                    <version>[1.8,11.1]</version>
>>>>>>> 28d92b28
                                </requireJavaVersion>
                            </rules>
                        </configuration>
                    </execution>
                </executions>
            </plugin>
            <plugin>
                <artifactId>maven-antrun-plugin</artifactId>
                <version>${antrun.version}</version>
                <inherited>false</inherited>
                <executions>
                    <execution>
                        <id>groovydoc</id>
                        <phase>site</phase>
                        <goals>
                            <goal>run</goal>
                        </goals>
                        <configuration>
                            <target>
                                <taskdef name="groovydoc"
                                         classname="org.codehaus.groovy.ant.Groovydoc"
                                         classpathref="maven.compile.classpath"
                                />
                                <groovydoc destdir="${project.reporting.outputDirectory}/groovydoc"
                                           sourcepath="${basedir}/modules/potential/src/main/groovy
                                                       ${path.separator} ${basedir}/modules/algorithms/src/main/groovy"
                                           use="true"
                                           windowtitle="${project.name}"
                                           doctitle="${project.name}"

                                />
                            </target>
                        </configuration>
                    </execution>
                </executions>
            </plugin>
            <plugin>
                <artifactId>maven-site-plugin</artifactId>
                <version>${site.version}</version>
                <inherited>true</inherited>
                <configuration>
                    <generateSitemap>true</generateSitemap>
                </configuration>
            </plugin>
            <plugin>
                <artifactId>maven-clean-plugin</artifactId>
                <version>${clean.version}</version>
                <inherited>false</inherited>
                <configuration>
                    <filesets>
                        <fileset>
                            <directory>scripts</directory>
                        </fileset>
                    </filesets>
                </configuration>
            </plugin>
            <plugin>
                <artifactId>maven-scm-plugin</artifactId>
                <version>${scm.version}</version>
                <configuration>
                    <connectionType>connection</connectionType>
                </configuration>
            </plugin>
            <plugin>
                <artifactId>maven-compiler-plugin</artifactId>
                <version>${compiler.version}</version>
                <configuration>
                    <optimize>true</optimize>
                    <debug>true</debug>
                    <source>${compileVersion}</source>
                    <target>${targetVersion}</target>
                    <compilerArgs>
                        <compilerArg>-Xlint:all</compilerArg>
                    </compilerArgs>
                </configuration>
            </plugin>
            <plugin>
                <artifactId>maven-source-plugin</artifactId>
                <version>${source.version}</version>
                <inherited>false</inherited>
                <executions>
                    <execution>
                        <id>attach-source</id>
                        <phase>verify</phase>
                        <goals>
                            <goal>aggregate</goal>
                        </goals>
                    </execution>
                </executions>
            </plugin>
            <plugin>
                <artifactId>maven-assembly-plugin</artifactId>
                <version>${assembly.version}</version>
                <inherited>false</inherited>
                <configuration>
                    <descriptors>
                        <descriptor>src/assemble/bin.xml</descriptor>
                    </descriptors>
                    <finalName>ffx-${project.version}</finalName>
                    <outputDirectory>${project.build.directory}/site</outputDirectory>
                    <tarLongFileMode>posix</tarLongFileMode>
                </configuration>
                <executions>
                    <execution>
                        <goals>
                            <goal>single</goal>
                        </goals>
                        <phase>site</phase>
                    </execution>
                </executions>
            </plugin>
            <plugin>
                <groupId>org.codehaus.mojo</groupId>
                <artifactId>exec-maven-plugin</artifactId>
                <version>${exec.version}</version>
                <inherited>false</inherited>
                <executions>
                    <execution>
                        <id>Run Force Field X</id>
                        <goals>
                            <goal>exec</goal>
                        </goals>
                    </execution>
                </executions>
                <configuration>
                    <executable>java</executable>
                    <arguments>
                        <argument>-ms1G</argument>
                        <argument>-mx1G</argument>
                        <argument>-Djava.awt.headless=true</argument>
                        <argument>-classpath</argument>
                        <argument>bin/ffx-all.jar</argument>
                        <argument>ffx.Main</argument>
                        <argument>timer</argument>
                        <argument>-n</argument>
                        <argument>100000</argument>
                        <argument>-c</argument>
                        <argument>1</argument>
                        <argument>examples/ubiquitin.xyz</argument>
                    </arguments>
                </configuration>
            </plugin>
            <plugin>
                <artifactId>maven-surefire-plugin</artifactId>
                <version>${surefire.version}</version>
                <dependencies>
                    <dependency>
                        <groupId>org.apache.maven.surefire</groupId>
                        <artifactId>surefire-junit47</artifactId>
                        <version>${surefire.version}</version>
                    </dependency>
                </dependencies>
                <configuration>
                    <useSystemClassLoader>false</useSystemClassLoader>
                    <argLine>-Xms1G -Xmx1G -Djava.awt.headless=true -Dj3d.rend=jogl</argLine>
                </configuration>
            </plugin>
            <!-- plugin>
                <artifactId>maven-pdf-plugin</artifactId>
                <version>1.2</version>
                <executions>
                    <execution>
                        <id>pdf</id>
                        <phase>site</phase>
                        <goals>
                            <goal>pdf</goal>
                        </goals>
                        <configuration>
                            <outputDirectory>${project.reporting.outputDirectory}/site</outputDirectory>
                            <implementation>itext</implementation>
                        </configuration>
                    </execution>
                </executions>
            </plugin -->
            <plugin>
                <groupId>ru.concerteza.buildnumber</groupId>
                <artifactId>maven-jgit-buildnumber-plugin</artifactId>
                <version>${buildnumber.version}</version>
                <inherited>false</inherited>
                <executions>
                    <execution>
                        <id>git-buildnumber</id>
                        <goals>
                            <goal>extract-buildnumber</goal>
                        </goals>
                        <phase>prepare-package</phase>
                    </execution>
                </executions>
            </plugin>
            <plugin>
                <groupId>org.codehaus.mojo</groupId>
                <artifactId>properties-maven-plugin</artifactId>
                <version>${properties.version}</version>
                <inherited>false</inherited>
                <executions>
                    <execution>
                        <phase>initialize</phase>
                        <goals>
                            <goal>write-project-properties</goal>
                        </goals>
                        <configuration>
                            <outputFile>${basedir}/target/ffx-mvn.properties</outputFile>
                        </configuration>
                    </execution>
                </executions>
            </plugin>
        </plugins>
    </build>
    <profiles>
        <profile>
            <id>ffx.jarsigner</id>
            <activation>
                <activeByDefault>false</activeByDefault>
            </activation>
            <build>
                <plugins>
                    <plugin>
                        <artifactId>maven-jarsigner-plugin</artifactId>
                        <configuration>
                            <alias>FFXKey</alias>
                            <storepass>${storepass}</storepass>
                            <keypass>${keypass}</keypass>
                            <removeExistingSignatures>true</removeExistingSignatures>
                            <tsa>http://timestamp.digicert.com</tsa>
                        </configuration>
                        <executions>
                            <execution>
                                <id>sign</id>
                                <phase>install</phase>
                                <goals>
                                    <goal>sign</goal>
                                </goals>
                            </execution>
                        </executions>
                    </plugin>
                </plugins>
            </build>
        </profile>
        <profile>
            <id>ffx.clover</id>
            <activation>
                <activeByDefault>false</activeByDefault>
            </activation>
            <build>
                <plugins>
                    <plugin>
                        <groupId>org.openclover</groupId>
                        <artifactId>clover-maven-plugin</artifactId>
                        <version>${clover.version}</version>
                        <configuration>
                            <generateHtml>true</generateHtml>
                            <generateXml>true</generateXml>
                            <excludes>
                                <exclude>edu/**/*.java</exclude>
                            </excludes>
                            <includesTestSourceRoots>false</includesTestSourceRoots>
                        </configuration>
                    </plugin>
                </plugins>
            </build>
            <reporting>
                <plugins>
                    <plugin>
                        <groupId>org.openclover</groupId>
                        <artifactId>clover-maven-plugin</artifactId>
                        <version>${clover.version}</version>
                    </plugin>
                </plugins>
            </reporting>
        </profile>
    </profiles>
    <repositories>
        <repository>
            <name>FFX Dependency Repository</name>
            <id>1.ffx.repo</id>
            <url>http://github.com/mjschnie/dependency/raw/master</url>
            <releases>
                <enabled>true</enabled>
                <checksumPolicy>ignore</checksumPolicy>
                <updatePolicy>daily</updatePolicy>
            </releases>
            <snapshots>
                <enabled>true</enabled>
            </snapshots>
        </repository>
        <repository>
            <name>Apache Maven Repository</name>
            <id>2.apache.repo</id>
            <url>https://repo.maven.apache.org/maven2</url>
            <releases>
                <enabled>true</enabled>
            </releases>
            <snapshots>
                <enabled>false</enabled>
            </snapshots>
        </repository>
        <repository>
            <name>JogAmp Maven Repository</name>
            <id>3.jogamp.repo</id>
            <url>http://jogamp.org/deployment/maven</url>
            <releases>
                <enabled>true</enabled>
            </releases>
            <snapshots>
                <enabled>false</enabled>
            </snapshots>
        </repository>
        <repository>
            <name>BioJava's Git based legacy maven repo</name>
            <id>4.biojava.legacy.repo</id>
            <url>http://github.com/biojava/maven-repo/raw/master/</url>
            <releases>
                <enabled>true</enabled>
            </releases>
            <snapshots>
                <enabled>false</enabled>
            </snapshots>
        </repository>
        <repository>
            <name>BioJava Maven Repository</name>
            <id>5.biojava.repo</id>
            <url>http://www.biojava.org/download/maven/</url>
            <releases>
                <enabled>true</enabled>
            </releases>
            <snapshots>
                <enabled>false</enabled>
            </snapshots>
        </repository>
        <!-- repository>
            <name>JFrog OpenSource Snapshots</name>
            <id>6.jfrog.repo</id>
            <url>https://oss.jfrog.org/artifactory/oss-snapshot-local/</url>
            <releases>
                <enabled>false</enabled>
            </releases>
            <snapshots>
                <enabled>true</enabled>
            </snapshots>
        </repository -->
    </repositories>
    <reporting>
        <plugins>
            <plugin>
                <groupId>org.codehaus.mojo</groupId>
                <artifactId>versions-maven-plugin</artifactId>
                <version>${versions.version}</version>
                <reportSets>
                    <reportSet>
                        <reports>
                            <report>plugin-updates-report</report>
                        </reports>
                    </reportSet>
                </reportSets>
            </plugin>
            <plugin>
                <artifactId>maven-project-info-reports-plugin</artifactId>
                <version>${project-info-reports.version}</version>
                <reportSets>
                    <reportSet>
                        <reports>
                            <report>ci-management</report>
                            <report>dependencies</report>
                            <report>dependency-convergence</report>
                            <report>dependency-management</report>
                            <report>distribution-management</report>
                            <report>issue-management</report>
                            <report>licenses</report>
                            <report>mailing-lists</report>
                            <report>modules</report>
                            <report>plugin-management</report>
                            <report>plugins</report>
                            <report>team</report>
                            <report>scm</report>
                            <report>summary</report>
                        </reports>
                    </reportSet>
                </reportSets>
                <configuration>
                    <showAvatarImages>true</showAvatarImages>
                    <dependencyDetailsEnabled>${dependencyDetails}</dependencyDetailsEnabled>
                </configuration>
            </plugin>
            <plugin>
                <artifactId>maven-javadoc-plugin</artifactId>
                <version>${javadoc.version}</version>
                <inherited>true</inherited>
                <configuration>
                    <quiet>true</quiet>
                    <failOnError>false</failOnError>
                    <!-- excludePackageNames>edu.rit.*</excludePackageNames -->
                </configuration>
                <reportSets>
                    <reportSet>
                        <id>aggregate</id>
                        <reports>
                            <report>aggregate</report>
                            <!--report>test-aggregate</report-->
                        </reports>
                    </reportSet>
                </reportSets>
            </plugin>
            <plugin>
                <artifactId>maven-jxr-plugin</artifactId>
                <version>${jxr.version}</version>
                <configuration>
                    <goal>aggregate</goal>
                    <goal>test-aggregate</goal>
                </configuration>
            </plugin>
            <plugin>
                <artifactId>maven-surefire-report-plugin</artifactId>
                <version>${surefire.version}</version>
                <configuration>
                    <linkXRef>true</linkXRef>
                    <aggregate>true</aggregate>
                </configuration>
            </plugin>
            <!-- plugin>
                <artifactId>maven-changes-plugin</artifactId>
                <version>2.12.1</version>
                <reportSets>
                    <reportSet>
                        <reports>
                            <report>jira-report</report>
                            <report>changes-report</report>
                        </reports>
                    </reportSet>
                </reportSets>
            </plugin -->
            <!-- plugin>
                <groupId>org.apache.maven.plugins</groupId>
                <artifactId>maven-changelog-plugin</artifactId>
                <version>2.2</version>
            </plugin -->
            <plugin>
                <artifactId>maven-linkcheck-plugin</artifactId>
                <version>${linkcheck.version}</version>
            </plugin>
            <!-- plugin>
                <artifactId>maven-pmd-plugin</artifactId>
                <version>3.9.0</version>
                <configuration>
                    <linkXRef>true</linkXRef>
                    <minimumTokens>500</minimumTokens>
                    <aggregate>true</aggregate>
                    <targetJdk>1.8</targetJdk>
                    <minimumPriority>2</minimumPriority>
                </configuration>
                <reportSets>
                    <reportSet>
                        <reports>
                            <report>pmd</report>
                            <report>cpd</report>
                        </reports>
                    </reportSet>
                </reportSets>
            </plugin -->
            <!-- plugin>
                <artifactId>maven-checkstyle-plugin</artifactId>
                <version>3.0.0</version>
                <configuration>
                    <goal>checkstyle-aggregate</goal>
                </configuration>
            </plugin -->
            <!-- plugin>
                <groupId>org.codehaus.mojo</groupId>
                <artifactId>jdepend-maven-plugin</artifactId>
                <version>2.0</version>
            </plugin -->
        </plugins>
    </reporting>
    <distributionManagement>
        <downloadUrl>http://ffx.biochem.uiowa.edu/download.html</downloadUrl>
        <site>
            <id>Website</id>
            <name>Force Field X Website Deploy Location</name>
            <url>${website.repo}</url>
        </site>
        <snapshotRepository>
            <uniqueVersion>false</uniqueVersion>
            <id>Snapshots</id>
            <name>Local Maven SNAPSHOT Repository</name>
            <url>${snapshot.repo}</url>
        </snapshotRepository>
        <repository>
            <uniqueVersion>false</uniqueVersion>
            <id>Releases</id>
            <name>Local Maven Release Repository</name>
            <url>${release.repo}</url>
        </repository>
    </distributionManagement>
    <modules>
        <module>modules/algorithms</module>
        <module>modules/crystal</module>
        <module>modules/numerics</module>
        <module>modules/openmm</module>
        <module>modules/pj</module>
        <module>modules/potential</module>
        <module>modules/ui</module>
        <module>modules/utilities</module>
        <module>modules/xray</module>
    </modules>
    <properties>
        <!-- Version of FFX  -->
        <ffx.version>1.0.0-BETA</ffx.version>
        <!-- Default locations for deploying the website, snapshot location and
        release location. These can be over-ridden by a developer's
        settings.xml -->
        <website.repo>file:website</website.repo>
        <snapshot.repo>file:lib</snapshot.repo>
        <release.repo>file:release</release.repo>
        <!-- Control the source version and target JRE version -->
        <compileVersion>1.8</compileVersion>
        <targetVersion>1.8</targetVersion>
        <!-- Setting the source encoding is required for builds
        that are platform independent. -->
        <project.build.sourceEncoding>UTF-8</project.build.sourceEncoding>
        <maven.build.timestamp.format>MM-dd-yyyy</maven.build.timestamp.format>
        <timestamp>${maven.build.timestamp}</timestamp>
        <!-- Skip most website reports by default -->
        <assembly.skipAssembly>false</assembly.skipAssembly>
        <changes.jira.skip>true</changes.jira.skip>
        <checkstyle.skip>true</checkstyle.skip>
        <dependencyDetails>false</dependencyDetails>
        <maven.javadoc.skip>false</maven.javadoc.skip>
        <maven.jxr.skip>false</maven.jxr.skip>
        <linkcheck.skip>true</linkcheck.skip>
        <pmd.skip>false</pmd.skip>
        <skipSurefireReport>false</skipSurefireReport>
        <skipTests>true</skipTests>
        <failIfNoTests>false</failIfNoTests>
        <!-- Specify versions of Dependencies to Use -->
        <MRJToolkitStubs.version>1.0</MRJToolkitStubs.version>
        <commons-beanutils.version>1.9.3</commons-beanutils.version>
        <commons-collections4.version>4.2</commons-collections4.version>
        <commons-configuration2.version>2.3</commons-configuration2.version>
        <commons-io.version>2.6</commons-io.version>
        <commons-lang3.version>3.8.1</commons-lang3.version>
        <commons-math3.version>3.6.1</commons-math3.version>
        <groovy-all.version>2.5.3.1</groovy-all.version>
        <javahelp.version>2.0.05</javahelp.version>
        <java3d.version>1.6.0</java3d.version>
        <jogamp-fat.version>2.3.2</jogamp-fat.version>
        <jcuda.version>0.8.0</jcuda.version>
        <junit.version>4.12</junit.version>
        <jopenmm.version>7.3.0</jopenmm.version>
        <pj.version>1.0.1</pj.version>
        <jna.version>4.1.0</jna.version>
        <biojava.version>5.1.1</biojava.version>
        <cdk.version>2.0</cdk.version>
        <clustering.version>1.1.0</clustering.version>
        <fastutil.version>8.2.1</fastutil.version>
        <picocli.version>3.6.0</picocli.version>
        <!-- Maven Core Plugin Versions -->
        <clean.version>3.1.0</clean.version>
        <compiler.version>3.8.0</compiler.version>
        <deploy.version>2.8.2</deploy.version>
        <install.version>2.5.2</install.version>
        <resources.version>3.1.0</resources.version>
        <site.version>3.7.1</site.version>
        <surefire.version>2.22.1</surefire.version>
        <!-- Maven Packaging Tools Plugin Versions -->
        <jar.version>3.1.0</jar.version>
        <shade.version>3.2.0</shade.version>
        <source.version>3.0.1</source.version>
        <!-- Maven Reporting Plugin Versions -->
        <changes.version>2.12.1</changes.version>
        <checkstyle.version>3.0.0</checkstyle.version>
        <javadoc.version>3.0.1</javadoc.version>
        <jxr.version>3.0.0</jxr.version>
        <linkcheck.version>1.2</linkcheck.version>
        <pmd.version>3.10.0</pmd.version>
        <project-info-reports.version>3.0.0</project-info-reports.version>
        <!-- Maven Tools Plugin Versions -->
        <antrun.version>1.8</antrun.version>
        <assembly.version>3.1.0</assembly.version>
        <dependency.version>3.1.1</dependency.version>
        <enforcer.version>3.0.0-M2</enforcer.version>
        <jarsigner.version>1.4</jarsigner.version>
        <release.version>2.5.3</release.version>
        <scm.version>1.11.1</scm.version>
        <!-- MojoHaus Plugins -->
        <jdepend.version>2.0</jdepend.version>
        <appassembler.version>1.10</appassembler.version>
        <buildnumber.version>1.2.10</buildnumber.version>
        <exec.version>1.6.0</exec.version>
        <versions.version>2.7</versions.version>
        <properties.version>1.0.0</properties.version>
        <!-- Clover Plugin -->
        <clover.version>4.2.0</clover.version>
    </properties>
    <dependencies>
        <dependency>
            <groupId>org.codehaus.groovy</groupId>
            <artifactId>groovy-all</artifactId>
            <version>${groovy-all.version}</version>
            <type>pom</type>
            <scope>compile</scope>
        </dependency>
        <dependency>
            <!-- https://mvnrepository.com/artifact/javax.xml.bind/jaxb-api -->
            <groupId>javax.xml.bind</groupId>
            <artifactId>jaxb-api</artifactId>
            <version>2.3.0</version>
            <type>jar</type>
            <scope>compile</scope>
        </dependency>
    </dependencies>
</project><|MERGE_RESOLUTION|>--- conflicted
+++ resolved
@@ -559,12 +559,7 @@
                                     <version>3.0</version>
                                 </requireMavenVersion>
                                 <requireJavaVersion>
-<<<<<<< HEAD
-                                    <version>[1.8,12]</version>
-=======
-                                    <!-- version>[1.8,10.1]</version -->
                                     <version>[1.8,11.1]</version>
->>>>>>> 28d92b28
                                 </requireJavaVersion>
                             </rules>
                         </configuration>
