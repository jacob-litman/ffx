/**
 * Title: Force Field X.
 *
 * Description: Force Field X - Software for Molecular Biophysics.
 *
 * Copyright: Copyright (c) Michael J. Schnieders 2001-2015.
 *
 * This file is part of Force Field X.
 *
 * Force Field X is free software; you can redistribute it and/or modify it
 * under the terms of the GNU General Public License version 3 as published by
 * the Free Software Foundation.
 *
 * Force Field X is distributed in the hope that it will be useful, but WITHOUT
 * ANY WARRANTY; without even the implied warranty of MERCHANTABILITY or FITNESS
 * FOR A PARTICULAR PURPOSE. See the GNU General Public License for more
 * details.
 *
 * You should have received a copy of the GNU General Public License along with
 * Force Field X; if not, write to the Free Software Foundation, Inc., 59 Temple
 * Place, Suite 330, Boston, MA 02111-1307 USA
 *
 * Linking this library statically or dynamically with other modules is making a
 * combined work based on this library. Thus, the terms and conditions of the
 * GNU General Public License cover the whole combination.
 *
 * As a special exception, the copyright holders of this library give you
 * permission to link this library with independent modules to produce an
 * executable, regardless of the license terms of these independent modules, and
 * to copy and distribute the resulting executable under terms of your choice,
 * provided that you also meet, for each linked independent module, the terms
 * and conditions of the license of that module. An independent module is a
 * module which is not derived from or based on this library. If you modify this
 * library, you may extend this exception to your version of the library, but
 * you are not obligated to do so. If you do not wish to do so, delete this
 * exception statement from your version.
 */

// LOOP BUILDER

// Java Imports
import java.util.Scanner;

// Apache Commons Imports
import org.apache.commons.io.FilenameUtils;
import org.apache.commons.io.FileUtils;

// Groovy Imports
import groovy.util.CliBuilder;

// Paralle Java Imports
import edu.rit.pj.Comm;
import edu.rit.mp.DoubleBuf;
import edu.rit.mp.IntegerBuf;

// FFX Imports
import ffx.algorithms.Integrator.Integrators;
import ffx.algorithms.Minimize;
import ffx.algorithms.MolecularDynamics;
import ffx.algorithms.OSRW;
import ffx.algorithms.RotamerOptimization
import ffx.algorithms.RotamerOptimization.Direction;
import ffx.algorithms.SimulatedAnnealing;
import ffx.algorithms.Thermostat.Thermostats;
import ffx.potential.bonded.Atom;
import ffx.potential.bonded.MultiResidue;
import ffx.potential.bonded.Polymer;
import ffx.potential.bonded.Residue;
import ffx.potential.bonded.RotamerLibrary;
import ffx.potential.bonded.Rotamer;
import ffx.potential.bonded.ResidueEnumerations;
import ffx.potential.bonded.ResidueEnumerations.CommonAminoAcid3;
import ffx.potential.bonded.Residue.ResidueType;
import ffx.potential.ForceFieldEnergy;
import ffx.potential.MolecularAssembly;
import ffx.potential.ForceFieldEnergy;

// Default convergence criteria.
double eps = 0.1;

// Temperture in degrees Kelvin.
double temperature = 298.15;

// Time step in femtoseconds.
double timeStep = 1.0;

// Frequency to log thermodynamics information in picoseconds.
double printInterval = 0.01;

// Frequency to write out coordinates in picoseconds.
double saveInterval = 100;

// Frequency to write out restart information in picoseconds.
double restartInterval = 1.0;

// Number of molecular dynamics steps: default is 100 nanoseconds.
int nSteps = 50000;

// Thermostats [ ADIABATIC, BERENDSEN, BUSSI ]
Thermostats thermostat = Thermostats.BERENDSEN;

// Integrators [ BEEMAN, RESPA, STOCHASTIC ]
Integrators integrator = Integrators.BEEMAN;

// Reset velocities (ignored if a restart file is given)
boolean initVelocities = true;

// File type of coordinate snapshots to write out.
String fileType = "PDB";

// Value of Lambda.
double lambda = 0.0;

// Rotamer Optimization
boolean runRotamer = false;

// Simulated Annealing
boolean runSimulatedAnnealing = false;

// OSRW
boolean runOSRW = true;

// Things below this line normally do not need to be changed.
// ===============================================================================================

// Create the command line parser.
def cli = new CliBuilder(usage:' ffxc loopBuilder [options] <filename1>');
cli.h(longOpt:'help', 'Print this help message.');
cli.e(longOpt:'eps', args:1, argName:'1.0', 'RMS gradient convergence criteria');
cli.n(longOpt:'steps', args:1, argName:'10000', 'Number of molecular dynamics steps.');
cli.d(longOpt:'dt', args:1, argName:'2.5', 'Time discretization step (fsec).');
cli.r(longOpt:'report', args:1, argName:'0.01', 'Interval to report thermodyanamics (psec).');
cli.w(longOpt:'write', args:1, argName:'100.0', 'Interval to write out coordinates (psec).');
cli.t(longOpt:'temperature', args:1, argName:'298.15', 'Temperature in degrees Kelvin.');
cli.osrw(longOpt:'OSRW', 'Run OSRW.');
cli.sa(longOpt:'simulated annealing', 'Run simulated annealing.');
cli.rot(longOpt:'rotamer', 'Run rotamer optimization.');
cli.a(longOpt:'all', 'Run optimal pipeline of algorithms.');
cli.s(longOpt:'start', args:1, argName:'1', 'Starting atom of existing loop.');
cli.f(longOpt:'final', args:1, argName:'-1', 'Final atom of an existing loop.');

def options = cli.parse(args);

if (options.h) {
    return cli.usage();
}

// Starting and ending loop atoms.
if (options.s && options.f) {
    loopStart = Integer.parseInt(options.s);
    loopStop = Integer.parseInt(options.f);
} else if (options.s || options.f){
    logger.info("Starting atom and final atom numbers are need to use this option.")
}

// Load the time steps in femtoseconds.
if (options.d) {
    timeStep = Double.parseDouble(options.d);
}

// Report interval in picoseconds.
if (options.r) {
    printInterval = Double.parseDouble(options.r);
}

// Write interval in picoseconds.
if (options.w) {
    saveInterval = Double.parseDouble(options.w);
}

// Temperature in degrees Kelvin.
if (options.t) {
    temperature = Double.parseDouble(options.t);
}

// Load the number of molecular dynamics steps.
if (options.n) {
    nSteps = Integer.parseInt(options.n);
}

// Load convergence criteria.
if (options.e) {
    eps = Double.parseDouble(options.e);
}

// Run OSRW
if (options.osrw){
    runOSRW = true;
}

// Run Simulated Annealing
if (options.sa){
    runSimulatedAnnealing = true;
}

// Run Rotamer Optimization
if (options.rot){
    runRotamer = true;
}

// Default
if (!(options.osrw && options.sa)){
    runOSRW = true;
}

// Robust Default
if (options.a){
    runOSRW = true;
    runRotamer = true;
}
//build loop with PDBFilter if an existing loop is not provided 
if(!(options.s && options.f)){
    System.setProperty("buildLoops", "true");
}
System.setProperty("vdwterm", "false");

List<String> arguments = options.arguments();
String filename = null;
if (arguments != null && arguments.size() > 0) {
    // Read in command line.
    filename = arguments.get(0);
} else {
    return cli.usage();
}

File structureFile = new File(FilenameUtils.normalize(filename));
structureFile = new File(structureFile.getAbsolutePath());
String baseFilename = FilenameUtils.removeExtension(structureFile.getName());
File histogramRestart = new File(baseFilename + ".his");
File lambdaRestart = new File(baseFilename + ".lam");
File dyn = new File(baseFilename + ".dyn");

Comm world = Comm.world();
int size = world.size();
int rank = 0;
double[] energyArray = new double[world.size()];
for(int i =0; i < world.size(); i++){
    energyArray[i] = Double.MAX_VALUE;
}

// For a multi-process job, try to get the restart files from rank sub-directories.
if (size > 1) {
    rank = world.rank();
    File rankDirectory = new File(structureFile.getParent() + File.separator + Integer.toString(rank));
    if (!rankDirectory.exists()) {
        rankDirectory.mkdir();
    }
    lambdaRestart = new File(rankDirectory.getPath() + File.separator + baseFilename + ".lam");
    dyn = new File(rankDirectory.getPath() + File.separator + baseFilename + ".dyn");
    structureFile = new File(rankDirectory.getPath() + File.separator + structureFile.getName());
}

if (!dyn.exists()) {
    dyn = null;
}

open(filename);

// If this is a multi-process job, set the structure file to come from the subdirectory.
if (size > 1) {
    active.setFile(structureFile);
}

// Get a reference to the first system's ForceFieldEnergy.
ForceFieldEnergy forceFieldEnergy = active.getPotentialEnergy();
// Set built atoms active/use flags to true (false for other atoms).
Atom[] atoms = active.getAtomArray();

//if existing loop is used, set loop atoms to match atoms built with PDBFilter
if(options.s && options.f){
    for (int i = loopStart; i <= loopStop; i++) {
        Atom ai = atoms[i - 1];
        ai.setBuilt(true);
    }
}

for (int i = 0; i <= atoms.length; i++) {
    Atom ai = atoms[i - 1];
    if (ai.getBuilt()) {
        ai.setActive(true);
        ai.setUse(true);
    } else {
        ai.setActive(false);
        ai.setUse(true);
    }
}

logger.info("\n Running minimize on built atoms of " + active.getName());
logger.info(" RMS gradient convergence criteria: " + eps);

// Minimization without vdW.
e = minimize(eps);
energy();

boolean loopBuildError = false;
if(runOSRW){
    // Run OSRW.
    System.setProperty("vdwterm", "true");
    System.setProperty("mpoleterm", "true");
    System.setProperty("polarization", "none");
    System.setProperty("intramolecular-softcore", "true");
    System.setProperty("intermolecular-softcore", "true");
    System.setProperty("lambdaterm", "true");
    System.setProperty("ligand-vapor-elec","false");
    System.setProperty("vdw-cutoff", "9.0");
    System.setProperty("lambda-bias-cutoff", "3");
    System.setProperty("bias-gaussian-mag", "0.01");
    System.setProperty("lambda-bin-width", "0.01");

    for (int i = 0; i <= atoms.length; i++) {
        Atom ai = atoms[i - 1];
        if (ai.getBuilt()) {
            ai.setApplyLambda(true);
        } else {
            ai.setApplyLambda(false);
        }
    }

    forceFieldEnergy= new ForceFieldEnergy(active);
    forceFieldEnergy.setLambda(lambda);

    energy();

    // Turn off checks for overlapping atoms, which is expected for lambda=0.
    forceFieldEnergy.getCrystal().setSpecialPositionCutoff(0.0);

    boolean asynchronous = false;
    boolean wellTempered = false;
    OSRW osrw =  new OSRW(forceFieldEnergy, forceFieldEnergy, lambdaRestart, histogramRestart, active.getProperties(),
        (temperature), timeStep, printInterval, saveInterval, asynchronous, sh, wellTempered);
    osrw.setLambda(lambda);
    osrw.setOptimization(true);
    // Create the MolecularDynamics instance.
    MolecularDynamics molDyn = new MolecularDynamics(active, osrw, active.getProperties(),
        null, thermostat, integrator);
    molDyn.dynamic(nSteps, timeStep, printInterval, saveInterval, temperature, initVelocities,
        fileType, restartInterval, dyn);

    logger.info("Obtaining low energy coordinates");
    double[] lowEnergyCoordinates = osrw.getLowEnergyLoop();
    
    if (lowEnergyCoordinates != null){
        forceFieldEnergy.setCoordinates(lowEnergyCoordinates);
    } else {
        logger.info("OSRW did not succeed in finding a loop.")
        loopBuildError = true;
    }
}

if (runSimulatedAnnealing) {
    // Minimize with vdW.
    System.setProperty("vdwterm", "true");
    System.setProperty("mpoleterm", "false");
    forceFieldEnergy = new ForceFieldEnergy(active);
    e = minimize(eps);

    // SA with vdW.
    logger.info("\n Running simulated annealing on " + active.getName());
    double[] heatUpTemperatures = [150,250,400,700,1000];
    // Number of molecular dynamics steps at each temperature.
    int steps = 267; //267 at 3
    // Time step in femtoseconds.
    timeStep = 3.0;
    // Thermostats [ ADIABATIC, BERENDSEN, BUSSI ]
    thermostat = Thermostats.BERENDSEN;
    // Integrators [ BEEMAN, RESPA, STOCHASTIC]
    integrator = Integrators.RESPA;

    SimulatedAnnealing simulatedAnnealing = new SimulatedAnnealing(active, forceFieldEnergy, active.getProperties(), null, thermostat, integrator);
    simulatedAnnealing.annealToTargetValues(heatUpTemperatures, steps, timeStep);

    double[] annealingTargetTemperatures = [1000, 800, 600, 500, 400, 300];
    steps = 800; //800 at 3
    simulatedAnnealing.annealToTargetValues(annealingTargetTemperatures,steps,timeStep);
}


for (int i = 0; i <= atoms.length; i++) {
    Atom ai = atoms[i - 1];
    ai.setUse(true);
    ai.setApplyLambda(false);
}

if(!loopBuildError){
    // Optimize with the full AMOEBA potential energy.
    System.setProperty("vdwterm", "true");
    System.setProperty("mpoleterm", "true");
    System.setProperty("polarization", "direct");
    System.setProperty("intramolecularSoftcore", "false");
    System.setProperty("intermolecularSoftcore", "false");
    System.setProperty("lambdaterm", "false");

    forceFieldEnergy = new ForceFieldEnergy(active);
    e = minimize(eps);
    energy();
}


if (runOSRW && size > 1){
  
    DoubleBuf receiveBuffer = DoubleBuf.buffer(energyArray);
    if (!(world.rank() == 0)){
        world.receive(world.rank()-1,receiveBuffer);
        energyArray[world.rank()-1] = receiveBuffer.get(world.rank()-1);
    }  
    if(!loopBuildError){
        energyArray[world.rank()] = active.getPotentialEnergy().getTotalEnergy();
    } else {
        energyArray[world.rank()] = Double.MAX_VALUE;
    }   
    if (world.rank() < world.size()-1){
        DoubleBuf sendBuffer = DoubleBuf.buffer(energyArray);
        world.send(world.rank()+1,sendBuffer);
    }
    world.barrier();
    if(world.rank() == world.size()-1){
        for(int i = 0; i < world.size(); i++) {
            String resultFileName = "Loop.txt";
            File rankAndEnergyFile = new File(resultFileName);
            BufferedWriter bufferedWriter = new BufferedWriter(new FileWriter(rankAndEnergyFile, true));
            
            String rankString = Integer.toString(i);
            String energyString = Double.toString(energyArray[i]); 
            
            bufferedWriter.write( rankString + ":" + energyString);
            bufferedWriter.newLine();
            bufferedWriter.flush();
        }
    }
    saveAsPDB(structureFile);
}

if (runRotamer){
    
    for (int i = 0; i <= atoms.length; i++) {
        Atom ai = atoms[i - 1];
        ai.setActive(true);
        ai.setUse(true);
    }
    
<<<<<<< HEAD
    Polymer[] polymers = active.getPolymers();
=======
    forceFieldEnergy = new ForceFieldEnergy(active);
    Polymer[] polymers = active.getChains();
>>>>>>> 513c3fc3
    ArrayList<Residue> fullResidueList = polymers[0].getResidues();
    ArrayList<Residue> residuesToRO = new ArrayList<>();

    //Rotamer Optimization inclusion list building (grab built residues)
    for (int i = 0; i < fullResidueList.size(); i++) {
        Residue r = fullResidueList[i];
        if (r.getBackboneAtoms().get(0).getBuilt()) {
            residuesToRO.add(fullResidueList[i]);
        }
    }
    
    int startResID = residuesToRO.get(0).getResidueNumber();
    int finalResID = residuesToRO.get(residuesToRO.size() - 1).getResidueNumber();
        
    //Find best loop generated by multiple walkers
    if (runOSRW && size > 1){
        world.barrier();
        int bestRank;
        
        if (world.rank() == 0){      
            int[] loopRanks = new int[size];
            double[] loopEnergies = new double[size];

            double lowestEnergy = Double.MAX_VALUE;
            BufferedReader reader = new BufferedReader(new FileReader("Loop.txt"));
            String line = null;
            int i = 0;
            while((line = reader.readLine()) != null){
                String[] lineData;
                lineData = line.split(":");
                //lineData[0] contains rank information (see Loop.txt)
                //lineData[1] contains energy information (see Loop.txt)
                if(Double.parseDouble(lineData[1]) < lowestEnergy){
                    bestRank = Integer.parseInt(lineData[0]);
                    lowestEnergy = Double.parseDouble(lineData[1]);
                }
                i++;
            }
        }
        world.barrier();
        IntegerBuf broadcastBuf = IntegerBuf.buffer(bestRank);
        world.broadcast(0,broadcastBuf);
        bestRank = broadcastBuf.get(0);

        if(world.rank()==bestRank){
            energy();
        }
        
        active.destroy();
        File bestRankDirectory = new File(structureFile.getParentFile().getParent() + File.separator + Integer.toString(bestRank));
        File bestStructureFile = new File(bestRankDirectory.getPath() + File.separator + structureFile.getName());
        
        //buildLoops=false needed to avoid error in PDBFilter because saved loops do not have dbref/seqres information
        System.setProperty("buildLoops", "false");
        logger.info(String.format("Path to best loop " + bestRankDirectory.getPath() + File.separator + bestStructureFile.getName()));
        open(bestRankDirectory.getPath() + File.separator + bestStructureFile.getName()); 
        structureFile = bestStructureFile;
    }
    
    forceFieldEnergy = new ForceFieldEnergy(active);
    boolean threeBodyTerm = false;
    RotamerOptimization rotamerOptimization;
    
    energy();
    
    logger.info(String.format("Rotamer Optimization"));
    rotamerOptimization = new RotamerOptimization(active, forceFieldEnergy, null);

    rotamerOptimization.setThreeBodyEnergy(threeBodyTerm);
    RotamerLibrary.setUseOrigCoordsRotamer(true);
    //RotamerLibrary.setLibrary(RotamerLibrary.ProteinLibrary.PonderAndRichards);
    RotamerLibrary.setLibrary(RotamerLibrary.ProteinLibrary.Richardson);
    
    //Rotamer Optimization inclusion list building (grab residues within 7A of the built loop)
    boolean expandList = true
    double expansionDistance = 7.0;
    RotamerLibrary.setUseOrigCoordsRotamer(true);
    
    if (expandList) {
        // Do a sliding-window rotamer optimization on loop window with a radius-inclusion criterion.
        rotamerOptimization.setForcedResidues(startResID,finalResID);
        rotamerOptimization.setWindowSize(1);
        rotamerOptimization.setDistanceCutoff(expansionDistance);
    }
    rotamerOptimization.setResidues(startResID, finalResID);
    residuesToRO = rotamerOptimization.getResidues();

    RotamerLibrary.measureRotamers(residuesToRO, false);
    rotamerOptimization.optimize(RotamerOptimization.Algorithm.SLIDING_WINDOW);
}
saveAsPDB(structureFile);

<|MERGE_RESOLUTION|>--- conflicted
+++ resolved
@@ -438,12 +438,8 @@
         ai.setUse(true);
     }
     
-<<<<<<< HEAD
+    forceFieldEnergy = new ForceFieldEnergy(active);
     Polymer[] polymers = active.getPolymers();
-=======
-    forceFieldEnergy = new ForceFieldEnergy(active);
-    Polymer[] polymers = active.getChains();
->>>>>>> 513c3fc3
     ArrayList<Residue> fullResidueList = polymers[0].getResidues();
     ArrayList<Residue> residuesToRO = new ArrayList<>();
 
