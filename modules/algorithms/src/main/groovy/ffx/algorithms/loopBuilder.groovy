/**
 * Title: Force Field X.
 *
 * Description: Force Field X - Software for Molecular Biophysics.
 *
 * Copyright: Copyright (c) Michael J. Schnieders 2001-2015.
 *
 * This file is part of Force Field X.
 *
 * Force Field X is free software; you can redistribute it and/or modify it
 * under the terms of the GNU General Public License version 3 as published by
 * the Free Software Foundation.
 *
 * Force Field X is distributed in the hope that it will be useful, but WITHOUT
 * ANY WARRANTY; without even the implied warranty of MERCHANTABILITY or FITNESS
 * FOR A PARTICULAR PURPOSE. See the GNU General Public License for more
 * details.
 *
 * You should have received a copy of the GNU General Public License along with
 * Force Field X; if not, write to the Free Software Foundation, Inc., 59 Temple
 * Place, Suite 330, Boston, MA 02111-1307 USA
 *
 * Linking this library statically or dynamically with other modules is making a
 * combined work based on this library. Thus, the terms and conditions of the
 * GNU General Public License cover the whole combination.
 *
 * As a special exception, the copyright holders of this library give you
 * permission to link this library with independent modules to produce an
 * executable, regardless of the license terms of these independent modules, and
 * to copy and distribute the resulting executable under terms of your choice,
 * provided that you also meet, for each linked independent module, the terms
 * and conditions of the license of that module. An independent module is a
 * module which is not derived from or based on this library. If you modify this
 * library, you may extend this exception to your version of the library, but
 * you are not obligated to do so. If you do not wish to do so, delete this
 * exception statement from your version.
 */

// LOOP BUILDER

// Java Imports
import java.util.Scanner;

// Apache Commons Imports
import org.apache.commons.io.FilenameUtils;
import org.apache.commons.io.FileUtils;

// Groovy Imports
import groovy.util.CliBuilder;

// Paralle Java Imports
import edu.rit.pj.Comm;

// FFX Imports
import ffx.algorithms.Integrator.Integrators;
import ffx.algorithms.Minimize;
import ffx.algorithms.MolecularDynamics;
import ffx.algorithms.OSRW;
import ffx.algorithms.RotamerOptimization
import ffx.algorithms.RotamerOptimization.Direction;
import ffx.algorithms.SimulatedAnnealing;
import ffx.algorithms.Thermostat.Thermostats;
import ffx.potential.bonded.Atom;
import ffx.potential.bonded.MultiResidue;
import ffx.potential.bonded.Polymer;
import ffx.potential.bonded.Residue;
import ffx.potential.bonded.RotamerLibrary;
import ffx.potential.bonded.Rotamer;
import ffx.potential.bonded.ResidueEnumerations;
import ffx.potential.bonded.ResidueEnumerations.CommonAminoAcid3;
import ffx.potential.bonded.Residue.ResidueType;
import ffx.potential.ForceFieldEnergy;
import ffx.potential.MolecularAssembly;
import ffx.potential.ForceFieldEnergy;

// Default convergence criteria.
double eps = 0.1;

// Temperture in degrees Kelvin.
double temperature = 298.15;

// Time step in femtoseconds.
double timeStep = 1.0;

// Frequency to log thermodynamics information in picoseconds.
double printInterval = 0.01;

// Frequency to write out coordinates in picoseconds.
double saveInterval = 100;

// Frequency to write out restart information in picoseconds.
double restartInterval = 1.0;

// Number of molecular dynamics steps: default is 100 nanoseconds.
int nSteps = 50000;

// Thermostats [ ADIABATIC, BERENDSEN, BUSSI ]
Thermostats thermostat = Thermostats.BERENDSEN;

// Integrators [ BEEMAN, RESPA, STOCHASTIC ]
Integrators integrator = Integrators.BEEMAN;

// Reset velocities (ignored if a restart file is given)
boolean initVelocities = true;

// File type of coordinate snapshots to write out.
String fileType = "PDB";

// Value of Lambda.
double lambda = 0.0;

// Rotamer Optimization
boolean runRotamer = false;

// Simulated Annealing
boolean runSimulatedAnnealing = false;

// Molecular Dynamics to Generate Set
boolean runMD = false;

// OSRW
boolean runOSRW = true;

// Things below this line normally do not need to be changed.
// ===============================================================================================

// Create the command line parser.
def cli = new CliBuilder(usage:' ffxc loopBuilder [options] <filename1>');
cli.h(longOpt:'help', 'Print this help message.');
cli.e(longOpt:'eps', args:1, argName:'1.0', 'RMS gradient convergence criteria');
cli.n(longOpt:'steps', args:1, argName:'10000', 'Number of molecular dynamics steps.');
cli.d(longOpt:'dt', args:1, argName:'2.5', 'Time discretization step (fsec).');
cli.r(longOpt:'report', args:1, argName:'0.01', 'Interval to report thermodyanamics (psec).');
cli.w(longOpt:'write', args:1, argName:'100.0', 'Interval to write out coordinates (psec).');
cli.t(longOpt:'temperature', args:1, argName:'298.15', 'Temperature in degrees Kelvin.');
cli.osrw(longOpt:'OSRW', 'Run OSRW.');
cli.sa(longOpt:'simulated annealing', 'Run simulated annealing.');
cli.md(longOpt:'molecular dynamics', args:1, argName:'10','MD generateration of sets (size).');
cli.rot(longOpt:'rotamer', 'Run rotamer optimization.');
cli.a(longOpt:'all', 'Run optimal pipeline of algorithms.');

def options = cli.parse(args);

if (options.h) {
    return cli.usage();
}

// Load the time steps in femtoseconds.
if (options.d) {
    timeStep = Double.parseDouble(options.d);
}

// Report interval in picoseconds.
if (options.r) {
    printInterval = Double.parseDouble(options.r);
}

// Write interval in picoseconds.
if (options.w) {
    saveInterval = Double.parseDouble(options.w);
}

// Temperature in degrees Kelvin.
if (options.t) {
    temperature = Double.parseDouble(options.t);
}

// Load the number of molecular dynamics steps.
if (options.n) {
    nSteps = Integer.parseInt(options.n);
}

// Load convergence criteria.
if (options.e) {
    eps = Double.parseDouble(options.e);
}

// Run OSRW
if (options.osrw){
    runOSRW = true;
}

// Run Simulated Annealing
if (options.sa){
    runSimulatedAnnealing = true;
}

// Run Rotamer Optimization
if (options.rot){
    runRotamer = true;
}

// Run MD to obtain set of possible loops
if (options.md){
    runMD = true;
}

// Default
if (!(options.osrw && options.sa)){
    runOSRW = true;
}

// Robust Default
if (options.a){
    runOSRW = true;
    runRotamer = true;
}
System.setProperty("buildLoops", "true");
System.setProperty("vdwterm", "false");

List<String> arguments = options.arguments();
String filename = null;
if (arguments != null && arguments.size() > 0) {
    // Read in command line.
    filename = arguments.get(0);
} else {
    return cli.usage();
}

File structureFile = new File(FilenameUtils.normalize(filename));
structureFile = new File(structureFile.getAbsolutePath());
String baseFilename = FilenameUtils.removeExtension(structureFile.getName());
File histogramRestart = new File(baseFilename + ".his");
File lambdaRestart = new File(baseFilename + ".lam");
File dyn = new File(baseFilename + ".dyn");

Comm world = Comm.world();
int size = world.size();
int rank = 0;

// For a multi-process job, try to get the restart files from rank sub-directories.
if (size > 1) {
    rank = world.rank();
    File rankDirectory = new File(structureFile.getParent() + File.separator + Integer.toString(rank));
    if (!rankDirectory.exists()) {
        rankDirectory.mkdir();
    }
    lambdaRestart = new File(rankDirectory.getPath() + File.separator + baseFilename + ".lam");
    dyn = new File(rankDirectory.getPath() + File.separator + baseFilename + ".dyn");
    structureFile = new File(rankDirectory.getPath() + File.separator + structureFile.getName());
}

if (!dyn.exists()) {
    dyn = null;
}

open(filename);

// If this is a multi-process job, set the structure file to come from the subdirectory.
if (size > 1) {
    active.setFile(structureFile);
}

// Get a reference to the first system's ForceFieldEnergy.
ForceFieldEnergy forceFieldEnergy = active.getPotentialEnergy();
// Set built atoms active/use flags to true (false for other atoms).
Atom[] atoms = active.getAtomArray();
for (int i = 0; i <= atoms.length; i++) {
    Atom ai = atoms[i - 1];
    if (ai.getBuilt()) {
        ai.setActive(true);
        ai.setUse(true);
    } else {
        ai.setActive(false);
        ai.setUse(true);
    }
}

logger.info("\n Running minimize on built atoms of " + active.getName());
logger.info(" RMS gradient convergence criteria: " + eps);

// Minimization without vdW.
e = minimize(eps);

energy();

if(runOSRW){
    // Run OSRW.
    System.setProperty("vdwterm", "true");
    System.setProperty("mpoleterm", "true");
    System.setProperty("polarization", "none");
    System.setProperty("intramolecular-softcore", "true");
    System.setProperty("intermolecular-softcore", "true");
    System.setProperty("lambdaterm", "true");
    System.setProperty("ligand-vapor-elec","false");
    System.setProperty("vdw-cutoff", "9.0");
    System.setProperty("lambda-bias-cutoff", "3");
    System.setProperty("bias-gaussian-mag", "0.01");
    System.setProperty("lambda-bin-width", "0.01");

    for (int i = 0; i <= atoms.length; i++) {
        Atom ai = atoms[i - 1];
        if (ai.getBuilt()) {
            ai.setApplyLambda(true);
        } else {
            ai.setApplyLambda(false);
        }
    }

    forceFieldEnergy= new ForceFieldEnergy(active);
    forceFieldEnergy.setLambda(lambda);

    energy();

    // Turn off checks for overlapping atoms, which is expected for lambda=0.
    forceFieldEnergy.getCrystal().setSpecialPositionCutoff(0.0);

    boolean asynchronous = false;
    boolean wellTempered = false;
    OSRW osrw =  new OSRW(forceFieldEnergy, forceFieldEnergy, lambdaRestart, histogramRestart, active.getProperties(),
        temperature, timeStep, printInterval, saveInterval, asynchronous, sh, wellTempered);
    osrw.setLambda(lambda);
    osrw.setOptimization(true);
    // Create the MolecularDynamics instance.
    MolecularDynamics molDyn = new MolecularDynamics(active, osrw, active.getProperties(),
        null, thermostat, integrator);
    molDyn.dynamic(nSteps, timeStep, printInterval, saveInterval, temperature, initVelocities,
        fileType, restartInterval, dyn);

    logger.info("\n Obtaining low energy coordinates");
    double[] lowEnergyCoordinates = osrw.getLowEnergyLoop();
    forceFieldEnergy.setCoordinates(lowEnergyCoordinates);
}

if (runSimulatedAnnealing) {
    // Minimize with vdW.
    System.setProperty("vdwterm", "true");
    System.setProperty("mpoleterm", "false");
    energy = new ForceFieldEnergy(active);
    e = minimize(eps);

    // SA with vdW.
    logger.info("\n Running simulated annealing on " + active.getName());
    double[] heatUpTemperatures = [150,250,400,700,1000];
    // Number of molecular dynamics steps at each temperature.
    int steps = 267; //267 at 3
    // Time step in femtoseconds.
    timeStep = 3.0;
    // Thermostats [ ADIABATIC, BERENDSEN, BUSSI ]
    thermostat = Thermostats.BERENDSEN;
    // Integrators [ BEEMAN, RESPA, STOCHASTIC]
    integrator = Integrators.RESPA;

    SimulatedAnnealing simulatedAnnealing = new SimulatedAnnealing(active, energy, active.getProperties(), null, thermostat, integrator);
    simulatedAnnealing.annealToTargetValues(heatUpTemperatures, steps, timeStep);

    double[] annealingTargetTemperatures = [1000, 800, 600, 500, 400, 300];
    steps = 800; //800 at 3
    simulatedAnnealing.annealToTargetValues(annealingTargetTemperatures,steps,timeStep);
}

for (int i = 0; i <= atoms.length; i++) {
    Atom ai = atoms[i - 1];
    ai.setUse(true);
    ai.setApplyLambda(false);
}

// Optimize with the full AMOEBA potential energy.
System.setProperty("vdwterm", "true");
System.setProperty("mpoleterm", "true");
System.setProperty("polarization", "direct");
System.setProperty("intramolecularSoftcore", "false");
System.setProperty("intermolecularSoftcore", "false");
System.setProperty("lambdaterm", "false");

forceFieldEnergy = new ForceFieldEnergy(active);
e = minimize(eps);

if (runMD){
    // Number of molecular dynamics steps
    nSteps = 500000; // nSteps * timeStep = time in femtoseconds

    // Temperature in degrees Kelvin.
    temperature = 300;

    // Time step in femtoseconds.
    timeStep = 1;

    // Reset velocities (ignored if a restart file is given)
    initVelocities = true;

    // Write interval in picoseconds.
    saveInterval = 1;   //set size = (nSteps * timeStep) / (1000 * saveInterval)

    // Interval to write out restart file (psec)
    double restartFrequency = 1000;

    MolecularDynamics molDyn = new MolecularDynamics(active, energy, active.getProperties(), null, thermostat, integrator);
    molDyn.setFileType(fileType);
    molDyn.setRestartFrequency(restartFrequency);
    molDyn.dynamic(nSteps, timeStep, printInterval, saveInterval, temperature, initVelocities, dyn);
}

if (runRotamer){

    for (int i = 0; i <= atoms.length; i++) {
        Atom ai = atoms[i - 1];
        ai.setActive(true);
        ai.setUse(true);
    }

    energy = new ForceFieldEnergy(active);
    boolean threeBodyTerm = false;
    RotamerOptimization rotamerOptimization;


    logger.info(String.format(" Rotomer Optimization"));
    rotamerOptimization = new RotamerOptimization(active, energy, null);

    rotamerOptimization.setThreeBodyEnergy(threeBodyTerm);
    RotamerLibrary.setUseOrigCoordsRotamer(true);

    //RotamerLibrary.setLibrary(RotamerLibrary.ProteinLibrary.PonderAndRichards);
    RotamerLibrary.setLibrary(RotamerLibrary.ProteinLibrary.Richardson);

<<<<<<< HEAD
    Polymer[] polymers = systems[0].getPolymers();
=======
    Polymer[] polymers = active.getChains();
>>>>>>> 1f460b4d
    ArrayList<Residue> fullResidueList = polymers[0].getResidues();
    ArrayList<Residue> residuesToRO = new ArrayList<>();

    //Rotomer Optimization inclusion list building (grab built residues)
    for (int i = 0; i < fullResidueList.size(); i++) {
        Residue r = fullResidueList[i];
        if (r.getBackboneAtoms().get(0).getBuilt()) {
            residuesToRO.add(fullResidueList[i]);
        }
    }
    //Rotomer Optimization inclusion list building (grab residues within 7A of the built loop)
    boolean expandList = true
    double expansionDistance = 7.0;

    if (expandList) {
        // Do a sliding-window rotamer optimization on loop window with a radius-inclusion criterion.
        RotamerLibrary.setUseOrigCoordsRotamer(true);

        // rotamerOptimization.setForcedResidues(resID, resID);
        rotamerOptimization.setWindowSize(1);
        rotamerOptimization.setDistanceCutoff(expansionDistance);

        startResID = residuesToRO.get(0).getResidueNumber();
        finalResID = residuesToRO.get(residuesToRO.size() - 1).getResidueNumber();

        rotamerOptimization.setForcedResidues(startResID,finalResID);
        rotamerOptimization.setResidues(startResID, finalResID);
    }

    rotamerOptimization.setResiduesIgnoreNull(residuesToRO);

    residuesToRO = rotamerOptimization.getResidues();
    RotamerLibrary.measureRotamers(residuesToRO, false);
    rotamerOptimization.optimize(RotamerOptimization.Algorithm.SLIDING_WINDOW);
}

saveAsPDB(active, structureFile);

<|MERGE_RESOLUTION|>--- conflicted
+++ resolved
@@ -413,11 +413,8 @@
     //RotamerLibrary.setLibrary(RotamerLibrary.ProteinLibrary.PonderAndRichards);
     RotamerLibrary.setLibrary(RotamerLibrary.ProteinLibrary.Richardson);
 
-<<<<<<< HEAD
-    Polymer[] polymers = systems[0].getPolymers();
-=======
-    Polymer[] polymers = active.getChains();
->>>>>>> 1f460b4d
+
+    Polymer[] polymers = active.getPolymers();
     ArrayList<Residue> fullResidueList = polymers[0].getResidues();
     ArrayList<Residue> residuesToRO = new ArrayList<>();
 
