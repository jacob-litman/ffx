/**
 * Title: Force Field X.
 *
 * Description: Force Field X - Software for Molecular Biophysics.
 *
 * Copyright: Copyright (c) Michael J. Schnieders 2001-2015.
 *
 * This file is part of Force Field X.
 *
 * Force Field X is free software; you can redistribute it and/or modify it
 * under the terms of the GNU General Public License version 3 as published by
 * the Free Software Foundation.
 *
 * Force Field X is distributed in the hope that it will be useful, but WITHOUT
 * ANY WARRANTY; without even the implied warranty of MERCHANTABILITY or FITNESS
 * FOR A PARTICULAR PURPOSE. See the GNU General Public License for more
 * details.
 *
 * You should have received a copy of the GNU General Public License along with
 * Force Field X; if not, write to the Free Software Foundation, Inc., 59 Temple
 * Place, Suite 330, Boston, MA 02111-1307 USA
 *
 * Linking this library statically or dynamically with other modules is making a
 * combined work based on this library. Thus, the terms and conditions of the
 * GNU General Public License cover the whole combination.
 *
 * As a special exception, the copyright holders of this library give you
 * permission to link this library with independent modules to produce an
 * executable, regardless of the license terms of these independent modules, and
 * to copy and distribute the resulting executable under terms of your choice,
 * provided that you also meet, for each linked independent module, the terms
 * and conditions of the license of that module. An independent module is a
 * module which is not derived from or based on this library. If you modify this
 * library, you may extend this exception to your version of the library, but
 * you are not obligated to do so. If you do not wish to do so, delete this
 * exception statement from your version.
 */
package ffx.algorithms;

import java.io.BufferedWriter;
import java.io.File;
import java.io.FileWriter;
import java.io.IOException;
import java.nio.charset.StandardCharsets;
import java.nio.file.Files;
import java.nio.file.Path;
import java.nio.file.Paths;
import java.util.ArrayList;
import java.util.Arrays;
import java.util.Collections;
import java.util.HashMap;
import java.util.List;
import java.util.logging.Level;
import java.util.logging.Logger;

import static java.util.Arrays.fill;

import org.apache.commons.io.FilenameUtils;

import edu.rit.mp.BooleanBuf;
import edu.rit.mp.Buf;
import edu.rit.mp.DoubleBuf;
import edu.rit.pj.Comm;
import edu.rit.pj.CommStatus;
import edu.rit.pj.IntegerForLoop;
import edu.rit.pj.IntegerSchedule;
import edu.rit.pj.ParallelRegion;
import edu.rit.pj.ParallelTeam;
import edu.rit.pj.WorkerIteration;
import edu.rit.pj.WorkerRegion;
import edu.rit.pj.WorkerTeam;

import ffx.crystal.Crystal;
import ffx.crystal.SymOp;
import ffx.numerics.Potential;
import ffx.potential.MolecularAssembly;
import ffx.potential.bonded.Atom;
import ffx.potential.bonded.MultiResidue;
import ffx.potential.bonded.NACorrectionException;
import ffx.potential.bonded.Polymer;
import ffx.potential.bonded.Residue;
import ffx.potential.bonded.ResidueState;
import ffx.potential.bonded.Rotamer;
import ffx.potential.bonded.RotamerLibrary;
import ffx.potential.nonbonded.NeighborList;
import ffx.potential.parsers.PDBFilter;
import ffx.utilities.DoubleIndexPair;
import ffx.utilities.IndexIndexPair;

import static ffx.potential.bonded.Residue.ResidueType.AA;
import static ffx.potential.bonded.Residue.ResidueType.NA;
import ffx.potential.bonded.ResidueEnumerations;
import static ffx.potential.bonded.RotamerLibrary.applyRotamer;

/**
 * Optimize protein side-chain conformations and nucleic acid backbone
 * conformations using rotamers.
 *
 * @author Michael J. Schnieders
 * @author Jacob M. Litman
 */
public class RotamerOptimization implements Terminatable {

    private static final Logger logger = Logger.getLogger(RotamerOptimization.class.getName());
    /**
     * Flag to control the verbosity of printing.
     */
    private boolean print = false;
    /**
     * AlgorithmListener who should receive updates as the optimization runs.
     */
    private AlgorithmListener algorithmListener;
    /**
     * Flag to indicate a request to terminate the optimization.
     */
    private boolean terminate = false;
    /**
     * Flag to indicate if the algorithm is running (done == false) or completed
     * (done == true).
     */
    private boolean done = true;
    /**
     * MolecularAssembly to perform rotamer optimization on.
     */
    private MolecularAssembly molecularAssembly;
    /**
     * The Potential to evaluate during rotamer optimization.
     */
    private Potential potential;
    /**
     * Number of permutations whose energy is explicitly evaluated.
     */
    private int evaluatedPermutations = 0;
    /**
     * An array of polymers from the MolecularAssembly.
     */
    private Polymer[] polymers;
    /**
     * The chain containing the residues to optimize.
     */
    private String chain;
    /**
     * List of residues to optimize; they may not be contiguous or all members
     * of the same chain.
     */
    private ArrayList<Residue> residueList;
    /**
     * Size of the sliding window.
     */
    private int windowSize = 7;
    /**
     * The distance the sliding window moves.
     */
    private int increment = 3;
    /**
     * In sliding window, whether to revert an unfavorable change.
     */
    private boolean revert = false;
    /**
     * The distance that the distance matrix checks for.
     */
    private double distance = 2.0;
    /**
     * The algorithm to use for rotamer optimization.
     */
    private Algorithm algorithm = null;
    /**
     * The sliding window direction.
     */
    private Direction direction = Direction.FORWARD;
    /**
     * Flag to indicate use of the Goldstein criteria instead of the less
     * stringent Dead-End Elimination criteria.
     */
    private boolean useGoldstein = true;
    /**
     * The number of most-favorable structures to include as output.
     */
    private int ensembleNumber = 1;
    /**
     * The energy buffer applied to each elimination criteria to affect an
     * ensemble.
     */
    private double ensembleBuffer = 0.0;
    /**
     * The step value of the energy buffer for use with ensemble search.
     */
    private double ensembleBufferStep = 0.5;
    /**
     * The energy boundary for structures to be included in the final ensemble.
     */
    private double ensembleEnergy = 0.0;
    /**
     * File to contain ensemble of structures.
     */
    private File ensembleFile;
    /**
     * PDBFilter to write out ensemble snapshots.
     */
    private PDBFilter ensembleFilter;
    /**
     * The potential energy of the system with all side-chains to be optimized
     * turned off.
     */
    private double backboneEnergy;
    /**
     * Self-energy of each residue for each rotamer. [residue][rotamer]
     */
    private double selfEnergy[][];
    /**
     * Pair-energies for each pair of residue and pair of rotamers.
     * [residue1][rotamer1][residue2][rotamer2]
     */
    private double twoBodyEnergy[][][][];
    /**
     * The minimum distance between atoms of a residue pair, taking into account
     * interactions with symmetry mates.
     *
     * [residue1][rotamer1][residue2][rotamer2]
     */
    private double distanceMatrix[][][][];
    /**
     * Flag to load the distance matrix as needed; if false, matrix is prefilled
     * at the beginning of rotamer optimization.
     */
    private boolean lazyMatrix = false;
    /**
     * Flag to fill a CA-only distance matrix.
     */
    //private boolean generateCaMatrix = false;
    /**
     * Trimer-energies for each trimer of rotamers.
     * [residue1][rotamer1][residue2][rotamer2][residue3][rotamer3]
     */
    private double threeBodyEnergy[][][][][][];
    /**
     * Flag to prune clashes.
     */
    private boolean pruneClashes = true;
    /**
     * Flag to prune pair clashes.
     */
    private boolean prunePairClashes = true;
    /**
     * Flag to prune individual pairs (and not just entire rotamers) on pair
     * clashes. Presently set constitutively false.
     */
    private boolean pruneIndivPairs = false;
    /**
     * Clash energy threshold (kcal/mole).
     */
    private double clashThreshold = 20.0;
    /**
     * Clash energy threshold (kcal/mol) for MultiResidues, which can have much
     * more variation in self and pair energies.
     */
    private double multiResClashThreshold = 80.0;
    /**
     * Clash energy threshold (kcal/mole).
     */
    private double pairClashThreshold = 50.0;
    /**
     * Pair clash energy threshold (kcal/mol) for MultiResidues.
     */
    private double multiResPairClashAddn = 80.0;
    /**
     * Flag to control use of 3-body terms.
     */
    private boolean threeBodyTerm = true;
    /**
     * Flag to set 3-body energies to zero outside of a cutoff.
     */
    private boolean threeBodyCutoff = true;
    /**
     * Triple cutoff distance.
     */
    private double threeBodyCutoffDist = 9.0;
    /**
     * Quad cutoff flag and distance.
     */
    private boolean quadCutoff = true;
    private double quadCutoffDist = 5.0;
    /**
     * Eliminated rotamers. [residue][rotamer]
     */
    private boolean eliminatedSingles[][];
    /**
     * Eliminated rotamer pairs. [residue1][rotamer1][residue2][rotamer2]
     */
    private boolean eliminatedPairs[][][][];
    /**
     * Eliminated rotamer pairs.
     * [residue1][rotamer1][residue2][rotamer2][residue3][rotamer3]
     */
    private boolean eliminatedTriples[][][][][][];
    /**
     * An array of atomic coordinates (length 3 * the number of atoms).
     */
    private double x[] = null;
    /**
     * A flag to indicate use of the full N-Body AMOEBA potential energy during
     * the rotamer optimization.
     */
    private boolean useFullAMOEBAEnergy = false;
    /**
     * Threshold to eliminate nucleic acid Rotamers based on excessive
     * correction distances; 0 indicates the threshold is not being implemented.
     */
    private double nucleicCorrectionThreshold = 0;
    /**
     * Minimum number of nucleic acid Rotamers to use for rotamer optimization
     * should some be eliminated by the nucleic correction threshold.
     */
    private int minNumberAcceptedNARotamers = 10;
    /**
     * Factor by which to multiply the pruning constraints for nucleic acids.
     * pairHalfPruningFactor is the arithmetic mean of 1.0 and the pruning
     * factor, and is applied for AA-NA pairs.
     */
    private double pruningFactor = 1.0;
    private double pairHalfPruningFactor = ((1.0 + pruningFactor) / 2);
    /**
     * Factor by which to multiply the singleton pruning constraints for nucleic
     * acids.
     *
     * Very important, to ensure that all possible combinations of delta(i) and
     * delta(i-1) are still represented when it comes time to calculate pair
     * energies. If this pruning factor doesn't cut it, however, it probably
     * wasn't a biologically relevant rotamer anyways.
     *
     * Not presently implemented beyond getting the value in from Groovy.
     */
    private double singletonNAPruningFactor = 1.5;
    // Flag to calculate and print additional energies (mostly for debugging).
    private double indivPairFactor = 1.5; // Prune individual pairs at a stronger criterion.
    private boolean verboseEnergies = true;
    private ArrayList<Residue> allResiduesList = null;
    private Residue allResiduesArray[] = null;
    private int numResidues = 0;
    private boolean parallelEnergies = true;
    private final Comm world;
    private final int numProc;
    private final int rank;
    private final boolean master;
    private ReceiveThread receiveThread;
    private EnergyWriterThread energyWriterThread;
    private boolean selfsDone = false, pairsDone = false, trimersDone = false, quadsDone = false;
    private boolean readyForSingles = false, readyForPairs = false, readyForTrimers = false, readyForQuads = false;
    private boolean writeEnergyRestart = true;
    private boolean loadEnergyRestart = false;
    private File energyRestartFile;
    private final HashMap<Integer, Integer[]> jobMapSingles = new HashMap<>();
    private final HashMap<Integer, Integer[]> jobMapPairs = new HashMap<>();
    private final HashMap<Integer, Integer[]> jobMapTrimers = new HashMap<>();
    private final HashMap<Integer, Integer[]> jobMapQuads = new HashMap<>();
    private List<String> energiesToWrite;
    private boolean verbose = false;
    // In X, Y, Z.
    private int[] numXYZBoxes = {3, 3, 3};
    private double boxBorderSize = 0;
    private double approxBoxLength = 0;
    private int boxInclusionCriterion = 1;
    private int boxStart = 0;
    private int boxEnd = -1;
    private boolean manualSuperbox = false;
    private double[] boxDimensions;
    private double superboxBuffer = 8.0;
    private int startForcedResidues = -1;
    private int endForcedResidues = -1;
    private boolean useForcedResidues = false;
    private double superpositionThreshold = 0.1;
    private boolean usingBoxOptimization = false;
    private int boxLoadIndex = -1;
    private int[] boxLoadCellIndices;
    /**
     * Wait time, in milliseconds, for Thread.sleep() loops in rotamerEnergies()
     * and ReceiveThread
     */
    private final int POLLING_FREQUENCY = 500;
    /**
     * ParallelJava construct used for executing the various EnergyRegions.
     * Declared as a field so as to be reused during box optimization.
     */
    private final WorkerTeam energyWorkerTeam;
    private VideoWriter videoWriter;
    private boolean writeVideo = false;
    private boolean skipEnergies = false;
    private boolean computeQuads = false;
    private int quadMaxout = Integer.MAX_VALUE;

    /**
     * RotamerOptimization constructor.
     *
     * @param molecularAssembly The MolecularAssembly to search rotamers for.
     * @param potential
     * @param algorithmListener AlgorithmListener to update the GUI.
     */
    public RotamerOptimization(MolecularAssembly molecularAssembly, Potential potential,
            AlgorithmListener algorithmListener) {

        this.molecularAssembly = molecularAssembly;
        this.potential = potential;
        this.algorithmListener = algorithmListener;
        world = Comm.world();
        numProc = world.size();
        rank = world.rank();
        master = rank == 0;
        energyWorkerTeam = new WorkerTeam(world);
        if (System.getProperty("verbose") != null) {
            if (System.getProperty("verbose").equalsIgnoreCase("true")) {
                verbose = true;
            }
        }

        // Process relevant system keys.
        String skipEnergies = System.getProperty("skipEnergies");
        String undo = System.getProperty("ro-undo");
        String direction = System.getProperty("ro-direction");
        String increment = System.getProperty("ro-increment");
        String goldstein = System.getProperty("ro-goldstein");
        String parallelEnergies = System.getProperty("ro-parallelEnergies");
        String superpositionThreshold = System.getProperty("ro-superpositionThreshold");
        String ensembleNumber = System.getProperty("ro-ensembleNumber");
        String ensembleEnergy = System.getProperty("ro-ensembleEnergy");
        String ensembleBuffer = System.getProperty("ro-ensembleBuffer");
        String threeBodyCutoffDist = System.getProperty("ro-threeBodyCutoffDist");
        String pruningFactor = System.getProperty("ro-pruningFactor");
        String nucleicSinglesPruningFactor = System.getProperty("ro-nucleicSinglesPruningFactor");
        String nucleicCorrectionThreshold = System.getProperty("ro-nucleicCorrectionThreshold");
        String minimumNumberAcceptedNARotamers = System.getProperty("ro-minimumNumberAcceptedNARotamers");
        String singletonClashThreshold = System.getProperty("ro-singletonClashThreshold");
        String multiResClashThreshold = System.getProperty("ro-multiResClashThreshold");
        String pairClashThreshold = System.getProperty("ro-pairClashThreshold");
        String multiResPairClashAddition = System.getProperty("ro-multiResPairClashAddition");
        String boxDimensions = System.getProperty("ro-boxDimensions");
        String computeQuads = System.getProperty("ro-computeQuads");
        String quadCutoffDist = System.getProperty("ro-quadCutoffDist");
        String quadMaxout = System.getProperty("ro-quadMaxout");
        String lazyMatrix = System.getProperty("ro-lazyMatrix");
        if (computeQuads != null) {
            boolean value = Boolean.parseBoolean(computeQuads);
            this.computeQuads = value;
            logger.info(String.format(" (KEY) computeQuads: %b", this.computeQuads));
        }
        if (quadCutoffDist != null) {
            double value = Double.parseDouble(quadCutoffDist);
            this.quadCutoffDist = value;
            if (this.quadCutoffDist < 0) {
                quadCutoff = false;
            }
            logger.info(String.format(" (KEY) quadCutoffDist: %.2f", this.quadCutoffDist));
        }
        if (quadMaxout != null) {
            int value = Integer.parseInt(quadMaxout);
            this.quadMaxout = value;
            logger.info(String.format(" (KEY) quadMaxout: %d", this.quadMaxout));
        }
        if (skipEnergies != null) {
            boolean value = Boolean.parseBoolean(skipEnergies);
            this.skipEnergies = value;
            logger.info(String.format(" (KEY) skipEnergies: %b", this.skipEnergies));
        }
        if (undo != null) {
            boolean value = Boolean.parseBoolean(undo);
            this.revert = value;
            logger.info(String.format(" (KEY) undo: %b", this.revert));
        }
        if (direction != null) {
            Direction value = Direction.valueOf(direction);
            this.direction = value;
            logger.info(String.format(" (KEY) direction: %s", this.direction.toString()));
        }
        if (increment != null) {
            int value = Integer.parseInt(increment);
            this.increment = value;
            logger.info(String.format(" (KEY) increment: %d", this.increment));
        }
        if (goldstein != null) {
            boolean value = Boolean.parseBoolean(goldstein);
            this.useGoldstein = value;
            logger.info(String.format(" (KEY) goldstein: %b", this.useGoldstein));
        }
        if (parallelEnergies != null) {
            boolean value = Boolean.parseBoolean(parallelEnergies);
            this.parallelEnergies = value;
            logger.info(String.format(" (KEY) parallelEnergies: %b", this.parallelEnergies));
        }
        if (superpositionThreshold != null) {
            Double value = Double.parseDouble(superpositionThreshold);
            this.superpositionThreshold = value;
            logger.info(String.format(" (KEY) superpositionThreshold: %.2f", this.superpositionThreshold));
        }
        if (ensembleNumber != null) {
            int value = Integer.parseInt(ensembleNumber);
            this.ensembleNumber = value;
            this.ensembleBuffer = 5.0;
            this.ensembleBufferStep = 0.1 * this.ensembleBuffer;
            logger.info(String.format(" (KEY) ensembleNumber: %d", this.ensembleNumber));
        }
        if (ensembleBuffer != null) {
            double value = Double.parseDouble(ensembleBuffer);
            this.ensembleBuffer = value;
            this.ensembleBufferStep = 0.1 * this.ensembleBuffer;
            logger.info(String.format(" (KEY) ensembleBuffer: %.2f", this.ensembleBuffer));
        }
        if (ensembleEnergy != null) {
            double value = Double.parseDouble(ensembleEnergy);
            this.ensembleEnergy = value;
            logger.info(String.format(" (KEY) ensembleEnergy: %.2f", this.ensembleEnergy));
        }
        if (threeBodyCutoffDist != null) {
            double value = Double.parseDouble(threeBodyCutoffDist);
            this.threeBodyCutoffDist = value;
            if (this.threeBodyCutoffDist < 0) {
                threeBodyCutoff = false;
            }
            logger.info(String.format(" (KEY) threeBodyCutoffDist: %.2f", this.threeBodyCutoffDist));
        }
        if (pruningFactor != null) {
            double value = Double.parseDouble(pruningFactor);
            this.pruningFactor = (value >= 0 ? value : 1.0);
            this.pairHalfPruningFactor = (1.0 + value) / 2;
            logger.info(String.format(" (KEY) pruningFactor: %.2f", this.pruningFactor));
        }
        if (nucleicSinglesPruningFactor != null) {
            double value = Double.parseDouble(nucleicSinglesPruningFactor);
            this.singletonNAPruningFactor = (value >= 0 ? value : 1.5);
            logger.info(String.format(" (KEY) nucleicSinglesPruningFactor: %.2f", this.singletonNAPruningFactor));
        }
        if (nucleicCorrectionThreshold != null) {
            double value = Double.parseDouble(nucleicCorrectionThreshold);
            this.nucleicCorrectionThreshold = (value >= 0 ? value : 0);
            logger.info(String.format(" (KEY) nucleicCorrectionThreshold: %.2f", this.nucleicCorrectionThreshold));
        }
        if (minimumNumberAcceptedNARotamers != null) {
            int value = Integer.parseInt(minimumNumberAcceptedNARotamers);
            this.minNumberAcceptedNARotamers = (value > 0 ? value : 10);
            logger.info(String.format(" (KEY) minimumNumberAcceptedNARotamers: %d", this.minNumberAcceptedNARotamers));
        }
        if (singletonClashThreshold != null) {
            double value = Double.parseDouble(singletonClashThreshold);
            this.clashThreshold = value;
            logger.info(String.format(" (KEY) singletonClashThreshold: %.2f", this.clashThreshold));
        }
        if (multiResClashThreshold != null) {
            double value = Double.parseDouble(multiResClashThreshold);
            this.multiResClashThreshold = value;
            logger.info(String.format(" (KEY) multiResClashThreshold: %.2f", this.multiResClashThreshold));
        }
        if (pairClashThreshold != null) {
            double value = Double.parseDouble(pairClashThreshold);
            this.pairClashThreshold = value;
            logger.info(String.format(" (KEY) pairClashThreshold: %.2f", this.pairClashThreshold));
        }
        if (multiResPairClashAddition != null) {
            double value = Double.parseDouble(multiResPairClashAddition);
            this.multiResPairClashAddn = value;
            logger.info(String.format(" (KEY) multiResPairClashAddition: %.2f", this.multiResPairClashAddn));
        }
        if (boxDimensions != null) {
            // String should be in format (buffer,xmin,xmax,ymin,ymax,zmin,zmax)
            try {
                String[] bdTokens = boxDimensions.split(",+");
                this.boxDimensions = new double[6];
                if (bdTokens.length != 7) {
                    logger.warning(" Improper number of arguments to boxDimensions; default settings used.");
                } else {
                    for (int i = 1; i < 7; i += 2) {
                        this.boxDimensions[i - 1] = Double.parseDouble(bdTokens[i]);
                        this.boxDimensions[i] = Double.parseDouble(bdTokens[i + 1]);
                        if (this.boxDimensions[i] < this.boxDimensions[i - 1]) {
                            logger.info(String.format(" Improper dimension min %8.5f > max %8.5f; max/min reversed.", this.boxDimensions[i - 1], this.boxDimensions[i]));
                            double temp = this.boxDimensions[i];
                            this.boxDimensions[i] = this.boxDimensions[i - 1];
                            this.boxDimensions[i - 1] = temp;
                        }
                    }
                    superboxBuffer = Double.parseDouble(bdTokens[0]);
                    manualSuperbox = true;
                }
            } catch (Exception ex) {
                logger.warning(String.format(" Error in parsing box dimensions: input discarded and defaults used: %s.", ex.toString()));
                manualSuperbox = false;
            }
        }
        if (lazyMatrix != null) {
            boolean value = Boolean.parseBoolean(lazyMatrix);
            this.lazyMatrix = value;
            logger.info(String.format(" (KEY) lazyMatrix: %b", lazyMatrix));
        }
    }

    public RotamerOptimization(MolecularAssembly molecularAssembly, Potential potential,
            AlgorithmListener algorithmListener, int startResID, int finalResID, Algorithm algorithm) {
        this(molecularAssembly, potential, algorithmListener);
        this.algorithm = algorithm;
    }

    /**
     * Flag to indicate use of the full AMOEBA potential energy when ranking
     * rotamer combinations after dead-end elimination based on truncation at
     * 2-body or 3-body interactions.
     *
     * @param useFullAMOEBAEnergy
     */
    public void setUseFullAMOEBAEnergy(boolean useFullAMOEBAEnergy) {
        this.useFullAMOEBAEnergy = useFullAMOEBAEnergy;
    }

    /**
     * A brute-force global optimization over side-chain rotamers using a
     * recursive algorithm.
     *
     * @param molecularAssembly
     * @param residues
     * @param i
     * @param lowEnergy
     * @param optimum
     * @return
     */
    public double rotamerOptimization(MolecularAssembly molecularAssembly, Residue residues[], int i,
            double lowEnergy, int optimum[]) {

        // This is the initialization condition.
        if (i == 0) {
            evaluatedPermutations = 0;
        }

        int nResidues = residues.length;
        Residue current = residues[i];
        Rotamer[] rotamers = current.getRotamers(current);
        int lenri = rotamers.length;
        double currentEnergy = Double.MAX_VALUE;
        if (i < nResidues - 1) {
            /**
             * As long as there are more residues, continue the recursion for
             * each rotamer of the current residue.
             */
            int minRot = -1;
            for (int ri = 0; ri < lenri; ri++) {
                applyRotamer(current, rotamers[ri]);
                double rotEnergy = rotamerOptimization(molecularAssembly, residues, i + 1, lowEnergy, optimum);
                if (rotEnergy < currentEnergy) {
                    currentEnergy = rotEnergy;
                }
                if (rotEnergy < lowEnergy) {
                    minRot = ri;
                    lowEnergy = rotEnergy;
                }
            }
            if (minRot > -1) {
                optimum[i] = minRot;
            }
        } else {
            /**
             * At the end of the recursion, compute the potential energy for
             * each rotamer of the final residue. If a lower potential energy is
             * discovered, the rotamers of each residue will be collected as the
             * recursion returns up the chain.
             */
            for (int ri = 0; ri < lenri; ri++) {
                applyRotamer(current, rotamers[ri]);

                double rotEnergy = currentEnergy();
                logger.info(String.format(" %d Energy: %16.8f", ++evaluatedPermutations, rotEnergy));
                if (algorithmListener != null) {
                    algorithmListener.algorithmUpdate(molecularAssembly);
                }
                if (rotEnergy < currentEnergy) {
                    currentEnergy = rotEnergy;
                }
                if (rotEnergy < lowEnergy) {
                    lowEnergy = rotEnergy;
                    optimum[nResidues - 1] = ri;
                }
            }
        }
        return currentEnergy;
    }

    /**
     * Recursive brute-force method which uses single, pair, and potentially
     * trimer energies to calculate an optimum set of rotamers.
     *
     * @param molecularAssembly
     * @param residues Optimization window
     * @param i Current residue in the recursion.
     * @param lowEnergy Minimum energy yet found by the recursion.
     * @param optimum Optimum rotamer set yet found by the recursion.
     * @param currentRotamers Rotamer permutation under investigation.
     * @return Minimum energy found under this node in the recursion.
     */
    private double decomposedRotamerOptimization(MolecularAssembly molecularAssembly, Residue residues[], int i,
            double lowEnergy, int optimum[], int[] currentRotamers) {

        // This is the initialization condition.
        if (i == 0) {
            evaluatedPermutations = 0;
        }

        int nResidues = residues.length;
        Residue current = residues[i];
        Rotamer[] rotamers = current.getRotamers(current);
        int lenri = rotamers.length;
        double currentEnergy = Double.MAX_VALUE;
        if (i < nResidues - 1) {
            /**
             * As long as there are more residues, continue the recursion for
             * each rotamer of the current residue.
             */
            for (int ri = 0; ri < lenri; ri++) {
                currentRotamers[i] = ri;
                double rotEnergy = decomposedRotamerOptimization(molecularAssembly, residues, i + 1, lowEnergy, optimum, currentRotamers);
                if (rotEnergy < lowEnergy) {
                    lowEnergy = rotEnergy;
                }
                if (rotEnergy < currentEnergy) {
                    currentEnergy = rotEnergy;
                }
            }
        } else {
            /**
             * At the end of the recursion, compute the potential energy for
             * each rotamer of the final residue and update optimum[].
             */
            for (int ri = 0; ri < lenri; ri++) {
                currentRotamers[i] = ri;
                double rotEnergy = computeEnergy(residues, currentRotamers, false);
                ++evaluatedPermutations;
                if (rotEnergy < currentEnergy) {
                    currentEnergy = rotEnergy;
                }
                if (rotEnergy < lowEnergy) {
                    /* Because we print the rotamer set immediately on finding a
                     * more optimal structure, we have to reset the entire length
                     * of optimum instead of lazily doing it on the way down.
                     */
                    System.arraycopy(currentRotamers, 0, optimum, 0, optimum.length);
                    if (evaluatedPermutations > 1) {
                        logger.info(String.format(" Minimum energy update: %f < %f, permutation %d",
                                rotEnergy, lowEnergy, evaluatedPermutations));
                        String permutation = " Rotamer permutation: " + optimum[0];
                        for (int j = 1; j < nResidues; j++) {
                            permutation = permutation.concat(", " + optimum[j]);
                        }
                        logger.info(permutation);
                    } else {
                        logger.info(String.format(" First minimum energy (permutation 1): %f", rotEnergy));
                    }
                    lowEnergy = rotEnergy;
                }
            }
        }
        return currentEnergy;
    }

    /**
     * A global optimization over side-chain rotamers using a recursive
     * algorithm and information about eliminated rotamers, rotamer pairs and
     * rotamer triples
     *
     * @param molecularAssembly
     * @param residues
     * @param i
     * @param currentRotamers
     * @param lowEnergy
     * @param optimum Optimum set of rotamers.
     * @param permutationEnergies Energies of visited permutations or null.
     * @return
     */
    public double rotamerOptimizationDEE(MolecularAssembly molecularAssembly, Residue residues[], int i,
            int currentRotamers[], double lowEnergy, int optimum[], double[] permutationEnergies) {
        // This is the initialization condition.
        if (i == 0) {
            evaluatedPermutations = 0;
        }
        int nResidues = residues.length;
        Residue residuei = residues[i];
        Rotamer[] rotamersi = residuei.getRotamers(residuei);
        int lenri = rotamersi.length;
        double currentEnergy = Double.MAX_VALUE;

        /**
         * As long as there are more residues, continue the recursion for each
         * rotamer of the current residue.
         */
        if (i < nResidues - 1) {
            /**
             * Loop over rotamers of residue i.
             */
            for (int ri = 0; ri < lenri; ri++) {
                /**
                 * Check if rotamer ri has been eliminated by DEE.
                 */
                if (check(i, ri)) {
                    continue;
                }
                /**
                 * Check if rotamer ri has been eliminated by an upstream
                 * rotamer (any residue's rotamer from j = 0 .. i-1).
                 */
                boolean deadEnd = false;
                for (int j = 0; j < i; j++) {
                    int rj = currentRotamers[j];
                    deadEnd = check(j, rj, i, ri);
                    if (deadEnd) {
                        break;
                    }
                }
                if (deadEnd) {
                    continue;
                }
                applyRotamer(residuei, rotamersi[ri]);
                currentRotamers[i] = ri;
                double rotEnergy = rotamerOptimizationDEE(molecularAssembly, residues, i + 1,
                        currentRotamers, lowEnergy, optimum, permutationEnergies);
                if (rotEnergy < currentEnergy) {
                    currentEnergy = rotEnergy;
                }
                if (rotEnergy < lowEnergy) {
                    optimum[i] = ri;
                    lowEnergy = rotEnergy;
                }
            }
        } else {
            /**
             * At the end of the recursion, compute the potential energy for
             * each rotamer of the final residue. If a lower potential energy is
             * discovered, the rotamers of each residue will be collected as the
             * recursion returns up the chain.
             */
            for (int ri = 0; ri < lenri; ri++) {
                /**
                 * Check if rotamer ri has been eliminated by DEE.
                 */
                if (check(i, ri)) {
                    continue;
                }
                currentRotamers[i] = ri;
                /**
                 * Check if rotamer ri has been eliminated by an upstream
                 * rotamer (any residue's rotamer from 0 .. i-1.
                 */
                boolean deadEnd = false;
                for (int j = 0; j < i; j++) {
                    int rj = currentRotamers[j];
                    deadEnd = check(j, rj, i, ri);
                    if (deadEnd) {
                        break;
                    }
                }
                if (deadEnd) {
                    continue;
                }
                applyRotamer(residuei, rotamersi[ri]);
                // Compute the energy based on a 3-body approximation
                double approximateEnergy = computeEnergy(residues, currentRotamers, false);
                double comparisonEnergy = approximateEnergy;
                evaluatedPermutations++;
                // Compute the AMOEBA energy
                if (useFullAMOEBAEnergy) {
                    double amoebaEnergy = currentEnergy();
                    if (permutationEnergies != null) {
                        permutationEnergies[evaluatedPermutations - 1] = amoebaEnergy;
                    }
                    comparisonEnergy = amoebaEnergy;
                    // Log current results
                    logIfMaster(String.format(" %d AMOEBA: %16.8f 3-Body: %16.8f Neglected: %16.8f",
                            evaluatedPermutations, amoebaEnergy, approximateEnergy, amoebaEnergy - approximateEnergy));
                } else {
                    if (permutationEnergies != null) {
                        permutationEnergies[evaluatedPermutations - 1] = approximateEnergy;
                    }
                    if (threeBodyTerm) {
                        logIfMaster(String.format(" %d Energy through 3-Body interactions: %16.8f",
                                evaluatedPermutations, approximateEnergy));
                    } else {
                        logIfMaster(String.format(" %d Energy through 2-Body interactions: %16.8f",
                                evaluatedPermutations, approximateEnergy));
                    }
                }

                if (algorithmListener != null) {
                    algorithmListener.algorithmUpdate(molecularAssembly);
                }

                if (master && ensembleNumber > 1) {
                    try {
                        FileWriter fw = new FileWriter(ensembleFile, true);
                        BufferedWriter bw = new BufferedWriter(fw);
                        bw.write(String.format("MODEL        %d", evaluatedPermutations));
                        for (int j = 0; j < 75; j++) {
                            bw.write(" ");
                        }
                        bw.newLine();
                        bw.flush();
                        ensembleFilter.writeFile(ensembleFile, true);
                        bw.write(String.format("ENDMDL"));
                        for (int j = 0; j < 64; j++) {
                            bw.write(" ");
                        }
                        bw.newLine();
                        bw.close();
                    } catch (IOException e) {
                        logger.warning(String.format("Exception writing to file: %s", ensembleFile.getName()));
                    }
                }

                if (comparisonEnergy < currentEnergy) {
                    currentEnergy = comparisonEnergy;
                }

                if (comparisonEnergy < lowEnergy) {
                    lowEnergy = comparisonEnergy;
                    optimum[i] = ri;
                }
            }
        }
        return currentEnergy;
    }

    /**
     * A global optimization over side-chain rotamers using a recursive
     * algorithm and information about eliminated rotamers, rotamer pairs and
     * rotamer triples.
     *
     * @param molecularAssembly
     * @param residues
     * @param i
     * @param currentRotamers
     * @param lowEnergy
     * @param optimum
     * @return
     */
    public double dryRun(MolecularAssembly molecularAssembly, Residue residues[], int i,
            int currentRotamers[], double lowEnergy, int optimum[]) {
        // This is the initialization condition.
        if (i == 0) {
            evaluatedPermutations = 0;
        }
        if (evaluatedPermutations >= 1e6) {
            if (evaluatedPermutations % 1000000 == 0) {
                logIfMaster(String.format("The permutation has reached %10.4e.", (double) evaluatedPermutations));
            }
        }
        int nResidues = residues.length;
        Residue residuei = residues[i];
        Rotamer[] rotamersi = residuei.getRotamers(residuei);
        int lenri = rotamersi.length;
        if (i < nResidues - 1) {
            for (int ri = 0; ri < lenri; ri++) {
                if (check(i, ri)) {
                    continue;
                }
                boolean deadEnd = false;
                for (int j = 0; j < i; j++) {
                    int rj = currentRotamers[j];
                    deadEnd = check(j, rj, i, ri);
                    if (deadEnd) {
                        break;
                    }
                }
                if (deadEnd) {
                    continue;
                }
                currentRotamers[i] = ri;
                dryRun(molecularAssembly, residues, i + 1,
                        currentRotamers, lowEnergy, optimum);
            }
        } else {
            /**
             * At the end of the recursion, check each rotamer of the final
             * residue.
             */
            for (int ri = 0; ri < lenri; ri++) {
                if (check(i, ri)) {
                    continue;
                }
                currentRotamers[i] = ri;
                boolean deadEnd = false;
                for (int j = 0; j < i; j++) {
                    int rj = currentRotamers[j];
                    deadEnd = check(j, rj, i, ri);
                    if (deadEnd) {
                        break;
                    }
                }
                if (deadEnd) {
                    continue;
                }
                evaluatedPermutations++;
            }
        }
        return 0.0;
    }

    /**
     * Finds all permutations within buffer energy of GMEC.
     *
     * @param residues
     * @param i Current depth in residue/rotamer tree.
     * @param currentRotamers Current set of rotamers at this node.
     * @param gmecEnergy Minimum energy for these residues.
     * @param permutationEnergies Energy of all permutations.
     * @param permutations Contains accepted permutations.
     * @return
     */
    public double dryRunForEnsemble(Residue residues[], int i, int currentRotamers[],
            double gmecEnergy, double[] permutationEnergies, int[][] permutations) {
        // This is the initialization condition.
        if (i == 0) {
            evaluatedPermutations = 0;
        }
        int nResidues = residues.length;
        Residue residuei = residues[i];
        Rotamer[] rotamersi = residuei.getRotamers(residuei);
        int lenri = rotamersi.length;
        if (i < nResidues - 1) {
            for (int ri = 0; ri < lenri; ri++) {
                if (check(i, ri)) {
                    continue;
                }
                boolean deadEnd = false;
                for (int j = 0; j < i; j++) {
                    int rj = currentRotamers[j];
                    deadEnd = check(j, rj, i, ri);
                    if (deadEnd) {
                        break;
                    }
                }
                if (deadEnd) {
                    continue;
                }
                currentRotamers[i] = ri;
                dryRunForEnsemble(residues, i + 1,
                        currentRotamers, gmecEnergy, permutationEnergies, permutations);
            }
        } else {
            /**
             * At the end of the recursion, check each rotamer of the final
             * residue.
             */
            for (int ri = 0; ri < lenri; ri++) {
                if (check(i, ri)) {
                    continue;
                }
                currentRotamers[i] = ri;
                boolean deadEnd = false;
                for (int j = 0; j < i; j++) {
                    int rj = currentRotamers[j];
                    deadEnd = check(j, rj, i, ri);
                    if (deadEnd) {
                        break;
                    }
                }
                if (deadEnd) {
                    continue;
                }
                if (permutationEnergies[evaluatedPermutations] - gmecEnergy < ensembleEnergy) {
                    permutations[evaluatedPermutations] = new int[nResidues];
                    System.arraycopy(currentRotamers, 0, permutations[evaluatedPermutations], 0, nResidues);
                }
                evaluatedPermutations++;
            }
        }
        return 0.0;
    }

    public void setThreeBodyEnergy(boolean threeBodyTerm) {
        this.threeBodyTerm = threeBodyTerm;
    }

    /**
     * Uses existing backbone, self, pair, and 3-body energies from
     * rotamerEnergies() to calculate an approximate energy for a rotamer
     * permutation.
     *
     * @param residues Current window of optimization.
     * @param rotamers Set of rotamers to calculate an approximate energy for.
     * @param print Verbosity flag
     * @return Approximate permutation energy (backbone + selfs + pairs +
     * trimers).
     */
    private double computeEnergy(Residue residues[], int rotamers[], boolean print) {
        int nResidues = residues.length;
        double selfSum = 0.0;
        double pairSum = 0.0;
        double threeBodySum = 0.0;

        for (int a = 0; a < nResidues; a++) {
            int ai = rotamers[a];
            selfSum += self(a, ai);
            for (int b = a + 1; b < nResidues; b++) {
                int bi = rotamers[b];
                pairSum += pair(a, ai, b, bi);
                if (threeBodyTerm) {
                    for (int c = b + 1; c < nResidues; c++) {
                        int ci = rotamers[c];
                        threeBodySum += triple(a, ai, b, bi, c, ci);
                    }
                }
            }
        }

        double approximateEnergy = backboneEnergy + selfSum + pairSum + threeBodySum;
        if (print) {
            logger.info(String.format(" Backbone:                  %16.8f", backboneEnergy));
            logger.info(String.format(" Self Energy:               %16.8f", selfSum));
            logger.info(String.format(" Pair Energy:               %16.8f", pairSum));
            if (!threeBodyTerm) {
                logger.info(String.format(" Total Energy up to 2-Body: %16.8f", approximateEnergy));
            } else {
                logger.info(String.format(" 3-Body Energy:             %16.8f", threeBodySum));
                logger.info(String.format(" Total Energy up to 3-Body: %16.8f", approximateEnergy));
            }
        }
        return approximateEnergy;
    }

    /**
     * For decomposing the energies of the original (0th) rotamers without
     * computing the entire energy matrix.
     */
    private void decomposeOriginal() {
        allResiduesList = new ArrayList<>();
        polymers = molecularAssembly.getPolymers();
        for (Polymer polymer : polymers) {
            ArrayList<Residue> current = polymer.getResidues();
            for (Residue residuej : current) {
                if (residuej != null) {
                    if (residuej.getRotamers(residuej) != null) {
                        allResiduesList.add(residuej);
                    } else if (useForcedResidues && chain != null) {
                        Polymer setChain = molecularAssembly.getChain(chain);
                        if (setChain.equals(polymer) && checkIfForced(residuej)) {
                            allResiduesList.add(residuej);
                        }
                    } else if (useForcedResidues && checkIfForced(residuej)) {
                        allResiduesList.add(residuej);
                    }
                }
            }
        }
        numResidues = allResiduesList.size();
        allResiduesArray = allResiduesList.toArray(new Residue[numResidues]);
        Residue residues[] = residueList.toArray(new Residue[residueList.size()]);
        int nRes = residues.length;
        distanceMatrix();

        double totalEnergy;
        double localBackboneEnergy = 0; // Dummy value to keep compiler from complaining.
        double localSelfEnergy[] = new double[nRes];
        double pairEnergy[][] = new double[nRes][nRes];
        double triEnergy[][][] = new double[nRes][nRes][nRes];
        double sumSelf = 0;
        double sumPair = 0;
        double sumTri = 0;

        for (int i = 0; i < nRes; i++) {
            turnOnAtoms(residues[i]);
        }
        totalEnergy = currentEnergy();
        for (int i = 0; i < nRes; i++) {
            turnOffAtoms(residues[i]);
        }
        try {
            localBackboneEnergy = currentEnergy(false);
        } catch (ArithmeticException ex) {
            logger.severe(String.format("FFX shutting down: error in calculation of backbone energy %s", ex.getMessage()));
        }
        for (int i = 0; i < nRes; i++) {
            turnOnAtoms(residues[i]);
            localSelfEnergy[i] = currentEnergy() - localBackboneEnergy;
            logger.info(String.format(" Self %s:          %16.5f", residues[i], localSelfEnergy[i]));
            sumSelf += localSelfEnergy[i];
            turnOffAtoms(residues[i]);
        }
        for (int i = 0; i < nRes; i++) {
            turnOnAtoms(residues[i]);
            for (int j = i + 1; j < nRes; j++) {
                turnOnAtoms(residues[j]);
                pairEnergy[i][j] = currentEnergy() - localSelfEnergy[i] - localSelfEnergy[j] - localBackboneEnergy;
                logger.info(String.format(" Pair %s %s:       %16.5f", residues[i], residues[j], pairEnergy[i][j]));
                sumPair += pairEnergy[i][j];
                turnOffAtoms(residues[j]);
            }
            turnOffAtoms(residues[i]);
        }
        for (int i = 0; i < nRes; i++) {
            turnOnAtoms(residues[i]);
            for (int j = i + 1; j < nRes; j++) {
                turnOnAtoms(residues[j]);
                for (int k = j + 1; k < nRes; k++) {
                    double dij = checkDistanceMatrix(i, 0, j, 0);
                    double dik = checkDistanceMatrix(i, 0, k, 0);
                    double djk = checkDistanceMatrix(j, 0, k, 0);
                    double dist = Math.min(dij, Math.min(dik, djk));
                    if (dist < threeBodyCutoffDist) {
                        turnOnAtoms(residues[k]);
                        triEnergy[i][j][k] = currentEnergy() - localSelfEnergy[i] - localSelfEnergy[j] - localSelfEnergy[k]
                                - pairEnergy[i][j] - pairEnergy[j][k] - pairEnergy[i][k] - localBackboneEnergy;
                        logger.info(String.format(" Tri  %s %s %s:    %16.5f", residues[i], residues[j], residues[k], triEnergy[i][j][k]));
                        sumTri += triEnergy[i][j][k];
                        turnOffAtoms(residues[k]);
                    } else if (dist == Double.MAX_VALUE) {
                        logger.info(String.format(" Tri  %s %s %s:    set to 0.0 at NaN (very long distance)", residues[i], residues[j], residues[k]));
                        triEnergy[i][j][k] = 0.0;
                    } else {
                        logger.info(String.format(" Tri  %s %s %s:    set to 0.0 at %1.5f Angstroms", residues[i], residues[j], residues[k], dist));
                        triEnergy[i][j][k] = 0.0;
                    }
                }
                turnOffAtoms(residues[j]);
            }
            turnOffAtoms(residues[i]);
        }
        logger.info(String.format("\n\n"));
        logger.info(String.format(" Backbone:     %16.5f", localBackboneEnergy));
        logger.info(String.format(" Sum Self:     %16.5f", sumSelf));
        logger.info(String.format(" Sum Pair:     %16.5f", sumPair));
        logger.info(String.format(" Sum Tri:      %16.5f", sumTri));
        logger.info(String.format(" Neglected:    %16.5f", totalEnergy - sumSelf - sumPair - sumTri - localBackboneEnergy));
        logger.info(String.format(" AMOEBA:       %16.5f", totalEnergy));
        logger.info(String.format("\n\n"));
        for (int i = 0; i < nRes; i++) {
            turnOnAtoms(residues[i]);
        }
    }

    private boolean decomposeOriginal = false;

    /**
     * For decomposing the energies of the original (0th) rotamers without
     * computing the entire energy matrix.
     */
    private void decomposeOriginalParallel() {
        allResiduesList = new ArrayList<>();
        polymers = molecularAssembly.getPolymers();
        for (Polymer polymer : polymers) {
            ArrayList<Residue> current = polymer.getResidues();
            for (Residue residuej : current) {
                if (residuej != null) {
                    if (residuej.getRotamers(residuej) != null) {
                        allResiduesList.add(residuej);
                    } else if (useForcedResidues && chain != null) {
                        Polymer setChain = molecularAssembly.getChain(chain);
                        if (setChain.equals(polymer) && checkIfForced(residuej)) {
                            allResiduesList.add(residuej);
                        }
                    } else if (useForcedResidues && checkIfForced(residuej)) {
                        allResiduesList.add(residuej);
                    }
                }
            }
        }
        numResidues = allResiduesList.size();
        allResiduesArray = allResiduesList.toArray(new Residue[numResidues]);
        Residue residues[] = residueList.toArray(new Residue[residueList.size()]);
        int nRes = residues.length;
        distanceMatrix();

        double totalEnergy;
        double localBackboneEnergy = 0; // Dummy value to keep compiler from complaining.
        double localSelfEnergy[] = new double[nRes];
        double pairEnergy[][] = new double[nRes][nRes];
        double triEnergy[][][] = new double[nRes][nRes][nRes];
        double sumSelf = 0;
        double sumPair = 0;
        double sumTri = 0;

        for (int i = 0; i < nRes; i++) {
            turnOnAtoms(residues[i]);
        }
        totalEnergy = currentEnergy();
        logIfMaster(String.format(" AMOEBA:   %16.5f", totalEnergy));
        for (int i = 0; i < nRes; i++) {
            turnOffAtoms(residues[i]);
        }
        try {
            localBackboneEnergy = currentEnergy(false);
        } catch (ArithmeticException ex) {
            logger.severe(String.format("FFX shutting down: error in calculation of backbone energy %s", ex.getMessage()));
        }
        logIfMaster(String.format(" Backbone: %16.5f", localBackboneEnergy));

        decomposeOriginal = true;
        allocateEliminationMemory(allResiduesArray);
        rotamerEnergies(allResiduesArray);

        if (master) {
            for (int i = 0; i < nRes; i++) {
                localSelfEnergy[i] = selfEnergy[i][0];
                logger.info(String.format(" Self %s:          %16.5f", residues[i], localSelfEnergy[i]));
                sumSelf += localSelfEnergy[i];
            }
            for (int i = 0; i < nRes; i++) {
                for (int j = i + 1; j < nRes; j++) {
                    pairEnergy[i][j] = twoBodyEnergy[i][0][j][0];
                    logger.info(String.format(" Pair %s %s:       %16.5f", residues[i], residues[j], pairEnergy[i][j]));
                    sumPair += pairEnergy[i][j];
                }
            }
            for (int i = 0; i < nRes; i++) {
                for (int j = i + 1; j < nRes; j++) {
                    for (int k = j + 1; k < nRes; k++) {
                        double dij = checkDistanceMatrix(i, 0, j, 0);
                        double dik = checkDistanceMatrix(i, 0, k, 0);
                        double djk = checkDistanceMatrix(j, 0, k, 0);
                        double dist = Math.min(dij, Math.min(dik, djk));
                        triEnergy[i][j][k] = threeBodyEnergy[i][0][j][0][k][0];
                        if (triEnergy[i][j][k] != 0.0) {
                            logger.info(String.format(" Tri  %s %s %s:    %16.5f", residues[i], residues[j], residues[k], triEnergy[i][j][k]));
                            sumTri += triEnergy[i][j][k];
                        } else {
                            if (dist == Double.MAX_VALUE) {
                                logger.info(String.format(" Tri  %s %s %s:    set to 0.0 at NaN (very long distance)", residues[i], residues[j], residues[k]));
                                triEnergy[i][j][k] = 0.0;
                            } else if (dist > threeBodyCutoffDist) {
                                logger.info(String.format(" Tri  %s %s %s:    set to 0.0 at %1.5f Angstroms", residues[i], residues[j], residues[k], dist));
                                triEnergy[i][j][k] = 0.0;
                            } else {
                                logger.warning(String.format("Zero trimer energy inside cutoff dist: %s %s %s at %1.5f Angstroms.", residues[i], residues[j], residues[k], dist));
                            }
                        }
                    }
                }
            }
            logger.info(String.format("\n\n"));
            logger.info(String.format(" Backbone:     %16.5f", localBackboneEnergy));
            logger.info(String.format(" Sum Self:     %16.5f", sumSelf));
            logger.info(String.format(" Sum Pair:     %16.5f", sumPair));
            logger.info(String.format(" Sum Tri:      %16.5f", sumTri));
            logger.info(String.format(" Neglected:    %16.5f", totalEnergy - sumSelf - sumPair - sumTri - localBackboneEnergy));
            logger.info(String.format(" AMOEBA:       %16.5f", totalEnergy));
            logger.info(String.format("\n\n"));
            for (int i = 0; i < nRes; i++) {
                turnOnAtoms(residues[i]);
            }
        }
        decomposeOriginal = false;
    }

    /**
     * Method intended to decompose energies down to quad energies. Mostly for
     * showing that quads are probably negligible.
     *
     * @param quadCutoff
     * @param maxQuads
     */
    private void decomposeOriginalQuads(double quadCutoff, int maxQuads) {
        allResiduesList = new ArrayList<>();
        polymers = molecularAssembly.getPolymers();
        for (Polymer polymer : polymers) {
            ArrayList<Residue> current = polymer.getResidues();
            for (Residue residuej : current) {
                if (residuej != null) {
                    if (residuej.getRotamers(residuej) != null) {
                        allResiduesList.add(residuej);
                    } else if (useForcedResidues && chain != null) {
                        Polymer setChain = molecularAssembly.getChain(chain);
                        if (setChain.equals(polymer) && checkIfForced(residuej)) {
                            allResiduesList.add(residuej);
                        }
                    } else if (useForcedResidues && checkIfForced(residuej)) {
                        allResiduesList.add(residuej);
                    }
                }
            }
        }
        numResidues = allResiduesList.size();
        allResiduesArray = allResiduesList.toArray(new Residue[numResidues]);
        Residue residues[] = residueList.toArray(new Residue[residueList.size()]);
        int nRes = residues.length;
        distanceMatrix();

        double totalEnergy;
        double localBackboneEnergy = 0; // Dummy value to keep compiler from complaining.
        double localSelfEnergy[] = new double[nRes];
        double pairEnergy[][] = new double[nRes][nRes];
        double triEnergy[][][] = new double[nRes][nRes][nRes];
        //double quadEnergy[][][][] = new double[nRes][][][]; This array is gigantic and unnecessary.
        double sumSelf = 0;
        double sumPair = 0;
        double sumTri = 0;
        double sumQuads = 0;

        for (int i = 0; i < nRes; i++) {
            turnOnAtoms(residues[i]);
        }
        totalEnergy = currentEnergy();
        for (int i = 0; i < nRes; i++) {
            turnOffAtoms(residues[i]);
        }
        try {
            localBackboneEnergy = currentEnergy(false);
        } catch (ArithmeticException ex) {
            logger.severe(String.format("FFX shutting down: error in calculation of backbone energy %s", ex.getMessage()));
        }
        for (int i = 0; i < nRes; i++) {
            turnOnAtoms(residues[i]);
            localSelfEnergy[i] = currentEnergy() - localBackboneEnergy;
            logger.info(String.format(" Self %s:          %16.5f", residues[i], localSelfEnergy[i]));
            sumSelf += localSelfEnergy[i];
            turnOffAtoms(residues[i]);
        }
        for (int i = 0; i < nRes; i++) {
            turnOnAtoms(residues[i]);
            for (int j = i + 1; j < nRes; j++) {
                turnOnAtoms(residues[j]);
                pairEnergy[i][j] = currentEnergy() - localSelfEnergy[i] - localSelfEnergy[j] - localBackboneEnergy;
                logger.info(String.format(" Pair %s %s:       %16.5f", residues[i], residues[j], pairEnergy[i][j]));
                sumPair += pairEnergy[i][j];
                turnOffAtoms(residues[j]);
            }
            turnOffAtoms(residues[i]);
        }
        for (int i = 0; i < nRes; i++) {
            turnOnAtoms(residues[i]);
            for (int j = i + 1; j < nRes; j++) {
                turnOnAtoms(residues[j]);
                for (int k = j + 1; k < nRes; k++) {
                    double dij = checkDistanceMatrix(i, 0, j, 0);
                    double dik = checkDistanceMatrix(i, 0, k, 0);
                    double djk = checkDistanceMatrix(j, 0, k, 0);
                    double dist = Math.min(dij, Math.min(dik, djk));
                    if (dist < threeBodyCutoffDist) {
                        turnOnAtoms(residues[k]);
                        triEnergy[i][j][k] = currentEnergy() - localSelfEnergy[i] - localSelfEnergy[j] - localSelfEnergy[k]
                                - pairEnergy[i][j] - pairEnergy[j][k] - pairEnergy[i][k] - localBackboneEnergy;
                        logger.info(String.format(" Tri  %s %s %s:    %16.5f", residues[i], residues[j], residues[k], triEnergy[i][j][k]));
                        sumTri += triEnergy[i][j][k];
                        turnOffAtoms(residues[k]);
                    } else if (dist == Double.MAX_VALUE) {
                        logger.info(String.format(" Tri  %s %s %s:    set to 0.0 at NaN (very long distance)", residues[i], residues[j], residues[k]));
                        triEnergy[i][j][k] = 0.0;
                    } else {
                        logger.info(String.format(" Tri  %s %s %s:    set to 0.0 at %1.5f Angstroms", residues[i], residues[j], residues[k], dist));
                        triEnergy[i][j][k] = 0.0;
                    }
                }
                turnOffAtoms(residues[j]);
            }
            turnOffAtoms(residues[i]);
        }

        int numQuadsEvaluated = 0;
        boolean doBreak = false;
        for (int i = 0; i < nRes; i++) {
            turnOnAtoms(residues[i]);
            //quadEnergy[i] = new double[nRes][][];
            // If for some reason storing quad energies is desired, one can allocate memory on the fly, so that only enough
            // memory is allocated for the quads you actually evaluate.
            for (int j = i + 1; j < nRes; j++) {
                turnOnAtoms(residues[j]);
                //quadEnergy[i][j] = new double[nRes][];
                for (int k = j + 1; k < nRes; k++) {
                    turnOnAtoms(residues[k]);
                    //quadEnergy[i][j][k] = new double[nRes];
                    for (int l = k + 1; l < nRes; l++) {
                        double dij = checkDistanceMatrix(i, 0, j, 0);
                        double dik = checkDistanceMatrix(i, 0, k, 0);
                        double dil = checkDistanceMatrix(i, 0, l, 0);
                        double djk = checkDistanceMatrix(j, 0, k, 0);
                        double djl = checkDistanceMatrix(j, 0, l, 0);
                        double dkl = checkDistanceMatrix(k, 0, l, 0);
                        double dist = Math.min(Math.min(Math.min(dij, dik), dil), Math.min(Math.min(djk, djl), dkl));
                        if (dist < quadCutoff) {
                            turnOnAtoms(residues[l]);
                            /*quadEnergy[i][j][k][l] = currentEnergy() - localSelfEnergy[i] - localSelfEnergy[j]
                             - localSelfEnergy[k] - localSelfEnergy[l] - pairEnergy[i][j] - pairEnergy[i][k] -
                             pairEnergy[i][l] - pairEnergy[j][k] - pairEnergy[j][l] - pairEnergy[k][l] -
                             triEnergy[i][j][k] - triEnergy[i][j][l] - triEnergy[i][k][l] - triEnergy[j][k][l] -
                             localBackboneEnergy;*/
                            double currentQuad = currentEnergy() - localSelfEnergy[i] - localSelfEnergy[j]
                                    - localSelfEnergy[k] - localSelfEnergy[l] - pairEnergy[i][j] - pairEnergy[i][k]
                                    - pairEnergy[i][l] - pairEnergy[j][k] - pairEnergy[j][l] - pairEnergy[k][l]
                                    - triEnergy[i][j][k] - triEnergy[i][j][l] - triEnergy[i][k][l] - triEnergy[j][k][l]
                                    - localBackboneEnergy;
                            logger.info(String.format(" Quad  %s %s %s %s:    %16.5f at %1.5f Angstroms", residues[i], residues[j], residues[k], residues[l], currentQuad, dist));
                            sumQuads += currentQuad;
                            turnOffAtoms(residues[l]);
                            if (++numQuadsEvaluated >= maxQuads) {
                                doBreak = true;
                                break;
                            }
                        } else if (dist == Double.MAX_VALUE) {
                            logger.info(String.format(" Quad  %s %s %s %s:    set to 0.0 at NaN (very long distance)", residues[i], residues[j], residues[k], residues[l]));
                        } else {
                            logger.info(String.format(" Quad  %s %s %s %s:    set to 0.0 at %1.5f Angstroms", residues[i], residues[j], residues[k], residues[l], dist));
                        }
                    }
                    turnOffAtoms(residues[k]);
                    if (doBreak) {
                        break;
                    }
                }
                turnOffAtoms(residues[j]);
                if (doBreak) {
                    break;
                }
            }
            turnOffAtoms(residues[i]);
            if (doBreak) {
                break;
            }
        }

        logger.info(String.format("\n\n"));
        logger.info(String.format(" Backbone:     %16.5f", localBackboneEnergy));
        logger.info(String.format(" Sum Self:     %16.5f", sumSelf));
        logger.info(String.format(" Sum Pair:     %16.5f", sumPair));
        logger.info(String.format(" Sum Tri:      %16.5f", sumTri));
        logger.info(String.format(" Sum Quad:     %16.5f", sumQuads));
        logger.info(String.format(" Neglected:    %16.5f", totalEnergy - sumSelf - sumPair - sumTri - sumQuads - localBackboneEnergy));
        logger.info(String.format(" AMOEBA:       %16.5f", totalEnergy));
        logger.info(String.format("\n\n"));
        for (int i = 0; i < nRes; i++) {
            turnOnAtoms(residues[i]);
        }
    }

    /**
     * For decomposing the energies of the original (0th) rotamers without
     * computing the entire energy matrix; can accept a residue list.
     *
     * @param residues Residue array to decompose energies of.
     */
    private void decomposeOriginal(Residue[] residues) {
        allResiduesList = new ArrayList<>();
        polymers = molecularAssembly.getPolymers();
        for (Polymer polymer : polymers) {
            ArrayList<Residue> current = polymer.getResidues();
            for (Residue residuej : current) {
                if (residuej != null) {
                    if (residuej.getRotamers(residuej) != null) {
                        allResiduesList.add(residuej);
                    } else if (useForcedResidues && chain != null) {
                        Polymer setChain = molecularAssembly.getChain(chain);
                        if (setChain.equals(polymer) && checkIfForced(residuej)) {
                            allResiduesList.add(residuej);
                        }
                    } else if (useForcedResidues && checkIfForced(residuej)) {
                        allResiduesList.add(residuej);
                    }
                }
            }
        }
        numResidues = allResiduesList.size();
        allResiduesArray = allResiduesList.toArray(new Residue[numResidues]);
        int nRes = residues.length;
        distanceMatrix();

        double totalEnergy;
        double localBackboneEnergy = 0; // Dummy value to keep compiler from complaining.
        double localSelfEnergy[] = new double[nRes];
        double pairEnergy[][] = new double[nRes][nRes];
        double triEnergy[][][] = new double[nRes][nRes][nRes];

        double sumSelf = 0;
        double sumPair = 0;
        double sumTri = 0;

        for (int i = 0; i < nRes; i++) {
            turnOnAtoms(residues[i]);
        }
        totalEnergy = currentEnergy();
        for (int i = 0; i < nRes; i++) {
            turnOffAtoms(residues[i]);
        }
        try {
            localBackboneEnergy = currentEnergy(false);
        } catch (ArithmeticException ex) {
            logger.severe(String.format("FFX shutting down: error in calculation of backbone energy %s", ex.getMessage()));
        }
        for (int i = 0; i < nRes; i++) {
            turnOnAtoms(residues[i]);
            localSelfEnergy[i] = currentEnergy() - localBackboneEnergy;
            logger.info(String.format(" Self %s:          %16.5f", residues[i], localSelfEnergy[i]));
            sumSelf += localSelfEnergy[i];
            turnOffAtoms(residues[i]);
        }
        for (int i = 0; i < nRes; i++) {
            turnOnAtoms(residues[i]);
            for (int j = i + 1; j < nRes; j++) {
                turnOnAtoms(residues[j]);
                pairEnergy[i][j] = currentEnergy() - localSelfEnergy[i] - localSelfEnergy[j] - localBackboneEnergy;
                logger.info(String.format(" Pair %s %s:       %16.5f", residues[i], residues[j], pairEnergy[i][j]));
                sumPair += pairEnergy[i][j];
                turnOffAtoms(residues[j]);
            }
            turnOffAtoms(residues[i]);
        }
        for (int i = 0; i < nRes; i++) {
            int indexOfI = allResiduesList.indexOf(residues[i]);
            turnOnAtoms(residues[i]);
            for (int j = i + 1; j < nRes; j++) {
                int indexOfJ = allResiduesList.indexOf(residues[j]);
                turnOnAtoms(residues[j]);
                for (int k = j + 1; k < nRes; k++) {
                    int indexOfK = allResiduesList.indexOf(residues[k]);
                    double dij = checkDistanceMatrix(indexOfI, 0, indexOfJ, 0);
                    double dik = checkDistanceMatrix(indexOfI, 0, indexOfK, 0);
                    double djk = checkDistanceMatrix(indexOfJ, 0, indexOfK, 0);
                    double dist = Math.min(dij, Math.min(dik, djk));
                    if (dist < threeBodyCutoffDist) {
                        turnOnAtoms(residues[k]);
                        triEnergy[i][j][k] = currentEnergy() - localSelfEnergy[i] - localSelfEnergy[j] - localSelfEnergy[k]
                                - pairEnergy[i][j] - pairEnergy[j][k] - pairEnergy[i][k] - localBackboneEnergy;
                        logger.info(String.format(" Tri  %s %s %s:    %16.5f", residues[i], residues[j], residues[k], triEnergy[i][j][k]));
                        sumTri += triEnergy[i][j][k];
                        turnOffAtoms(residues[k]);
                    } else if (dist == Double.MAX_VALUE) {
                        logger.info(String.format(" Tri  %s %s %s:    set to 0.0 at NaN (very long distance)", residues[i], residues[j], residues[k]));
                        triEnergy[i][j][k] = 0.0;
                    } else {
                        logger.info(String.format(" Tri  %s %s %s:    set to 0.0 at %1.5f Angstroms", residues[i], residues[j], residues[k], dist));
                        triEnergy[i][j][k] = 0.0;
                    }
                }
                turnOffAtoms(residues[j]);
            }
            turnOffAtoms(residues[i]);
        }
        logger.info(String.format("\n\n"));
        logger.info(String.format(" Backbone:     %16.5f", localBackboneEnergy));
        logger.info(String.format(" Sum Self:     %16.5f", sumSelf));
        logger.info(String.format(" Sum Pair:     %16.5f", sumPair));
        logger.info(String.format(" Sum Tri:      %16.5f", sumTri));
        logger.info(String.format(" Neglected:    %16.5f", totalEnergy - sumSelf - sumPair - sumTri - localBackboneEnergy));
        logger.info(String.format(" AMOEBA:       %16.5f", totalEnergy));
        logger.info(String.format("\n\n"));
        for (int i = 0; i < nRes; i++) {
            turnOnAtoms(residues[i]);
        }
    }

    /**
     * Set a contiguous block of residues to optimize in a specific chain.
     *
     * @param chain
     * @param startResID
     * @param finalResID
     */
    public void setResidues(String chain, int startResID, int finalResID) {
        this.chain = chain;
        this.setResidues(startResID, finalResID);
    }

    /**
     * Set a contiguous block of residues to optimize.
     *
     * @param startResID
     * @param finalResID
     */
    public void setResidues(int startResID, int finalResID) {

        Polymer polymer;
        if (chain != null) {
            polymer = molecularAssembly.getChain(chain);
        } else {
            polymers = molecularAssembly.getPolymers();
            polymer = polymers[0];
        }
        residueList = new ArrayList<>();
        for (int i = startResID; i <= finalResID; i++) {
            Residue residue = polymer.getResidue(i);
            if (residue != null) {
                Rotamer[] rotamers = residue.getRotamers(residue);
                if (rotamers != null) {
                    if (rotamers.length == 1) {
                        switch (residue.getResidueType()) {
                            case NA:
                                residue.initializeDefaultAtomicCoordinates();
                                break;
                            case AA:
                            default:
                                RotamerLibrary.applyRotamer(residue, rotamers[0]);
                                break;
                        }
                    } else {
                        residueList.add(residue);
                    }
                } else if (useForcedResidues && checkIfForced(i)) {
                    residueList.add(residue);
                }
            }
        }
    }

    public ArrayList<Residue> getResidues() {
        return residueList;
    }

    public void setResidues(ArrayList<Residue> residueList) {
        this.residueList = residueList;
    }

    /**
     * Accepts a list of residues but throws out null- or single-rotamer
     * residues. Used by the -lR flag.
     *
     * @param residueList
     */
    public void setResiduesIgnoreNull(ArrayList<Residue> residueList) {
        this.residueList = new ArrayList<>();
        logger.info(" Optimizing these residues: ");
        for (Residue r : residueList) {
            if (r.getRotamers(r) != null && r.getRotamers(r).length > 1) {
                this.residueList.add(r);
                logger.info(String.format("\t%s", r.toString()));
            } else {
                logger.info(String.format(" not \t%s", r.toString()));
            }
        }
    }

    /**
     * Identify titratable residues and choose them all.
     */
    private void titrationSetResidues(ArrayList<Residue> residueList) {
        String histidineModeProp = System.getProperty("histidineMode");
        Protonate.HistidineMode histidineMode = Protonate.HistidineMode.ALL;
        if (histidineModeProp != null) {
            if (histidineModeProp.equalsIgnoreCase("HIE_ONLY")) {
                histidineMode = Protonate.HistidineMode.HIE_ONLY;
            } else if (histidineModeProp.equalsIgnoreCase("HID_ONLY")) {
                histidineMode = Protonate.HistidineMode.HID_ONLY;
            }
        }

        ArrayList<Residue> titratables = new ArrayList<>();
        for (Residue res : residueList) {
            ResidueEnumerations.AminoAcid3 source = ResidueEnumerations.AminoAcid3.valueOf(res.getName());
            List<Protonate.Titration> avail = new ArrayList<>();
            for (Protonate.Titration titr : Protonate.Titration.values()) {
                // Allow manual override of Histidine treatment.
                if ((titr.target == ResidueEnumerations.AminoAcid3.HID && histidineMode == Protonate.HistidineMode.HIE_ONLY)
                        || (titr.target == ResidueEnumerations.AminoAcid3.HIE && histidineMode == Protonate.HistidineMode.HID_ONLY)) {
                    continue;
                }
                if (titr.source == source) {
                    avail.add(titr);
                }
            }
            if (avail.size() > 0) {
                titratables.add(res);
                // logger.info(String.format(" Titratable: %s", residues.get(j)));
            }
        }
<<<<<<< HEAD
        
        Polymer polymers[] = molecularAssembly.getPolymers();
=======

        Polymer polymers[] = molecularAssembly.getChains();
>>>>>>> a55c865a
        for (Residue res : titratables) {
            MultiResidue multiRes = new MultiResidue(res, molecularAssembly.getForceField(), molecularAssembly.getPotentialEnergy());
            Polymer polymer = null;
            for (Polymer p : polymers) {
                if (p.getChainIDChar().equals(res.getChainID())) {
                    polymer = p;
                }
            }
            polymer.addMultiResidue(multiRes);
            titrationRecursiveBuild(res, multiRes, histidineMode);

            // Switch back to the original form and ready the ForceFieldEnergy.
            multiRes.setActiveResidue(res);
            molecularAssembly.getPotentialEnergy().reInit();
            this.residueList.add(multiRes);
            logger.info(String.format(" Titrating: %s", multiRes));
        }
    }

    /**
     * Recursively maps Titration events and adds target Residues to a
     * MultiResidue object.
     *
     * @param member
     * @param multiRes
     */
    private void titrationRecursiveBuild(Residue member, MultiResidue multiRes, Protonate.HistidineMode histidineMode) {
        // Map titrations for this member.
        ResidueEnumerations.AminoAcid3 source = ResidueEnumerations.AminoAcid3.valueOf(member.getName());
        List<Protonate.Titration> avail = new ArrayList<>();
        for (Protonate.Titration titr : Protonate.Titration.values()) {
            // Allow manual override of Histidine treatment.
            if ((titr.target == ResidueEnumerations.AminoAcid3.HID && histidineMode == Protonate.HistidineMode.HIE_ONLY)
                    || (titr.target == ResidueEnumerations.AminoAcid3.HIE && histidineMode == Protonate.HistidineMode.HID_ONLY)) {
                continue;
            }
            if (titr.source == source) {
                avail.add(titr);
            }
        }

        // For each titration, check whether it needs added as a MultiResidue option.
        for (Protonate.Titration titr : avail) {
            // Allow manual override of Histidine treatment.
            if ((titr.target == ResidueEnumerations.AminoAcid3.HID && histidineMode == Protonate.HistidineMode.HIE_ONLY)
                    || (titr.target == ResidueEnumerations.AminoAcid3.HIE && histidineMode == Protonate.HistidineMode.HID_ONLY)) {
                continue;
            }
            // Find all the choices currently available to this MultiResidue.
            List<String> choices = new ArrayList<>();
            for (Residue choice : multiRes.getConsideredResidues()) {
                choices.add(choice.getName());
            }
            // If this Titration target is not a choice for the MultiResidue, then add it.
            String targetName = titr.target.toString();
            if (!choices.contains(targetName)) {
                int resNumber = member.getResidueIndex();
                Residue.ResidueType resType = member.getResidueType();
                Residue newChoice = new Residue(targetName, resNumber, resType);
                multiRes.addResidue(newChoice);
                // Recursively call this method on each added choice.
                titrationRecursiveBuild(newChoice, multiRes, histidineMode);
            }
        }
    }

    public double optimize() {
        boolean ignoreNA = false;
        String ignoreNAProp = System.getProperty("ignoreNA");
        if (ignoreNAProp != null && ignoreNAProp.equalsIgnoreCase("true")) {
            logger.info("(Key) Ignoring nucleic acids.");
            ignoreNA = true;
        }
        /*
         * Collect all residues in the MolecularAssembly. Use all Residues with
         * Rotamers and all forced residues if using sliding window and forced
         * residues. Forced residues is meaningless for other algorithms, and
         * will be reverted to false.
         */
        allResiduesList = new ArrayList<>();
        polymers = molecularAssembly.getPolymers();
        for (Polymer polymer : polymers) {
            ArrayList<Residue> current = polymer.getResidues();
            for (Residue residuej : current) {
                if (useForcedResidues) {
                    switch (algorithm) {
                        case SLIDING_WINDOW:
                            if (residuej == null) {
                                // Do nothing.
                            } else if (residuej.getRotamers(residuej) != null) {
                                allResiduesList.add(residuej);
                            } else {
                                int indexJ = residuej.getResidueIndex();
                                if (checkIfForced(indexJ)) {
                                    allResiduesList.add(residuej);
                                }
                            }
                            break;
                        default: // Should only trigger once before resetting useForcedResidues to false.
                            logIfMaster(" Forced residues only applicable to sliding window.", Level.WARNING);
                            useForcedResidues = false;
                            if (residuej != null && (residuej.getRotamers(residuej) != null)) {
                                if (!(ignoreNA && residuej.getResidueType() == Residue.ResidueType.NA)) {
                                    allResiduesList.add(residuej);
                                }
                            }
                            break;
                    }
                } else if (residuej != null && (residuej.getRotamers(residuej) != null)) {
                    if (!(ignoreNA && residuej.getResidueType() == Residue.ResidueType.NA)) {
                        allResiduesList.add(residuej);
                    }
                }
            }
        }

        // If -DignoreNA=true, then remove nucleic acids from residue list.
        if (ignoreNA) {
            for (int i = 0; i < residueList.size(); i++) {
                Residue res = residueList.get(i);
                if (res.getResidueType() == Residue.ResidueType.NA) {
                    residueList.remove(i);
                }
            }
        }

        RotamerLibrary.initializeDefaultAtomicCoordinates(molecularAssembly.getPolymers());   // for NA only
        numResidues = allResiduesList.size();
        allResiduesArray = allResiduesList.toArray(new Residue[numResidues]);

        /*
         * Distance matrix is only needed to add residues to the sliding window
         * based on distance cutoff, and to automatically set some 3-body terms
         * to 0 at > 10 angstroms.
         *
         * Thus, it is unnecessary, and a major problem for some very large
         * structures like 4FY1.  We could even just do a check of distance > 0,
         * and if it's needed for 3-body terms, we can implement a lazy loading
         * procedure or use a local distance matrix like before.
         *
         * Note: the local distance matrix is coded, but not yet implemented,
         * awaiting testing.
         */
        if (distance > 0) {
            distanceMatrix();
        }

        double e = 0.0;
        if (residueList != null) {
            done = false;
            terminate = false;
            switch (algorithm) {
                case INDEPENDENT:
                    e = independent(residueList);
                    break;
                case GLOBAL:
                    e = globalBruteForce(residueList);
                    break;
                case GLOBAL_DEE:
                    e = globalUsingEliminations(residueList);
                    break;
                case SLIDING_WINDOW:
                    e = slidingWindow(residueList, windowSize, increment, revert, distance, direction);
                    break;
                case BOX_OPTIMIZATION:
                    e = boxOptimization(residueList);
                    break;
                default:
                    break;
            }
            terminate = false;
            done = true;
        }
        return e;
    }

    /**
     * Eliminates NA backbone rotamers with corrections greater than threshold.
     * The int[] parameter allows the method to know how many Rotamers for each
     * residue have previously been pruned; currently, this means any Rotamer
     * pruned by reconcileNARotamersWithPriorResidues.
     *
     * A nucleic correction threshold of 0 skips the entire method; this check
     * is presently being performed inside the method in case it is called again
     * at some point.
     *
     * @param residues Residues to eliminate bad backbone rotamers over.
     * @param numEliminatedRotamers Number of previously eliminated rotamers per
     * residue.
     */
    private void eliminateNABackboneRotamers(Residue[] residues, int[] numEliminatedRotamers) {
        /**
         * Initialize all atoms to be used.
         */
        /* Atom atoms[] = molecularAssembly.getAtomArray();
         int nAtoms = atoms.length;
         String begin[] = new String[nAtoms];
         for (int i = 0; i < nAtoms; i++) {
         begin[i] = atoms[i].toString();
         } */
        if (nucleicCorrectionThreshold != 0) {
            logIfMaster(String.format(" Eliminating nucleic acid rotamers with correction vectors larger than %5.3f A", nucleicCorrectionThreshold));
            logIfMaster(String.format(" A minimum of %d rotamers per NA residue will carry through to energy calculations.", minNumberAcceptedNARotamers));
            ArrayList<Residue> resList = new ArrayList<>();
            resList.addAll(Arrays.asList(residues));
            ResidueState[] origCoordinates = ResidueState.storeAllCoordinates(resList);
            //double[][][] originalCoordinates = storeCoordinates(resList);
            for (int j = 0; j < residues.length; j++) {
                Residue nucleicResidue = residues[j];
                Rotamer[] rotamers = nucleicResidue.getRotamers(nucleicResidue);
                if (nucleicResidue.getResidueType() == NA && rotamers != null) {
                    int nrotamers = rotamers.length;
                    // Default to all rotamers that have not previously been
                    // eliminated; subtract as rotamers are rejected.
                    int numAcceptedRotamers = nrotamers - numEliminatedRotamers[j];
                    if (minNumberAcceptedNARotamers >= numAcceptedRotamers) {
                        continue;
                    }
                    ArrayList<DoubleIndexPair> rejectedRotamers = new ArrayList<>();
                    for (int i = 0; i < nrotamers; i++) {
                        if (!check(j, i)) {
                            try {
                                RotamerLibrary.applyRotamer(nucleicResidue, rotamers[i], nucleicCorrectionThreshold);
                            } catch (NACorrectionException error) {
                                double rejectedCorrection = error.getCorrection();
                                numAcceptedRotamers--;
                                DoubleIndexPair rejected = new DoubleIndexPair(i, rejectedCorrection);
                                rejectedRotamers.add(rejected);
                            }
                        }
                    }
                    int numAdditionalRotamersToAccept = minNumberAcceptedNARotamers - numAcceptedRotamers;
                    if (numAdditionalRotamersToAccept > 0) {
                        DoubleIndexPair[] rejectedArray = new DoubleIndexPair[rejectedRotamers.size()];
                        for (int i = 0; i < rejectedArray.length; i++) {
                            rejectedArray[i] = rejectedRotamers.get(i);
                        }
                        Arrays.sort(rejectedArray);
                        rejectedRotamers = new ArrayList<>();
                        rejectedRotamers.addAll(Arrays.asList(rejectedArray));
                        for (int i = 0; i < numAdditionalRotamersToAccept; i++) {
                            rejectedRotamers.remove(0);
                        }
                    }
                    for (DoubleIndexPair rotToReject : rejectedRotamers) {
                        eliminateRotamer(residues, j, rotToReject.getIndex(), print);
                        logIfMaster(String.format(" Correction magnitude was %6.4f A > %5.3f A", rotToReject.getDoubleValue(), nucleicCorrectionThreshold));
                    }
                }
                nucleicResidue.revertCoordinates(origCoordinates[j]);
                //revertSingleResidueCoordinates(nucleicResidue, originalCoordinates[j]);
                /*
                 for (int i = 0; i < nAtoms; i++) {
                 if (!begin[i].equals(atoms[i].toString())) {
                 logger.info(" ERROR IN NA BACKBONE: " + begin[i]);
                 logger.info(" ERROR IN NA BACKBONE: " + atoms[i].toString());
                 logger.severe(" Good Bye");
                 }
                 } */
            }
        }
    }

    /**
     * For NA residues inside some optimization window, prune any rotamers which
     * would be incompatible with the established rotamers of upstream NA
     * residues. Could in theory be done by self energies, but every rotamer
     * which can be eliminated without calculating a self energy makes the
     * optimization significantly faster.
     *
     * @param residues Residues to check for incompatible rotamers.
     * @return Number of rotamers eliminated for each Residue.
     */
    private int[] reconcileNARotamersWithPriorResidues(Residue[] residues) {
        int[] numEliminatedRotamers = new int[residues.length];
        for (int i = 0; i < residues.length; i++) {
            Residue residuei = residues[i];
            Rotamer[] rotamers = RotamerLibrary.getRotamers(residuei);
            if (rotamers == null || residuei.getResidueType() != NA) {
                continue;
            }
            Residue prevResidue = residuei.getPreviousResidue();
            if (prevResidue == null || prevResidue.getResidueType() != NA) {
                continue;
            }
            boolean isInList = false;
            for (Residue residue : residues) {
                if (prevResidue.equals(residue)) {
                    isInList = true;
                    break;
                }
            }
            if (isInList) {
                continue;
            }
            double prevDelta = RotamerLibrary.measureDelta(prevResidue);
            // If between 50 and 110, assume a North pucker.
            if (RotamerLibrary.checkPucker(prevDelta) == 1) {
                for (int j = 0; j < rotamers.length; j++) {
                    if (RotamerLibrary.checkPucker(rotamers[j].chi1) != 1) {
                        if (print) {
                            logIfMaster(String.format(" Rotamer %d of residue %s eliminated "
                                    + "for incompatibility with the sugar pucker of previous "
                                    + "residue %s outside the window.", j, residuei.toString(),
                                    prevResidue.toString()));
                        }
                        eliminateRotamer(residues, i, j, print);
                        numEliminatedRotamers[i]++;
                    }
                }
            } else {
                for (int j = 0; j < rotamers.length; j++) {
                    if (RotamerLibrary.checkPucker(rotamers[j].chi1) != 2) {
                        if (print) {
                            logIfMaster(String.format(" Rotamer %d of residue %s eliminated "
                                    + "for incompatibility with the sugar pucker of previous "
                                    + "residue %s outside the window.", j, residuei.toString(),
                                    prevResidue.toString()));
                        }
                        eliminateRotamer(residues, i, j, print);
                        numEliminatedRotamers[i]++;
                    }
                }
            } // TODO: Implement support for the DNA C3'-exo pucker.
        }
        return numEliminatedRotamers;
    }

    /**
     * For NA residues inside some optimization window, prune any rotamers which
     * would be incompatible with the established rotamers of downstream NA
     * residues. Could in theory be done by self energies, but every rotamer
     * which can be eliminated without calculating a self energy makes the
     * optimization much faster. Technically, this works by pinning it to its
     * current pucker, but if the input structure is any good, it would be the
     * current pucker anyways.
     *
     * @param residues Residues to check for incompatible rotamers.
     * @return Number of rotamers eliminated for each Residue.
     */
    private void reconcileNARotamersWithSubsequentResidues(Residue[] residues, int[] eliminatedRotamers) {
        for (int i = 0; i < residues.length; i++) {
            Residue residuei = residues[i];
            switch (residuei.getResidueType()) {
                case NA:
                    Rotamer[] rotamers = RotamerLibrary.getRotamers(residues[i]);
                    Residue nextResidue = residuei.getNextResidue();
                    if (rotamers == null || nextResidue == null) {
                        break;
                    }
                    boolean isInList = false;
                    for (Residue residue : residues) {
                        if (residue.equals(nextResidue)) {
                            isInList = true;
                            break;
                        }
                    }
                    if (isInList) {
                        break;
                    }
                    double delta = RotamerLibrary.measureDelta(residuei);
                    if (RotamerLibrary.checkPucker(delta) == 1) {
                        for (int j = 0; j < rotamers.length; j++) {
                            if (RotamerLibrary.checkPucker(rotamers[j].chi7) != 1) {
                                if (print) {
                                    logIfMaster(String.format(" Rotamer %d of residue %s eliminated "
                                            + "for incompatibility with the sugar pucker of previous "
                                            + "residue %s outside the window.", j, residuei.toString(),
                                            nextResidue.toString()));
                                }
                                eliminateRotamer(residues, i, j, print);
                                eliminatedRotamers[i]++;
                            }
                        }
                    } else {
                        for (int j = 0; j < rotamers.length; j++) {
                            if (RotamerLibrary.checkPucker(rotamers[j].chi7) != 2) {
                                if (print) {
                                    logIfMaster(String.format(" Rotamer %d of residue %s eliminated "
                                            + "for incompatibility with the sugar pucker of previous "
                                            + "residue %s outside the window.", j, residuei.toString(),
                                            nextResidue.toString()));
                                }
                                eliminateRotamer(residues, i, j, print);
                                eliminatedRotamers[i]++;
                            }
                        }
                    }
                    break;
                case AA:
                default:
                    break;
            }
        }
    }

    /**
     * Sets the number of boxes in the x, y, and z axes if the box optimization
     * is to be carried out.
     *
     * @param numXYZBoxes Int[3] of number of boxes in x, y, z.
     */
    public void setNumXYZBoxes(int[] numXYZBoxes) {
        System.arraycopy(numXYZBoxes, 0, this.numXYZBoxes, 0, this.numXYZBoxes.length);
    }

    /**
     * Sets the amount of overlap between adjacent boxes for box optimization.
     *
     * @param boxBorderSize Box overlap in Angstroms.
     */
    public void setBoxBorderSize(double boxBorderSize) {
        this.boxBorderSize = boxBorderSize;
    }

    /**
     * Sets the approximate dimensions of boxes, over-riding numXYZBoxes in
     * determining box size. Rounds box size up and number of boxes down to get
     * a whole number of boxes along each axis.
     *
     * @param approxBoxLength Optional box dimensions parameter (Angstroms).
     */
    public void setApproxBoxLength(double approxBoxLength) {
        this.approxBoxLength = approxBoxLength;
    }

    /**
     * Sets behavior for how Residues are added to boxOptCells; 1 uses just
     * reference atom (C alpha for protein, N1/9 for nucleic acids), 2 uses any
     * atom, 3 uses any atom in any rotamer.
     *
     * @param boxInclusionCriterion Criterion to use
     */
    public void setBoxInclusionCriterion(int boxInclusionCriterion) {
        this.boxInclusionCriterion = boxInclusionCriterion;
    }

    public void setBoxStart(int boxStart) {
        this.boxStart = boxStart;
    }

    public void setBoxEnd(int boxEnd) {
        // Is -1 if boxes run to completion.
        this.boxEnd = boxEnd;
    }

    /*
     * Manually sets box dimensions for aperiodic systems for box optimization;
     * primarily intended for restart of box optimizations.
     *
     * @param boxDimensions A double of 6 dimensions (xmin, xmax, ymin, ymax,
     * zmin, zmax).
     */
    /*public void setBoxDimensions(double[] boxDimensions, double superboxBuffer) {
     this.boxDimensions = new double[6];
     System.arraycopy(boxDimensions, 0, this.boxDimensions, 0, boxDimensions.length);
     this.superboxBuffer = superboxBuffer;
     this.manualSuperbox = true;
     }

     public void setBoxDimensions(double[] boxDimensions, double superboxBuffer, boolean manualSuperbox) {
     this.manualSuperbox = manualSuperbox;
     if (manualSuperbox) {
     setBoxDimensions(boxDimensions, superboxBuffer);
     }
     }*/
    public double optimize(Algorithm algorithm) {
        this.algorithm = algorithm;
        return optimize();
    }

    public void setDirection(Direction direction) {
        this.direction = direction;
    }

    public void setDistanceCutoff(double distance) {
        this.distance = distance;
    }

    public void setIncrement(int increment) {
        this.increment = increment;
    }

    public void setRevert(boolean revert) {
        this.revert = revert;
    }

    public void setNucleicCorrectionThreshold(double nucleicCorrectionThreshold) {
        this.nucleicCorrectionThreshold = nucleicCorrectionThreshold;
    }

    public void setMinimumNumberAcceptedNARotamers(int minNumberAcceptedNARotamers) {
        this.minNumberAcceptedNARotamers = minNumberAcceptedNARotamers;
    }

    /**
     * Also sets derivative pruning factors.
     *
     * @param pruningFactor
     */
    public void setPruningFactor(double pruningFactor) {
        this.pruningFactor = pruningFactor;
        this.pairHalfPruningFactor = ((1.0 + pruningFactor) / 2);
    }

    public void setSingletonNAPruningFactor(double singletonNAPruningFactor) {
        this.singletonNAPruningFactor = singletonNAPruningFactor;
    }

    public void setVerboseEnergies(Boolean verboseEnergies) {
        this.verboseEnergies = verboseEnergies;
    }

    /**
     * Sets the use of forced residues; an endForced value of -1 indicates not
     * to use forced residues.
     *
     * @param startForced First residue to force.
     * @param endForced Last residue to force.
     */
    public void setForcedResidues(int startForced, int endForced) {
        if (endForced != -1) {
            this.startForcedResidues = startForced;
            this.endForcedResidues = endForced;
            this.useForcedResidues = true;
        }
    }

    private double independent(List<Residue> residues) {
        if (x == null) {
            Atom atoms[] = molecularAssembly.getAtomArray();
            int nAtoms = atoms.length;
            x = new double[nAtoms * 3];
        }

        double e = Double.MAX_VALUE;
        for (Residue residue : residues) {
            logger.info(String.format(" Optimizing %s side-chain.", residue));
            Rotamer[] rotamers = residue.getRotamers(residue);
            potential.getCoordinates(x);
            e = Double.MAX_VALUE;
            int bestRotamer = -1;
            for (int j = 0; j < rotamers.length; j++) {
                Rotamer rotamer = rotamers[j];
                RotamerLibrary.applyRotamer(residue, rotamer);
                if (algorithmListener != null) {
                    algorithmListener.algorithmUpdate(molecularAssembly);
                }
                double newE = currentEnergy();
                if (newE < e) {
                    bestRotamer = j;
                }
            }
            if (bestRotamer > -1) {
                Rotamer rotamer = rotamers[bestRotamer];
                RotamerLibrary.applyRotamer(residue, rotamer);
            }
            if (algorithmListener != null) {
                algorithmListener.algorithmUpdate(molecularAssembly);
            }
            if (terminate) {
                logger.info(String.format("\n Terminating after residue %s.\n", residue));
                break;
            }
        }
        return e;
    }

    private double globalUsingEliminations(List<Residue> residueList) {
        int currentEnsemble = Integer.MAX_VALUE;
        Residue residues[] = residueList.toArray(new Residue[residueList.size()]);
        int nResidues = residues.length;
        int currentRotamers[] = new int[nResidues];
        int optimum[] = new int[nResidues];
        int iterations = 0;
        boolean finalTry = false;
        int bestEnsembleTargetDiffThusFar = Integer.MAX_VALUE;
        double bestBufferThusFar = ensembleBuffer;
        double startingBuffer = ensembleBuffer;

        if (ensembleEnergy > 0.0) {
            ensembleBuffer = ensembleEnergy;
            applyEliminationCriteria(residues, true, true);
            if (x == null) {
                Atom atoms[] = molecularAssembly.getAtomArray();
                int nAtoms = atoms.length;
                x = new double[nAtoms * 3];
            }
            /**
             * Compute the number of permutations without eliminating dead-ends
             * and compute the number of permutations using singleton
             * elimination.
             */
            double permutations = 1;
            double singletonPermutations = 1;
            for (int i = 0; i < nResidues; i++) {
                Residue residue = residues[i];
                Rotamer[] rotamers = residue.getRotamers(residue);
                int nr = rotamers.length;
                if (nr > 1) {
                    int nrot = 0;
                    for (int ri = 0; ri < nr; ri++) {
                        if (!eliminatedSingles[i][ri]) {
                            nrot++;
                        }
                    }
                    permutations *= rotamers.length;
                    if (nrot > 1) {
                        singletonPermutations *= nrot;
                    }
                }
            }
            dryRun(molecularAssembly, residues, 0, currentRotamers, Double.MAX_VALUE, optimum);
            double pairTotalElimination = singletonPermutations - (double) evaluatedPermutations;
            if (evaluatedPermutations == 0) {
                logger.severe("No valid path through rotamer space found; try recomputing without pruning or using ensemble.");
            }
            if (master && ensembleFile == null) {
                File file = molecularAssembly.getFile();
                String filename = FilenameUtils.removeExtension(file.getAbsolutePath());
                //ensembleFile = SystemFilter.version(new File(filename + ".ens"));
                ensembleFile = new File(filename + ".ens");
                if (ensembleFile.exists()) {
                    for (int i = 2; i < 1000; i++) {
                        ensembleFile = new File(filename + ".ens_" + i);
                        if (!ensembleFile.exists()) {
                            break;
                        }
                    }
                    if (ensembleFile.exists()) {
                        logger.warning(String.format(" Versioning failed: appending to end of file %s", ensembleFile.getName()));
                    }
                }
                ensembleFilter = new PDBFilter(new File(ensembleFile.getName()), molecularAssembly, null, null);
                logger.info(String.format(" Ensemble file: %s", ensembleFile.getName()));
            }
            logIfMaster(String.format(" Number of permutations without DEE conditions: %10.4e.", permutations));
            logIfMaster(String.format(" Number of permutations after singleton eliminations: %10.4e.", singletonPermutations));
            logIfMaster(String.format(" Number of permutations removed by pairwise eliminations: %10.4e.", pairTotalElimination));
            logIfMaster(String.format(" Number of permutations remaining: %10.4e.", (double) evaluatedPermutations));

            double[] permutationEnergies = new double[evaluatedPermutations];
            double e = rotamerOptimizationDEE(molecularAssembly, residues, 0, currentRotamers,
                    Double.MAX_VALUE, optimum, permutationEnergies);
            int[][] acceptedPermutations = new int[evaluatedPermutations][];
            for (int i = 0; i < acceptedPermutations.length; i++) {
                acceptedPermutations[i] = null;
            }
            logIfMaster(String.format("\n Checking permutations for distance < %5.3f kcal/mol from GMEC energy %10.8f kcal/mol", ensembleEnergy, e));
            dryRunForEnsemble(residues, 0, currentRotamers, e, permutationEnergies, acceptedPermutations);
            int numAcceptedPermutations = 0;
            for (int i = 0; i < acceptedPermutations.length; i++) {
                if (acceptedPermutations[i] != null) {
                    ++numAcceptedPermutations;
                    logIfMaster(String.format(" Accepting permutation %d at %8.6f < %8.6f", i, permutationEnergies[i] - e, ensembleEnergy));
                    for (int j = 0; j < nResidues; j++) {
                        Residue residuej = residues[j];
                        Rotamer[] rotamersj = residuej.getRotamers(residuej);
                        RotamerLibrary.applyRotamer(residuej, rotamersj[acceptedPermutations[i][j]]);
                    }
                    try {
                        FileWriter fw = new FileWriter(ensembleFile, true);
                        BufferedWriter bw = new BufferedWriter(fw);
                        bw.write(String.format("MODEL        %d", numAcceptedPermutations));
                        for (int j = 0; j < 75; j++) {
                            bw.write(" ");
                        }
                        bw.newLine();
                        bw.flush();
                        ensembleFilter.writeFile(ensembleFile, true);
                        bw.write(String.format("ENDMDL"));
                        for (int j = 0; j < 64; j++) {
                            bw.write(" ");
                        }
                        bw.newLine();
                        bw.close();
                    } catch (IOException ex) {
                        logger.warning(String.format(" Exception writing to file: %s", ensembleFile.getName()));
                    }
                }
            }
            logIfMaster(String.format(" Number of permutations within %5.3f kcal/mol of GMEC energy: %6.4e",
                    ensembleEnergy, (double) numAcceptedPermutations));

            logIfMaster("\n Final rotamers:");
            for (int i = 0; i < nResidues; i++) {
                Residue residue = residues[i];
                Rotamer[] rotamers = residue.getRotamers(residue);
                int ri = optimum[i];
                Rotamer rotamer = rotamers[ri];
                logIfMaster(String.format(" %c %s %s (%d)", residue.getChainID(), residue, rotamer.toString(), ri));
                RotamerLibrary.applyRotamer(residue, rotamer);
            }

            double sumSelfEnergy = 0;
            double sumPairEnergy = 0;
            double sumTrimerEnergy = 0;
            for (int i = 0; i < nResidues; i++) {
                int ri = optimum[i];
                sumSelfEnergy += selfEnergy[i][ri];
            }
            for (int i = 0; i < nResidues - 1; i++) {
                int ri = optimum[i];
                for (int j = i + 1; j < nResidues; j++) {
                    int rj = optimum[j];
                    sumPairEnergy += twoBodyEnergy[i][ri][j][rj];
                }
            }

            e = currentEnergy();
            logIfMaster(String.format(" Self Energy:   %16.8f", sumSelfEnergy));
            logIfMaster(String.format(" Pair Energy:   %16.8f", sumPairEnergy));

            double approximateEnergy = backboneEnergy + sumSelfEnergy + sumPairEnergy;

            if (threeBodyTerm) {
                for (int i = 0; i < nResidues - 2; i++) {
                    int ri = optimum[i];
                    for (int j = i + 1; j < nResidues - 1; j++) {
                        int rj = optimum[j];
                        for (int k = j + 1; k < nResidues; k++) {
                            int rk = optimum[k];
                            sumTrimerEnergy += threeBodyEnergy[i][ri][j][rj][k][rk];
                        }
                    }
                }
                approximateEnergy += sumTrimerEnergy;
                double higherOrderEnergy = e - sumSelfEnergy - sumPairEnergy - sumTrimerEnergy - backboneEnergy;
                logIfMaster(String.format(" Trimer Energy: %16.8f", sumTrimerEnergy));
                logIfMaster(String.format(" Neglected:     %16.8f", higherOrderEnergy));
            } else {
                double higherOrderEnergy = e - sumSelfEnergy - sumPairEnergy - backboneEnergy;
                logIfMaster(String.format(" Neglected:     %16.8f", higherOrderEnergy));
            }
            logIfMaster(String.format(" Approximate Energy:     %16.8f", approximateEnergy));
            return e;
        }

        while (currentEnsemble != ensembleNumber) {
            if (iterations == 0) {
                applyEliminationCriteria(residues, true, true);
            } else {
                applyEliminationCriteria(residues, false, false);
            }

            if (x == null) {
                Atom atoms[] = molecularAssembly.getAtomArray();
                int nAtoms = atoms.length;
                x = new double[nAtoms * 3];
            }

            /**
             * Compute the number of permutations without eliminating dead-ends
             * and compute the number of permutations using singleton
             * elimination.
             */
            double permutations = 1;
            double singletonPermutations = 1;
            for (int i = 0; i < nResidues; i++) {
                Residue residue = residues[i];
                Rotamer[] rotamers = residue.getRotamers(residue);
                int nr = rotamers.length;
                if (nr > 1) {
                    int nrot = 0;
                    for (int ri = 0; ri < nr; ri++) {
                        if (!eliminatedSingles[i][ri]) {
                            nrot++;
                        }
                    }
                    permutations *= rotamers.length;
                    if (nrot > 1) {
                        singletonPermutations *= nrot;
                    }
                }
            }
            dryRun(molecularAssembly, residues, 0, currentRotamers, Double.MAX_VALUE, optimum);
            double pairTotalElimination = singletonPermutations - (double) evaluatedPermutations;
            currentEnsemble = (int) evaluatedPermutations;
            if (ensembleNumber == 1 && currentEnsemble == 0) {
                logger.severe("No valid path through rotamer space found; try recomputing without pruning or using ensemble.");
                /*  PROGRAMMATIC ENSEMBLE CONTROL (dangerous)
                 if (getPruning() == 0) {
                 logger.warning(" Unable to recover a rotamer path; commencing ensemble search.");
                 setEnsemble(10, 5.0);
                 startingBuffer = 5.0;
                 continue;
                 } else {
                 logger.warning(" Pruning left no valid path through rotamer space; recomputing without pruning.");
                 setPruning(0);
                 continue;
                 }
                 */
            }
            if (ensembleNumber > 1) {
                if (master && ensembleFile == null) {
                    File file = molecularAssembly.getFile();
                    String filename = FilenameUtils.removeExtension(file.getAbsolutePath());
                    ensembleFile = new File(filename + ".ens");
                    if (ensembleFile.exists()) {
                        for (int i = 2; i < 1000; i++) {
                            ensembleFile = new File(filename + ".ens_" + i);
                            if (!ensembleFile.exists()) {
                                break;
                            }
                        }
                        if (ensembleFile.exists()) {
                            logger.warning(String.format(" Versioning failed: appending to end of file %s", ensembleFile.getName()));
                        }
                    }
                    ensembleFilter = new PDBFilter(new File(ensembleFile.getName()), molecularAssembly, null, null);
                    logger.info(String.format(" Ensemble file: %s", ensembleFile.getName()));
                }
                logIfMaster(String.format(" Ensemble Search Stats: (buffer: %5.3f, current: %d, target: %d)", ensembleBuffer, currentEnsemble, ensembleNumber));
            }
            if (ensembleNumber == 1 || finalTry) {
                logIfMaster(String.format(" Number of permutations without DEE conditions: %10.4e.", permutations));
                logIfMaster(String.format(" Number of permutations after singleton eliminations: %10.4e.", singletonPermutations));
                logIfMaster(String.format(" Number of permutations removed by pairwise eliminations: %10.4e.", pairTotalElimination));
                logIfMaster(String.format(" Number of permutations remaining: %10.4e.", (double) evaluatedPermutations));
                break;
            }
            if (Math.abs(currentEnsemble - ensembleNumber) < bestEnsembleTargetDiffThusFar) {
                bestEnsembleTargetDiffThusFar = Math.abs(currentEnsemble - ensembleNumber);
                bestBufferThusFar = ensembleBuffer;
            }
            if (currentEnsemble > ensembleNumber) {
                ensembleBuffer -= ensembleBufferStep;
                ensembleBufferStep -= (ensembleBufferStep * 0.01);
                iterations++;
            } else if (currentEnsemble < ensembleNumber) {
                ensembleBuffer += ensembleBufferStep;
                ensembleBufferStep -= (ensembleBufferStep * 0.01);
                iterations++;
            }
            if (iterations > 100) {
                if (currentEnsemble == 0) {
                    // TODO: Decide whether we like these next four lines.  Has the potential to produce a crazy amount of permutations.
                    logIfMaster(" Ensemble still empty; increasing buffer energy.");
                    startingBuffer = 3 * startingBuffer;
                    setEnsemble(10, startingBuffer);
                    iterations = 0;
                } else {
                    ensembleBuffer = bestBufferThusFar;
                    finalTry = true;
                }
            }
        }

        if (currentEnsemble == 0) {
            logger.warning(" No valid rotamer permutations found; results will be unreliable.  Try increasing the starting ensemble buffer.");
        }
        double[] permutationEnergyStub = null;
        rotamerOptimizationDEE(molecularAssembly, residues, 0, currentRotamers,
                Double.MAX_VALUE, optimum, permutationEnergyStub);

        logIfMaster("\n Final rotamers:");
        for (int i = 0; i < nResidues; i++) {
            Residue residue = residues[i];
            Rotamer[] rotamers = residue.getRotamers(residue);
            int ri = optimum[i];
            Rotamer rotamer = rotamers[ri];
            logIfMaster(String.format(" %c %s %s (%d)", residue.getChainID(), residue, rotamer.toString(), ri));
            RotamerLibrary.applyRotamer(residue, rotamer);
        }

        double sumSelfEnergy = 0;
        double sumPairEnergy = 0;
        double sumTrimerEnergy = 0;
        for (int i = 0; i < nResidues; i++) {
            int ri = optimum[i];
            sumSelfEnergy += selfEnergy[i][ri];
        }
        for (int i = 0; i < nResidues - 1; i++) {
            int ri = optimum[i];
            for (int j = i + 1; j < nResidues; j++) {
                int rj = optimum[j];
                sumPairEnergy += twoBodyEnergy[i][ri][j][rj];
            }
        }

        double e = currentEnergy();
        logIfMaster(String.format(" Self Energy:   %16.8f", sumSelfEnergy));
        logIfMaster(String.format(" Pair Energy:   %16.8f", sumPairEnergy));

        double approximateEnergy = backboneEnergy + sumSelfEnergy + sumPairEnergy;

        if (threeBodyTerm) {
            for (int i = 0; i < nResidues - 2; i++) {
                int ri = optimum[i];
                for (int j = i + 1; j < nResidues - 1; j++) {
                    int rj = optimum[j];
                    for (int k = j + 1; k < nResidues; k++) {
                        int rk = optimum[k];
                        sumTrimerEnergy += threeBodyEnergy[i][ri][j][rj][k][rk];
                    }
                }
            }
            approximateEnergy += sumTrimerEnergy;
            double higherOrderEnergy = e - sumSelfEnergy - sumPairEnergy - sumTrimerEnergy - backboneEnergy;
            logIfMaster(String.format(" Trimer Energy: %16.8f", sumTrimerEnergy));
            logIfMaster(String.format(" Neglected:     %16.8f", higherOrderEnergy));
        } else {
            double higherOrderEnergy = e - sumSelfEnergy - sumPairEnergy - backboneEnergy;
            logIfMaster(String.format(" Neglected:     %16.8f", higherOrderEnergy));
        }

        logIfMaster(String.format(" Approximate Energy:     %16.8f", approximateEnergy));

        return e;
    }

    /**
     * Performs a recursive brute-force rotamer optimization over a passed list
     * of residues. Should make a final decision on how to tell the method to
     * use true brute-force or a 2/3-body energy decomposition. Temporarily uses
     * the decomposition if parallelEnergies is true.
     *
     * @param residueList Residues to be optimized.
     * @return GMEC (Global Minimum Energy Conformation) energy.
     */
    private double globalBruteForce(List<Residue> residueList) {

        Residue residues[] = residueList.toArray(new Residue[residueList.size()]);
        int nResidues = residues.length;
        int optimum[] = new int[nResidues];

        if (x == null) {
            Atom atoms[] = molecularAssembly.getAtomArray();
            int nAtoms = atoms.length;
            x = new double[nAtoms * 3];
        }

        /**
         * Compute the number of permutations without eliminating dead-ends and
         * compute the number of permutations using singleton elimination.
         */
        double permutations = 1;
        for (int i = 0; i < nResidues; i++) {
            Residue residue = residues[i];
            Rotamer[] rotamers = residue.getRotamers(residue);
            permutations *= rotamers.length;
        }

        logger.info(String.format(" Number of permutations: %16.8e.", permutations));
        double e;
        // Temporary method to make it use the 2/3-body computation.
        if (parallelEnergies) {
            useFullAMOEBAEnergy = false;
        }
        if (!useFullAMOEBAEnergy) {
            setPruning(0);
            rotamerEnergies(residues);
            int[] rotamerSet = new int[nResidues];
            fill(rotamerSet, 0);
            e = decomposedRotamerOptimization(molecularAssembly, residues, 0, Double.MAX_VALUE, optimum, rotamerSet);
            for (int i = 0; i < nResidues; i++) {
                Residue residue = residues[i];
                Rotamer[] rotamers = residue.getRotamers(residue);
                RotamerLibrary.applyRotamer(residue, rotamers[optimum[i]]);
                turnOnAtoms(residue);
            }
            double fullEnergy = currentEnergy();
            logger.info(String.format(" Final summation of energies:    %16.5f", e));
            logger.info(String.format(" Final energy of optimized structure:    %16.5f", fullEnergy));
            logger.info(String.format(" Neglected:    %16.5f", fullEnergy - e));
        } else {
            e = rotamerOptimization(molecularAssembly, residues, 0, Double.MAX_VALUE, optimum);
        }

        for (int i = 0; i < nResidues; i++) {
            Residue residue = residues[i];
            Rotamer[] rotamers = residue.getRotamers(residue);
            int ri = optimum[i];
            Rotamer rotamer = rotamers[ri];
            logger.info(String.format(" %s %s (%d)", residue.getResidueIndex(), rotamer.toString(), ri));
            RotamerLibrary.applyRotamer(residue, rotamer);
            if (useFullAMOEBAEnergy) {
                e = currentEnergy();
            }
        }
        return e;
    }

    /**
     * Checks the distance matrix value in the correct triangle; calculates this
     * distance if it has not yet been calculated. After filling the distance
     * matrix, all instances of accessing the distance matrix should go through
     * this method to avoid any reverse-order calls. Assumes rotamers must be
     * applied.
     *
     * @param i Residue i index
     * @param ri Rotamer index for i
     * @param j Residue i index
     * @param rj Rotamer index for j
     * @return Distance between ri and rj
     */
    /*private double checkDistanceMatrix(int i, int ri, int j, int rj) {
     return checkDistanceMatrix(i, ri, j, rj, true);
     }

     /**
     * Checks the distance matrix value in the correct triangle; calculates this
     * distance if it has not yet been calculated. After filling the distance
     * matrix, all instances of accessing the distance matrix should go through
     * this method to avoid any reverse-order calls.
     *
     * @param i Residue i index
     * @param ri Rotamer index for i
     * @param j Residue i index
     * @param rj Rotamer index for j
     * @param applyRotamers If false, assumes residues are in the correct rotamer
     * @return Distance between ri and rj
     */
    /*private double checkDistanceMatrix(int i, int ri, int j, int rj, boolean applyRotamers) {
     if (i > j) {
     double dist = distanceMatrix[j][rj][i][ri];
     if (dist < 0) {
     dist = evaluateDistance(j, rj, i, ri, applyRotamers);
     distanceMatrix[j][rj][i][ri] = dist;
     }
     return dist;
     } else {
     double dist = distanceMatrix[i][ri][j][rj];
     if (dist < 0) {
     dist = evaluateDistance(i, ri, j, rj, applyRotamers);
     distanceMatrix[i][ri][j][rj] = dist;
     }
     return dist;
     }
     }

     /**
     * Evaluates the minimum distance between rotamers of two residues and their
     * symmetry mates
     * @param i Residue i index
     * @param ri Rotamer i index
     * @param j Residue j index
     * @param rj Rotamer j index
     * @param applyRotamers If false, assumes residues are already in the proper rotamer.
     * @return Minimum distance
     */
    /*private double evaluateDistance(int i, int ri, int j, int rj, boolean applyRotamers) {
     Crystal crystal = molecularAssembly.getCrystal();
     int nSymm = crystal.spaceGroup.getNumberOfSymOps();
     double minDist = Double.MAX_VALUE;

     Residue resi = allResiduesArray[i];
     Rotamer roti = resi.getRotamers(resi)[ri];
     double[][] xi;
     if (checkIfForced(resi) || !applyRotamers) {
     xi = resi.storeCoordinateArray();
     } else {
     ResidueState origI = resi.storeCoordinates();
     RotamerLibrary.applyRotamer(resi, roti);
     xi = resi.storeCoordinateArray();
     resi.revertCoordinates(origI);
     }

     Residue resj = allResiduesArray[j];
     Rotamer rotj = resj.getRotamers(resj)[rj];
     double[][] xj;
     if (checkIfForced(resj) || !applyRotamers) {
     xj = resj.storeCoordinateArray();
     } else {
     ResidueState origJ = resj.storeCoordinates();
     RotamerLibrary.applyRotamer(resj, rotj);
     xj = resj.storeCoordinateArray();
     resj.revertCoordinates(origJ);
     }

     for (int iSymOp = 0; iSymOp < nSymm; iSymOp++) {
     SymOp symOp = crystal.spaceGroup.getSymOp(iSymOp);

     double dist = interResidueDistance(xi, xj, symOp);
     minDist = dist < minDist ? dist : minDist;
     }
     return minDist;
     }*/
    /**
     * Checks the distance matrix, finding the shortest distance between two
     * residues' rotamers under any symmetry operator; will evaluate this if
     * distance matrix not already filled.
     *
     * @param i Residue i
     * @param ri Rotamer for i
     * @param j Residue j
     * @param rj Rotamer for j
     * @return Shortest distance
     */
    private double checkDistanceMatrix(int i, int ri, int j, int rj) {
        if (i > j) {
            double dist = distanceMatrix[j][rj][i][ri];
            if (dist < 0) {
                dist = evaluateDistance(j, rj, i, ri);
                distanceMatrix[j][rj][i][ri] = dist;
            }
            return dist;
        }
        double dist = distanceMatrix[i][ri][j][rj];
        if (dist < 0) {
            dist = evaluateDistance(i, ri, j, rj);
            distanceMatrix[i][ri][j][rj] = dist;
        }
        return dist;
    }

    /**
     * Evaluates the pairwise distance between two residues' rotamers under any
     * symmetry operator; does "lazy loading" for the distance matrix.
     *
     * @param i Residue i
     * @param ri Rotamer for i
     * @param j Residue j
     * @param rj Rotamer for j
     * @return Shortest distance
     */
    private double evaluateDistance(int i, int ri, int j, int rj) {
        Crystal crystal = molecularAssembly.getCrystal();
        int nSymm = crystal.spaceGroup.getNumberOfSymOps();
        double minDist = Double.MAX_VALUE;

        Residue resi = allResiduesArray[i];
        Rotamer[] rotamersI = resi.getRotamers(resi);
        Rotamer roti = rotamersI[ri];
        double[][] xi;
        if (roti.equals(resi.getRotamer())) {
            xi = resi.storeCoordinateArray();
        } else {
            ResidueState origI = resi.storeCoordinates();
            RotamerLibrary.applyRotamer(resi, roti);
            xi = resi.storeCoordinateArray();
            resi.revertCoordinates(origI);
        }

        Residue resj = allResiduesArray[j];
        Rotamer[] rotamersJ = resj.getRotamers(resj);
        Rotamer rotj = rotamersJ[rj];
        double[][] xj;
        if (rotj.equals(resj.getRotamer())) {
            xj = resj.storeCoordinateArray();
        } else {
            ResidueState origJ = resj.storeCoordinates();
            RotamerLibrary.applyRotamer(resj, rotj);
            xj = resj.storeCoordinateArray();
            resj.revertCoordinates(origJ);
        }

        for (int iSymOp = 0; iSymOp < nSymm; iSymOp++) {
            SymOp symOp = crystal.spaceGroup.getSymOp(iSymOp);

            double dist = interResidueDistance(xi, xj, symOp);
            minDist = dist < minDist ? dist : minDist;
        }
        return minDist;
    }

    /**
     * Checks whether an index is inside the forced residue range.
     *
     * @param i Index to check
     * @return If forced
     * @throws RuntimeException If useForcedResidues not true.
     */
    private boolean checkIfForced(int i) throws RuntimeException {
        if (!useForcedResidues) {
            throw new RuntimeException("checkForcedResidues being called without useForcedResidues.");
        }
        return (startForcedResidues <= i && i <= endForcedResidues);
    }

    /**
     * A more stringent form of checkIfForced which returns true only if the
     * residue is forced, false only if it has rotamers, and otherwise throws a
     * null pointer exception.
     *
     * @param residue Residue to check
     * @return True if forced, false if it has rotamers.
     * @throws NullPointerException If non-rotameric and non-forced.
     */
    private boolean checkIfForced(Residue residue) throws NullPointerException {
        if (residue.getRotamers(residue) != null) {
            return false;
        } else if (useForcedResidues && checkIfForced(residue.getResidueIndex())) {
            return true;
        } else {
            throw new NullPointerException(String.format(" Non-rotameric, non-forced residue present "
                    + "in residue list: %c %s-%d", residue.getChainID(), residue.toString(), residue.getResidueIndex()));
        }
    }

    private double slidingWindow(ArrayList<Residue> residueList, int windowSize, int increment, boolean revert,
            double distance, Direction direction) {

        long beginTime = -System.nanoTime();
        boolean incrementTruncated = false;
        boolean firstWindowSaved = false;
        int counter = 1;
        int windowEnd;

        int nOptimize = residueList.size();
        if (nOptimize < windowSize) {
            windowSize = nOptimize;
            logger.warning(" Window size too small for given residue range; truncating window size.");
        }
        switch (direction) {
            case BACKWARD:
                ArrayList<Residue> temp = new ArrayList<>();
                for (int i = nOptimize - 1; i >= 0; i--) {
                    temp.add(residueList.get(i));
                }
                residueList = temp;
            // Fall through into the FORWARD case.
            case FORWARD:
                for (int windowStart = 0; windowStart + (windowSize - 1) < nOptimize; windowStart += increment) {
                    long windowTime = -System.nanoTime();
                    windowEnd = windowStart + (windowSize - 1);
                    logIfMaster(String.format("\n Iteration %d of the sliding window.\n", counter++));
                    Residue firstResidue = residueList.get(windowStart);
                    Residue lastResidue = residueList.get(windowEnd);
                    if (firstResidue != lastResidue) {
                        logIfMaster(String.format(" Residues %s ... %s", firstResidue.toString(), lastResidue.toString()));
                    } else {
                        logIfMaster(String.format(" Residue %s", firstResidue.toString()));
                    }
                    ArrayList<Residue> currentWindow = new ArrayList<>();
                    ArrayList<Residue> onlyRotameric = new ArrayList<>(); // Not filled if useForcedResidues == false.
                    for (int i = windowStart; i <= windowEnd; i++) {
                        Residue residue = residueList.get(i);
                        if (useForcedResidues && residue.getRotamers(residue) != null) {
                            onlyRotameric.add(residue);
                        }
                        currentWindow.add(residueList.get(i));
                    }

                    if (distance > 0) {
                        for (int i = windowStart; i <= windowEnd; i++) {
                            Residue residuei = residueList.get(i);
                            int indexI = allResiduesList.indexOf(residuei);
                            int lengthRi;
                            if (checkIfForced(residuei)) {
                                lengthRi = 1;
                            } else {
                                lengthRi = residuei.getRotamers(residuei).length;
                            }
                            for (int ri = 0; ri < lengthRi; ri++) {
                                for (int j = 0; j < numResidues; j++) {
                                    Residue residuej = allResiduesArray[j];
                                    Rotamer rotamersj[] = residuej.getRotamers(residuej);
                                    if (currentWindow.contains(residuej) || rotamersj == null) {
                                        continue;
                                    }
                                    int lengthRj = rotamersj.length;
                                    for (int rj = 0; rj < lengthRj; rj++) {
                                        double rotamerSeparation = checkDistanceMatrix(indexI, ri, j, rj);
                                        // if (distanceMatrix[indexI][ri][j][rj] <= distance) {
                                        if (rotamerSeparation <= distance) {
                                            if (!currentWindow.contains(residuej)) {
                                                logIfMaster(String.format(" Adding residue %s at distance %16.8f Ang from %s %d.",
                                                        residuej, rotamerSeparation, residuei, ri));
                                                currentWindow.add(residuej);
                                                if (useForcedResidues) {
                                                    onlyRotameric.add(residuej);
                                                }
                                            }
                                            break;
                                        }
                                    }
                                }
                            }
                        }
                    }

                    /**
                     * If the window starts with a nucleic acid, and there is a
                     * 5' NA residue, ensure that 5' NA residue has been
                     * included in the window. Otherwise, that previous residue
                     * may not have had a chance to be flexible about its sugar
                     * pucker.
                     *
                     * If window size is greater than increment, however, this
                     * has already been handled. Additionally, do not perform
                     * this for the first window (counter is already incremented
                     * by the time this check is performed, so first window's
                     * counter will be 2). Furthermore, do not include Residues
                     * with null Rotamer lists (this breaks things).
                     *
                     * The issue: if window size = increment, the last NA
                     * residue in each window will not have flexibility about
                     * its sugar pucker, because its self-energy includes the
                     * O3' (i) to P (i+1) bond, so it must remain in the
                     * original sugar pucker to meet the i+1 residue. However,
                     * this problem can be solved by ensuring that final residue
                     * is included in the next window, where it will have
                     * flexibility about its sugar pucker.
                     *
                     * If you are running successive sliding window jobs on the
                     * same file, I would suggest starting the next job on the
                     * last residue of the previous job, unless you know your
                     * settings will include it.
                     */
                    if (counter > 2 && windowSize <= increment && firstResidue.getResidueType() == NA) {
                        Residue prevResidue = firstResidue.getPreviousResidue();
                        if (prevResidue != null && prevResidue.getResidueType() == NA && !currentWindow.contains(prevResidue) && prevResidue.getRotamers(prevResidue) != null) {
                            logIfMaster(String.format(" Adding nucleic acid residue 5' of window start %s to give it flexibility about its sugar pucker.",
                                    prevResidue.toString()));
                            currentWindow.add(prevResidue);
                            if (useForcedResidues) {
                                onlyRotameric.add(prevResidue);
                            }
                        }
                    }
                    if (useForcedResidues) {
                        sortResidues(onlyRotameric);
                    } else {
                        sortResidues(currentWindow);
                    }

                    if (revert) {
                        // TODO: Figure out why this bugs out with nucleic acids.
                        //double coordinates[][][] = storeCoordinates(currentWindow);
                        ResidueState[] coordinates = ResidueState.storeAllCoordinates(currentWindow);
                        // x is an array of coordinates for the entire molecular assembly.
                        // If x has not yet been constructed, construct it.
                        if (x == null) {
                            Atom atoms[] = molecularAssembly.getAtomArray();
                            int nAtoms = atoms.length;
                            x = new double[nAtoms * 3];
                        }
                        double startingEnergy = currentEnergy();
                        if (useForcedResidues) {
                            if (onlyRotameric.size() < 1) {
                                logger.info(" Window has no rotameric residues.");
                                ResidueState.revertAllCoordinates(currentWindow, coordinates);
                            } else {
                                globalUsingEliminations(onlyRotameric);
                                double finalEnergy = currentEnergy();
                                if (startingEnergy <= finalEnergy) {
                                    logger.warning("Optimization did not yield a better energy. Reverting to orginal coordinates.");
                                    ResidueState.revertAllCoordinates(currentWindow, coordinates);
                                }
                            }
                        } else {
                            globalUsingEliminations(currentWindow);
                            double finalEnergy = currentEnergy();
                            if (startingEnergy <= finalEnergy) {
                                logger.warning("Optimization did not yield a better energy. Reverting to orginal coordinates.");
                                ResidueState.revertAllCoordinates(currentWindow, coordinates);
                            }
                        }
                    } else {
                        if (useForcedResidues) {
                            if (onlyRotameric.size() < 1) {
                                logger.info(" Window has no rotameric residues.");
                            } else {
                                globalUsingEliminations(onlyRotameric);
                            }
                        } else {
                            globalUsingEliminations(currentWindow);
                        }
                    }
                    if (!incrementTruncated) {
                        if (windowStart + (windowSize - 1) + increment > nOptimize - 1) {
                            increment = nOptimize - windowStart - windowSize;
                            if (increment == 0) {
                                break;
                            }
                            logger.warning(" Increment truncated in order to optimize entire residue range.");
                            incrementTruncated = true;
                        }
                    }

                    if (master) {
                        File file = molecularAssembly.getFile();
                        if (firstWindowSaved) {
                            file.delete();
                        }
                        // Don't write a file if its the final iteration.
                        if (windowStart + windowSize == nOptimize) {
                            continue;
                        }
                        //   String filename = FilenameUtils.removeExtension(file.getAbsolutePath());
                        //   File tempFile = new File(filename + ".win");
                        //   PDBFilter windowFilter = new PDBFilter(new File(filename + ".win"), molecularAssembly, null, null);
                        PDBFilter windowFilter = new PDBFilter(file, molecularAssembly, null, null);
                        //   StringBuilder header = new StringBuilder(String.format("Iteration %d of the sliding window\n", counter - 1));
                        try {
                            windowFilter.writeFile(file, false);
                            if (firstResidue != lastResidue) {
                                logger.info(String.format(" File with residues %s ... %s in window written to.", firstResidue.toString(), lastResidue.toString()));
                            } else {
                                logger.info(String.format(" File with residue %s in window written to.", firstResidue.toString()));
                            }
                        } catch (Exception e) {
                            logger.warning(String.format("Exception writing to file: %s", file.getName()));
                        }
                        firstWindowSaved = true;
                    }
                    long currentTime = System.nanoTime();
                    windowTime += currentTime;
                    logIfMaster(String.format(" Time elapsed for this iteration: %11.3f sec", windowTime * 1.0E-9));
                    logIfMaster(String.format(" Overall time elapsed: %11.3f sec", (currentTime + beginTime) * 1.0E-9));
                    for (Residue residue : residueList) {
                        if (residue instanceof MultiResidue) {
                            ((MultiResidue) residue).setDefaultResidue();
                            residue.reInitOriginalAtomList();
                        }
                    }
                }
                break;

            default:
                // No default case.
                break;
        }
        return 0.0;
    }

    /**
     * Returns the superbox used to generate the boxes for sliding box. If
     * superbox coordinates manually set, uses them plus the defined buffer.
     * Else, if an aperiodic system, uses maximum and minimum C alpha (or N1/9)
     * coordinates plus superboxBuffer (by default, 8A, longer than a lysine
     * side chain or N1/N9 distance to any other atom). Else, it just uses the
     * ordinary crystal.
     *
     * @param residueList List of residues to incorporate.
     * @return Superbox crystal.
     */
    private Crystal generateSuperbox(List<Residue> residueList) {
        double[] maxXYZ = new double[3];
        double[] minXYZ = new double[3];
        Crystal originalCrystal = molecularAssembly.getCrystal();
        if (manualSuperbox) {
            for (int i = 0; i < maxXYZ.length; i++) {
                int ii = 2 * i;
                minXYZ[i] = boxDimensions[ii] - superboxBuffer;
                maxXYZ[i] = boxDimensions[ii + 1] + superboxBuffer;
            }
        } else if (originalCrystal.aperiodic()) {
            if (residueList == null || residueList.isEmpty()) {
                throw new IllegalArgumentException(" Null or empty residue list when generating superbox.");
            }
            Atom initializerAtom = residueList.get(0).getReferenceAtom();
            initializerAtom.getXYZ(minXYZ);
            initializerAtom.getXYZ(maxXYZ);
            for (Residue residue : residueList) {
                Atom refAtom = residue.getReferenceAtom();
                double[] refAtomCoords = new double[3];
                refAtom.getXYZ(refAtomCoords);
                for (int i = 0; i < 3; i++) {
                    maxXYZ[i] = (refAtomCoords[i] > maxXYZ[i] ? refAtomCoords[i] : maxXYZ[i]);
                    minXYZ[i] = (refAtomCoords[i] < minXYZ[i] ? refAtomCoords[i] : minXYZ[i]);
                }
            }
            for (int i = 0; i < 3; i++) {
                minXYZ[i] -= superboxBuffer;
                maxXYZ[i] += superboxBuffer;
            }
        } else {
            return originalCrystal;
        }
        double newA = maxXYZ[0] - minXYZ[0];
        double newB = maxXYZ[1] - minXYZ[1];
        double newC = maxXYZ[2] - minXYZ[2];
        if (manualSuperbox) {
            logger.info(String.format(" Manual superbox set over (minX, maxX, minY, "
                    + "maxY, minZ, maxZ): %f, %f, %f, %f, %f, %f",
                    minXYZ[0], maxXYZ[0], minXYZ[1], maxXYZ[1], minXYZ[2], maxXYZ[2]));
            logger.info(String.format(" Buffer size (included in dimensions): %f\n", superboxBuffer));
        } else { // Crystal systems will have already returned.
            logger.info(" System is aperiodic: protein box generated over these coordinates (minX, maxX, minY, maxY, minZ, maxZ):");
            String message = " Aperiodic box dimensions: ";
            for (int i = 0; i < minXYZ.length; i++) {
                message = message.concat(String.format("%f,%f,", minXYZ[i], maxXYZ[i]));
            }
            message = message.substring(0, message.length() - 1);
            logger.info(message);
            logger.info(String.format(" Buffer size (included in dimensions): %f\n", superboxBuffer));
        }
        return new Crystal(newA, newB, newC, 90.0, 90.0, 90.0, "P1");
    }

    /**
     * Breaks down a structure into a number of overlapping boxes for
     * optimization.
     *
     * @return Potential energy of final structure.
     */
    private double boxOptimization(ArrayList<Residue> residueList) {
        this.usingBoxOptimization = true;
        long beginTime = -System.nanoTime();
        Residue residues[] = residueList.toArray(new Residue[residueList.size()]);
        boolean firstCellSaved = false;

        /*
         * A new dummy Crystal will be constructed for an aperiodic system. The
         * purpose is to avoid using the overly large dummy Crystal used for
         * Ewald purposes. Atoms are not and should not be moved into the dummy
         * Crystal boundaries; to check if an Atom is inside a cell, use an
         * array of coordinates adjusted to be 0 < coordinate < 1.0.
         */
        Crystal crystal = generateSuperbox(residueList);

        // Cells indexed by x*(YZ divisions) + y*(Z divisions) + z.
        int totalCells = getTotalCellCount(crystal); // Also initializes cell count if using -bB
        if (boxStart > totalCells - 1) {
            logger.severe(String.format(" FFX shutting down: Box optimization start is out of range of total boxes: %d > %d", (boxStart + 1), totalCells));
        }
        if (boxEnd > totalCells - 1) {
            boxEnd = totalCells - 1;
            logIfMaster(" Final box out of range: reset to last possible box.");
        } else if (boxEnd < 0) {
            boxEnd = totalCells - 1;
        }
        BoxOptCell[] cells = loadCells(crystal, residues);
        int numCells = cells.length;
        logIfMaster(String.format(" Optimizing boxes  %d  to  %d", (boxStart + 1), (boxEnd + 1)));
        /*int restartCell = -1;
         if (parallelEnergies && loadEnergyRestart) {
         restartCell = loadEnergyRestartIterations(energyRestartFile);
         if (restartCell > -1) {
         logIfMaster(String.format(" Optimization restarting from file at cell #%d", restartCell));
         }
         }*/
        for (int i = 0; i < numCells; i++) {
            /*if (restartCell > -1 && i < restartCell) {
             continue;
             }*/
            BoxOptCell celli = cells[i];
            ArrayList<Residue> residuesList = celli.getResiduesAsList();
            int[] cellIndices = celli.getXYZIndex();
            logIfMaster(String.format("\n Iteration %d of the box optimization.", (i + 1)));
            logIfMaster(String.format(" Cell index (linear): %d", (celli.getLinearIndex() + 1)));
            logIfMaster(String.format(" Cell xyz indices: x = %d, y = %d, z = %d", cellIndices[0] + 1, cellIndices[1] + 1, cellIndices[2] + 1));
            int nResidues = residuesList.size();
            if (nResidues > 0) {
                // SDL additions for writing/loading box-based restart files.
                readyForSingles = false;
                selfsDone = false;
                readyForPairs = false;
                pairsDone = false;
                readyForTrimers = false;
                trimersDone = false;
                energiesToWrite = Collections.synchronizedList(new ArrayList<String>());
                receiveThread = new ReceiveThread(residuesList.toArray(new Residue[1]));
                receiveThread.start();
                if (master && writeEnergyRestart) {
                    if (energyWriterThread != null) {
                        int waiting = 0;
                        while (energyWriterThread.getState() != java.lang.Thread.State.TERMINATED) {
                            try {
                                if (waiting++ > 20) {
                                    logger.log(Level.SEVERE, " ReceiveThread/EnergyWriterThread from previous box locked up.");
                                }
                                logIfMaster(" Waiting for previous iteration's communication threads to shut down... ");
                                Thread.sleep(10000);
                            } catch (InterruptedException ex) {
                            }
                        }
                    }
                    energyWriterThread = new EnergyWriterThread(receiveThread, i + 1, cellIndices);
                    energyWriterThread.start();
                }

                if (loadEnergyRestart) {
                    boxLoadIndex = i + 1;
                    boxLoadCellIndices = new int[3];
                    boxLoadCellIndices[0] = cellIndices[0];
                    boxLoadCellIndices[1] = cellIndices[1];
                    boxLoadCellIndices[2] = cellIndices[2];
                }

                long boxTime = -System.nanoTime();
                Residue firstResidue = residuesList.get(0);
                Residue lastResidue = residuesList.get(nResidues - 1);
                if (firstResidue != lastResidue) {
                    logIfMaster(String.format(" Residues %s ... %s", firstResidue.toString(), lastResidue.toString()));
                } else {
                    logIfMaster(String.format(" Residue %s", firstResidue.toString()));
                }
                if (revert) {
                    // TODO: Figure out why this bugs out with nucleic acids.
                    //double coordinates[][][] = storeCoordinates(residuesList);
                    ResidueState[] coordinates = ResidueState.storeAllCoordinates(residuesList);
                    // x is an array of coordinates for the entire molecular assembly.
                    // If x has not yet been constructed, construct it.
                    if (x == null) {
                        Atom atoms[] = molecularAssembly.getAtomArray();
                        int nAtoms = atoms.length;
                        x = new double[nAtoms * 3];
                    }
                    double startingEnergy = currentEnergy();
                    globalUsingEliminations(residuesList);
                    double finalEnergy = currentEnergy();
                    if (startingEnergy <= finalEnergy) {
                        logger.warning("Optimization did not yield a better energy. Reverting to orginal coordinates.");
                        ResidueState.revertAllCoordinates(residuesList, coordinates);
                    }
                    long currentTime = System.nanoTime();
                    boxTime += currentTime;
                    logIfMaster(String.format(" Time elapsed for this iteration: %11.3f sec", boxTime * 1.0E-9));
                    logIfMaster(String.format(" Overall time elapsed: %11.3f sec", (currentTime + beginTime) * 1.0E-9));
                } else {
                    globalUsingEliminations(residuesList);
                    long currentTime = System.nanoTime();
                    boxTime += currentTime;
                    logIfMaster(String.format(" Time elapsed for this iteration: %11.3f sec", boxTime * 1.0E-9));
                    logIfMaster(String.format(" Overall time elapsed: %11.3f sec", (currentTime + beginTime) * 1.0E-9));
                }
                if (master) {
                    String filename = FilenameUtils.removeExtension(molecularAssembly.getFile().getAbsolutePath()) + ".partial";
                    File file = new File(filename);
                    if (firstCellSaved) {
                        file.delete();
                    }
                    // Don't write a file if it's the final iteration.
                    if (i == (numCells - 1)) {
                        continue;
                    }
                    PDBFilter windowFilter = new PDBFilter(file, molecularAssembly, null, null);
                    try {
                        windowFilter.writeFile(file, false);
                        if (firstResidue != lastResidue) {
                            logIfMaster(String.format(" File with residues %s ... %s in window written.", firstResidue.toString(), lastResidue.toString()));
                        } else {
                            logIfMaster(String.format(" File with residue %s in window written.", firstResidue.toString()));
                        }
                        firstCellSaved = true;
                    } catch (Exception e) {
                        logger.warning(String.format("Exception writing to file: %s", file.getName()));
                    }
                }
                for (Residue residue : residueList) {
                    if (residue instanceof MultiResidue) {
                        ((MultiResidue) residue).setDefaultResidue();
                        residue.reInitOriginalAtomList();
                    }
                }
            } else {
                logIfMaster(String.format(" Empty box: no residues found."));
            }
        }
        return 0.0;
    }

    /**
     * Returns the number of cells (boxes) for box optimization; if the -bB flag
     * is set, sets the final number of cells.
     *
     * @param crystal Crystal or dummy crystal being used to define boxes.
     * @return Total number of cells.
     */
    private int getTotalCellCount(Crystal crystal) {
        int numCells = 1;
        if (approxBoxLength > 0) {
            double[] boxes = new double[3];
            boxes[0] = crystal.a / approxBoxLength;
            boxes[1] = crystal.b / approxBoxLength;
            boxes[2] = crystal.c / approxBoxLength;
            for (int i = 0; i < boxes.length; i++) {
                if (boxes[i] < 1) {
                    numXYZBoxes[i] = 1;
                } else {
                    numXYZBoxes[i] = (int) boxes[i];
                }
            }
        }
        for (int i = 0; i < numXYZBoxes.length; i++) {
            numCells *= numXYZBoxes[i];
        }
        return numCells;
    }

    /**
     * Creates and fills cells (boxes) for box optimization.
     *
     * @param crystal Polymer crystal or dummy crystal
     * @param residues All residues to be optimized
     * @return Filled cells.
     */
    private BoxOptCell[] loadCells(Crystal crystal, Residue[] residues) {
        double xCellBorderFracSize = (boxBorderSize / crystal.a);
        double yCellBorderFracSize = (boxBorderSize / crystal.b);
        double zCellBorderFracSize = (boxBorderSize / crystal.c);
        logIfMaster(String.format(" Number of boxes along x: %d, y: %d, z: %d", numXYZBoxes[0], numXYZBoxes[1], numXYZBoxes[2]));

        int numCells = boxEnd - boxStart + 1;
        BoxOptCell[] cells = new BoxOptCell[numCells];
        int currentIndex = 0;
        int filledCells = 0;
        int[] xyzIndices = new int[3];
        boolean doBreak = false; // Breaks the ijk loop if the last box passed.
        /*
         * Initializes coordinates for all the boxes, indexed linearly along z,
         * then y, then x (so the box with xyz indices 2,3,2 in a crystal with
         * 4, 5, and 3 boxes along xyz would be indexed 2*5*3 + 3*3 + 2 = 41.
         * The int[] indices stores seperate x, y, and z indices.
         */
        for (int i = 0; i < numXYZBoxes[0]; i++) {
            if (doBreak) {
                break;
            }
            xyzIndices[0] = i;
            for (int j = 0; j < numXYZBoxes[1]; j++) {
                if (doBreak) {
                    break;
                }
                xyzIndices[1] = j;
                for (int k = 0; k < numXYZBoxes[2]; k++) {
                    if (currentIndex < boxStart) {
                        ++currentIndex;
                        continue;
                    } else if (currentIndex > boxEnd) {
                        doBreak = true;
                        break;
                    }
                    xyzIndices[2] = k;
                    double[] fracCoords = new double[6];
                    fracCoords[0] = (((1.0 * i) / numXYZBoxes[0]) - xCellBorderFracSize);
                    fracCoords[1] = (((1.0 * j) / numXYZBoxes[1]) - yCellBorderFracSize);
                    fracCoords[2] = (((1.0 * k) / numXYZBoxes[2]) - zCellBorderFracSize);
                    fracCoords[3] = (((1.0 + i) / numXYZBoxes[0]) + xCellBorderFracSize);
                    fracCoords[4] = (((1.0 + j) / numXYZBoxes[1]) + yCellBorderFracSize);
                    fracCoords[5] = (((1.0 + k) / numXYZBoxes[2]) + zCellBorderFracSize);
                    cells[filledCells++] = new BoxOptCell(fracCoords, xyzIndices, currentIndex);
                    ++currentIndex;
                }
            }
        }
        assignResiduesToCells(crystal, residues, cells);
        for (BoxOptCell cell : cells) {
            cell.sortResidues();
        }
        switch (direction) {
            case BACKWARD:
                BoxOptCell[] tempCells = new BoxOptCell[numCells];
                for (int i = 0; i < numCells; i++) {
                    tempCells[i] = cells[numCells - (i + 1)];
                }
                cells = tempCells;
            // Fall through into forward case (for now).
            case FORWARD:
            default:
                return cells;
        }
    }

    /**
     * Constructs the cells for box optimization and assigns them residues,
     * presently based on C alpha fractional coordinates; by default, cells are
     * sorted by global index. Presently, specifying approxBoxLength over-rides
     * numXYZBoxes, and always rounds the number of boxes down (to ensure boxes
     * are always at least the specified size).
     *
     * @param crystal Crystal group.
     * @param residues List of residues to be optimized.
     * @return Array of filled Cells
     */
    private void assignResiduesToCells(Crystal crystal, Residue[] residues, BoxOptCell[] cells) {
        // Search through residues, add them to all boxes containing their
        // fractional coordinates.
        int numCells = cells.length;
        int nResidues = residues.length;
        for (int i = 0; i < nResidues; i++) {
            Residue residuei = residues[i];
            double[] atomFracCoords = new double[3];
            boolean[] contained;
            double[][] originalCoordinates;
            switch (boxInclusionCriterion) {
                // As case 1 is default, test other cases first.
                case 2:
                    // Residue coordinates defined by any original atomic coordinate.
                    originalCoordinates = residuei.storeCoordinateArray();
                    contained = new boolean[numCells];
                    fill(contained, false);
                    // Loop over atomic coordinates in originalCoordinates.
                    for (int ai = 0; ai < originalCoordinates.length; ai++) {
                        crystal.toFractionalCoordinates(originalCoordinates[ai], atomFracCoords);
                        NeighborList.moveValuesBetweenZeroAndOne(atomFracCoords);
                        for (int j = 0; j < numCells; j++) {
                            if (!contained[j] && cells[j].checkIfContained(atomFracCoords)) {
                                cells[j].addResidue(residuei);
                                contained[j] = true;
                            }
                        }
                    }
                    break;
                case 3:
                    // Residue coordinates defined by any atomic coordinate in any rotamer.
                    //originalCoordinates = storeSingleCoordinates(residuei, true);
                    ResidueState origState = residuei.storeCoordinates();
                    contained = new boolean[numCells];
                    fill(contained, false);
                    Rotamer[] rotamersi = residuei.getRotamers(residuei);
                    for (Rotamer rotamer : rotamersi) {
                        RotamerLibrary.applyRotamer(residuei, rotamer);
                        double[][] currentCoordinates = residuei.storeCoordinateArray();
                        for (int ai = 0; ai < currentCoordinates.length; ai++) {
                            crystal.toFractionalCoordinates(currentCoordinates[ai], atomFracCoords);
                            NeighborList.moveValuesBetweenZeroAndOne(atomFracCoords);
                            for (int j = 0; j < numCells; j++) {
                                if (!contained[j] && cells[j].checkIfContained(atomFracCoords)) {
                                    cells[j].addResidue(residuei);
                                    contained[j] = true;
                                }
                            }
                        }
                    }
                    residuei.revertCoordinates(origState);
                    //revertSingleResidueCoordinates(residuei, originalCoordinates, true);
                    break;
                case 1:
                default:
                    // Residue coordinates defined by C alpha (protein) or N1/9
                    // (nucleic acids).
                    double[] cAlphaCoords = new double[3];
                    residuei.getReferenceAtom().getXYZ(cAlphaCoords);
                    crystal.toFractionalCoordinates(cAlphaCoords, atomFracCoords);
                    NeighborList.moveValuesBetweenZeroAndOne(atomFracCoords);
                    for (int j = 0; j < numCells; j++) {
                        if (cells[j].checkIfContained(atomFracCoords)) {
                            cells[j].addResidue(residuei);
                        }
                    }
                    break;
            }

        }
    }

    /**
     * Sorts an array of Residues by global index.
     *
     * @param residues Array of Residues to be sorted.
     * @param sortedList Array of sorted Residues
     */
    private Residue[] sortResidues(Residue[] residues) {
        int nResidues = residues.length;
        IndexIndexPair[] residueIndices = new IndexIndexPair[nResidues];
        for (int i = 0; i < nResidues; i++) {
            Residue residuei = residues[i];
            int indexOfI = allResiduesList.indexOf(residuei);
            residueIndices[i] = new IndexIndexPair(indexOfI, i);
        }
        Arrays.sort(residueIndices);
        Residue[] sortedList = new Residue[nResidues];
        for (int i = 0; i < nResidues; i++) {
            int indexToGet = residueIndices[i].getReferenceIndex();
            sortedList[i] = residues[indexToGet];
        }
        return sortedList;
    }

    /**
     * Sorts a passed ArrayList of Residues by global index.
     *
     * @param residues ArrayList of Residues to be sorted.
     */
    private void sortResidues(ArrayList<Residue> residues) {
        int nResidues = residues.size();
        IndexIndexPair[] residueIndices = new IndexIndexPair[nResidues];
        for (int i = 0; i < nResidues; i++) {
            Residue residuei = residues.get(i);
            int indexOfI = allResiduesList.indexOf(residuei);
            residueIndices[i] = new IndexIndexPair(indexOfI, i);
        }
        Arrays.sort(residueIndices);
        ArrayList<Residue> tempWindow = new ArrayList<>(residues);
        for (int i = 0; i < nResidues; i++) {
            int indexToGet = residueIndices[i].getReferenceIndex();
            residues.set(i, tempWindow.get(indexToGet));
        }
    }

    private void applyEliminationCriteria(Residue residues[], boolean getEnergies, boolean verbose) {
        Level prevLevel = logger.getLevel();
        if (verbose == false) {
            logger.setLevel(Level.WARNING);
        }
        if (getEnergies) {
            applyEliminationCriteria(residues);
        } else {
            allocateEliminationMemory(residues);
            int i = 0;
            boolean pairEliminated = true;
            while (pairEliminated) {
                if (useGoldstein) {
                    i++;
                    logIfMaster(String.format("\n Iteration %d: Applying Single Goldstein DEE conditions ", i));
                    // While there are eliminated rotamers, repeatedly apply single rotamer elimination.
                    while (goldsteinRotamerDriver(residues)) {
                        i++;
                        logIfMaster(this.toString());
                        logIfMaster(String.format("\n Iteration %d: Applying Single Rotamer Goldstein DEE conditions ", i));
                    }
                    i++;
                    logIfMaster(String.format("\n Iteration %d: Applying Rotamer Pair Goldstein DEE conditions ", i));
                    // While there are eliminated rotamer pairs, repeatedly apply rotamer pair elimination.
                    pairEliminated = false;
                    while (goldsteinRotamerPairDriver(residues)) {
                        pairEliminated = true;
                        i++;
                        logIfMaster(this.toString());
                        logIfMaster(String.format("\n Iteration %d: Applying Rotamer Pair Goldstein DEE conditions ", i));
                    }
                } else {
                    i++;
                    logIfMaster(String.format("\n Iteration %d: Applying Single DEE conditions ", i));
                    // While there are eliminated rotamers, repeatedly apply single rotamer elimination.
                    while (deeRotamerElimination(residues)) {
                        i++;
                        logIfMaster(toString());
                        logIfMaster(String.format("\n Iteration %d: Applying Single Rotamer DEE conditions ", i));
                    }
                    i++;
                    logIfMaster(String.format("\n Iteration %d: Applying Rotamer Pair DEE conditions ", i));
                    // While there are eliminated rotamer pairs, repeatedly apply rotamer pair elimination.
                    pairEliminated = false;
                    while (deeRotamerPairElimination(residues)) {
                        pairEliminated = true;
                        i++;
                        logIfMaster(toString());
                        logIfMaster(String.format("\n Iteration %d: Applying Rotamer Pair DEE conditions ", i));
                    }
                }
                validateDEE(residues);
                logIfMaster(toString());
            }
            logIfMaster(" Self-consistent DEE rotamer elimination achieved.\n");
        }
        if (verbose == false) {
            logger.setLevel(prevLevel);
        }
    }

    private void logIfMaster(String msg) {
        if (master) {
            logger.info(msg);
        }
    }

    private void logIfMaster(String msg, Level level) {
        if (master) {
            logger.log(level, msg);
        }
    }

    private void applyEliminationCriteria(Residue residues[]) {
        allocateEliminationMemory(residues);
        /*
         * Must pin 5' ends of nucleic acids which are attached to nucleic acids
         * outside the window, to those prior residues' sugar puckers.  Then,
         * if a correction threshold is set, eliminate rotamers with excessive
         * correction vectors (up to a maximum defined by minNumberAcceptedNARotamers).
         */
        boolean containsNA = false;
        if (pruneClashes) {
            for (Residue residue : residues) {
                if (residue.getResidueType() == NA) {
                    containsNA = true;
                    break;
                }
            }
        }
        if (containsNA && pruneClashes) {
            logIfMaster(" Eliminating nucleic acid rotamers that conflict at their 5' end with residues outside the optimization range.");
            int[] numEliminatedRotamers = reconcileNARotamersWithPriorResidues(residues);
            // reconcileNARotamersWithSubsequentResidues(residues, numEliminatedRotamers);
            // Uncertain if I want to actually do this, since it could return bad results
            // if the input structure is no good.
            if (verboseEnergies) {
                logIfMaster(String.format("\n Beginning Energy %16.8f", currentEnergy()));
            }
            // eliminateNABackboneRotamers checks for threshold != 0 internally.
            eliminateNABackboneRotamers(residues, numEliminatedRotamers);
            /* double naBackboneEnergy = currentEnergy();
             logger.info(String.format(" After Eliminate NA Backbone %16.8f", naBackboneEnergy)); */
        } else {
            if (verboseEnergies) {
                logIfMaster(String.format("\n Beginning Energy %16.8f", currentEnergy()));
            }
        }

        rotamerEnergies(residues);

        // Beginning energy
        int currentRotamers[] = new int[residues.length];
        // Print starting energies if they're meaningful, i.e. rotamer-zeros are original coordinates.
        if (RotamerLibrary.getUsingOrigCoordsRotamer()) {
            computeEnergy(residues, currentRotamers, master);
        }

        if (pruneClashes) {
            validateDEE(residues);
        }
        int i = 0;
        boolean pairEliminated = true;
        while (pairEliminated) {
            if (useGoldstein) {
                i++;
                logIfMaster(String.format("\n Iteration %d: Applying Single Goldstein DEE conditions ", i));
                // While there are eliminated rotamers, repeatedly apply single rotamer elimination.
                while (goldsteinRotamerDriver(residues)) {
                    i++;
                    logIfMaster(this.toString());
                    logIfMaster(String.format("\n Iteration %d: Applying Single Rotamer Goldstein DEE conditions ", i));
                }
                i++;
                logIfMaster(String.format("\n Iteration %d: Applying Rotamer Pair Goldstein DEE conditions ", i));
                // While there are eliminated rotamer pairs, repeatedly apply rotamer pair elimination.
                pairEliminated = false;
                while (goldsteinRotamerPairDriver(residues)) {
                    pairEliminated = true;
                    i++;
                    logIfMaster(this.toString());
                    logIfMaster(String.format("\n Iteration %d: Applying Rotamer Pair Goldstein DEE conditions ", i));
                }
            } else {
                i++;
                logIfMaster(String.format("\n Iteration %d: Applying Single DEE conditions ", i));
                // While there are eliminated rotamers, repeatedly apply single rotamer elimination.
                while (deeRotamerElimination(residues)) {
                    i++;
                    logIfMaster(toString());
                    logIfMaster(String.format("\n Iteration %d: Applying Single Rotamer DEE conditions ", i));
                }
                i++;
                logIfMaster(String.format("\n Iteration %d: Applying Rotamer Pair DEE conditions ", i));
                // While there are eliminated rotamer pairs, repeatedly apply rotamer pair elimination.
                pairEliminated = false;
                while (deeRotamerPairElimination(residues)) {
                    pairEliminated = true;
                    i++;
                    logIfMaster(toString());
                    logIfMaster(String.format("\n Iteration %d: Applying Rotamer Pair DEE conditions ", i));
                }
            }
            validateDEE(residues);
            logIfMaster(toString());
        }
        logIfMaster(" Self-consistent DEE rotamer elimination achieved.\n");
    }

    private static void turnOnAtoms(Residue residue) {
        switch (residue.getResidueType()) {
            case NA:
            case AA:
                ArrayList<Atom> atomList = residue.getSideChainAtoms();
                for (Atom atom : atomList) {
                    atom.setUse(true);
                }
                break;
            default:
                atomList = residue.getAtomList();
                for (Atom atom : atomList) {
                    atom.setUse(true);
                }
        }
    }

    private static void turnOffAtoms(Residue residue) {
        switch (residue.getResidueType()) {
            case NA:
            case AA:
                ArrayList<Atom> atomList = residue.getSideChainAtoms();
                for (Atom atom : atomList) {
                    atom.setUse(false);
                }
                break;
            default:
                atomList = residue.getAtomList();
                for (Atom atom : atomList) {
                    atom.setUse(false);

                }
        }
    }

    private static void turnOnCBeta(Residue residue) {
        switch (residue.getResidueType()) {
            case AA:
                ArrayList<Atom> atomList = residue.getSideChainAtoms();
                for (Atom atom : atomList) {
                    if (atom.getName().equals("CB")) {
                        atom.setUse(true);
                    }
                }
            default:
        }
    }

    /**
     * Calculates the energy at the current state.
     *
     * @return Energy of the current state.
     */
    private double currentEnergy() {
        if (x == null) {
            int nVar = potential.getNumberOfVariables();
            x = new double[nVar * 3];
        }
        try {
            potential.getCoordinates(x);
            return potential.energy(x);
        } catch (ArithmeticException ex) {
            logger.warning(ex.getMessage());
            return 1e100;
        }
    }

    /**
     * Calculates the energy at the current state, with the option to throw
     * instead of catching exceptions in the energy calculation.
     *
     * @param catchError If true, catch force field exceptions.
     * @return Energy of the current state.
     */
    private double currentEnergy(boolean catchError) {
        if (catchError) {
            return currentEnergy();
        }
        potential.getCoordinates(x);
        return potential.energy(x);
    }

    /**
     * Turn off non-bonded contributions from all residues except for one.
     * Compute the self-energy for each residue relative to the backbone
     * contribution.
     *
     * @param residues A list of residues that we undergo rotamer optimization.
     * @return template energy
     */
    private double rotamerEnergies(Residue residues[]) {
        if (residues == null) {
            logger.warning(" Attempt to compute rotamer energies for an empty array of residues.");
            return 0.0;
        }
        int nResidues = residues.length;
        Atom atoms[] = molecularAssembly.getAtomArray();
        int nAtoms = atoms.length;
        /**
         * Initialize all atoms to be used.
         */
        for (int i = 0; i < nAtoms; i++) {
            atoms[i].setUse(true);
        }

        if (parallelEnergies) {
            if (!usingBoxOptimization) {
                energiesToWrite = Collections.synchronizedList(new ArrayList<String>());
                receiveThread = new ReceiveThread(residues);
                receiveThread.start();
                if (master && writeEnergyRestart) {
                    energyWriterThread = new EnergyWriterThread(receiveThread);
                    energyWriterThread.start();
                }
            }
            int loaded = 0;
            if (loadEnergyRestart) {
                if (usingBoxOptimization) {
                    loaded = loadEnergyRestart(energyRestartFile, residues, boxLoadIndex, boxLoadCellIndices);
                } else {
                    loaded = loadEnergyRestart(energyRestartFile, residues);
                }
            }
            SinglesEnergyRegion singlesRegion = new SinglesEnergyRegion(energyWorkerTeam.getThreadCount(), residues);
            PairsEnergyRegion pairsRegion = new PairsEnergyRegion(energyWorkerTeam.getThreadCount(), residues);
            TriplesEnergyRegion triplesRegion = new TriplesEnergyRegion(energyWorkerTeam.getThreadCount(), residues);
            QuadsEnergyRegion quadsRegion = new QuadsEnergyRegion(energyWorkerTeam.getThreadCount(), residues);
            try {
                if (loaded < 1) {
                    jobMapSingles.clear();
                    // allocate selfEnergy
                    int singleJobIndex = 0;
                    selfEnergy = new double[nResidues][];
                    for (int i = 0; i < nResidues; i++) {
                        Residue resi = residues[i];
                        Rotamer roti[] = resi.getRotamers(resi);
                        selfEnergy[i] = new double[roti.length];
                        for (int ri = 0; ri < roti.length; ri++) {
                            //logIfMaster(String.format("(sdl %d) singleJob %d: %d %d", BOXNUM, singleJobIndex, i, ri));
                            Integer selfJob[] = {i, ri};
                            if (decomposeOriginal && ri != 0) {
                                continue;
                            }
                            jobMapSingles.put(singleJobIndex++, selfJob);
                        }
                    }
                }
                // broadcast that this proc is done with startup and allocation; ready for singles
                boolean thisProcReady = true;
                BooleanBuf thisProcReadyBuf = BooleanBuf.buffer(thisProcReady);
                multicastBuf(thisProcReadyBuf);
                // launch parallel singles calculation
                while (!readyForSingles) {
                    Thread.sleep(POLLING_FREQUENCY);
                }
                energyWorkerTeam.execute(singlesRegion);

                if (loaded < 2) {
                    jobMapPairs.clear();
                    // allocate twoBodyEnergy and create jobs
                    int pairJobIndex = 0;
                    twoBodyEnergy = new double[nResidues][][][];
                    for (int i = 0; i < nResidues; i++) {
                        Residue resi = residues[i];
                        Rotamer roti[] = resi.getRotamers(resi);
                        twoBodyEnergy[i] = new double[roti.length][][];
                        for (int ri = 0; ri < roti.length; ri++) {
                            if (pruneClashes && check(i, ri)) {
                                continue;
                            }
                            twoBodyEnergy[i][ri] = new double[nResidues][];
                            for (int j = i + 1; j < nResidues; j++) {
                                Residue resj = residues[j];
                                Rotamer rotj[] = resj.getRotamers(resj);
                                twoBodyEnergy[i][ri][j] = new double[rotj.length];
                                for (int rj = 0; rj < rotj.length; rj++) {
                                    if ((pruneClashes && check(j, rj)) || (prunePairClashes && check(i, ri, j, rj))) {
                                        continue;
                                    }
                                    //logIfMaster(String.format("(sdl %d) pairJob %d: %d %d %d %d", BOXNUM, pairJobIndex, i, ri, j, rj));
                                    Integer pairJob[] = {i, ri, j, rj};
                                    if (decomposeOriginal && (ri != 0 || rj != 0)) {
                                        continue;
                                    }
                                    jobMapPairs.put(pairJobIndex++, pairJob);
                                }
                            }
                        }
                    }
                }
                // broadcast that this proc is done with pruning and allocation; ready for pairs
                multicastBuf(thisProcReadyBuf);
                // launch parallel twoBody calculation
                while (!readyForPairs) {
                    Thread.sleep(POLLING_FREQUENCY);
                }
                energyWorkerTeam.execute(pairsRegion);

                if (threeBodyTerm) {
                    if (loaded < 3) {
                        jobMapTrimers.clear();
                        // allocate threeBodyEnergy and create jobs
                        int trimerJobIndex = 0;
                        threeBodyEnergy = new double[nResidues][][][][][];
                        for (int i = 0; i < nResidues; i++) {
                            Residue resi = residues[i];
                            Rotamer roti[] = resi.getRotamers(resi);
                            threeBodyEnergy[i] = new double[roti.length][][][][];
                            for (int ri = 0; ri < roti.length; ri++) {
                                if (pruneClashes && check(i, ri)) {
                                    continue;
                                }
                                threeBodyEnergy[i][ri] = new double[nResidues][][][];
                                for (int j = i + 1; j < nResidues; j++) {
                                    Residue resj = residues[j];
                                    Rotamer rotj[] = resj.getRotamers(resj);
                                    threeBodyEnergy[i][ri][j] = new double[rotj.length][][];
                                    for (int rj = 0; rj < rotj.length; rj++) {
                                        if ((pruneClashes && check(j, rj)) || (prunePairClashes && check(i, ri, j, rj))) {
                                            continue;
                                        }
                                        threeBodyEnergy[i][ri][j][rj] = new double[nResidues][];
                                        for (int k = j + 1; k < nResidues; k++) {
                                            Residue resk = residues[k];
                                            Rotamer rotk[] = resk.getRotamers(resk);
                                            threeBodyEnergy[i][ri][j][rj][k] = new double[rotk.length];
                                            for (int rk = 0; rk < rotk.length; rk++) {
                                                if ((pruneClashes && check(k, rk)) || (prunePairClashes && (check(i, ri, k, rk) || check(j, rj, k, rk)))) {
                                                    continue;
                                                }
                                                //logIfMaster(String.format("(sdl %d) trimerJob %d: %d %d %d %d %d %d", BOXNUM, trimerJobIndex, i, ri, j, rj, k, rk));
                                                Integer trimerJob[] = {i, ri, j, rj, k, rk};
                                                if (decomposeOriginal && (ri != 0 || rj != 0 || rk != 0)) {
                                                    continue;
                                                }
                                                jobMapTrimers.put(trimerJobIndex++, trimerJob);
                                            }
                                        }
                                    }
                                }
                            }
                        }
                    }
                    // broadcast that this proc is done with pruning and allocation; ready for trimers
                    multicastBuf(thisProcReadyBuf);
                    // launch parallel threeBody calculation
                    while (!readyForTrimers) {
                        Thread.sleep(POLLING_FREQUENCY);
                    }
                    energyWorkerTeam.execute(triplesRegion);
                }

                if (computeQuads) {
                    logger.info(" Creating quad jobs...");
                    jobMapQuads.clear();
                    boolean maxedOut = false;
                    // create quad jobs (no memory allocation)
                    int quadJobIndex = 0;
                    for (int i = 0; i < nResidues; i++) {
                        Residue resi = residues[i];
                        Rotamer roti[] = resi.getRotamers(resi);
                        for (int ri = 0; ri < roti.length; ri++) {
                            if (pruneClashes && check(i, ri)) {
                                continue;
                            }
                            for (int j = i + 1; j < nResidues; j++) {
                                Residue resj = residues[j];
                                Rotamer rotj[] = resj.getRotamers(resj);
                                for (int rj = 0; rj < rotj.length; rj++) {
                                    if ((pruneClashes && check(j, rj)) || (prunePairClashes && check(i, ri, j, rj))) {
                                        continue;
                                    }
                                    for (int k = j + 1; k < nResidues; k++) {
                                        Residue resk = residues[k];
                                        Rotamer rotk[] = resk.getRotamers(resk);
                                        for (int rk = 0; rk < rotk.length; rk++) {
                                            if ((pruneClashes && check(k, rk)) || (prunePairClashes && (check(i, ri, k, rk) || check(j, rj, k, rk)))) {
                                                continue;
                                            }
                                            for (int l = k + 1; l < nResidues; l++) {
                                                Residue resl = residues[l];
                                                Rotamer rotl[] = resl.getRotamers(resl);
                                                for (int rl = 0; rl < rotl.length; rl++) {
                                                    if ((pruneClashes && check(l, rl))
                                                            || (prunePairClashes && (check(i, ri, l, rl) || check(j, rj, l, rl) || check(k, rk, l, rl)))) {
                                                        continue;
                                                    }
                                                    Integer quadJob[] = {i, ri, j, rj, k, rk, l, rl};
                                                    if (decomposeOriginal && (ri != 0 || rj != 0 || rk != 0 || rl != 0)) {
                                                        continue;
                                                    }
                                                    jobMapQuads.put(quadJobIndex++, quadJob);
                                                    if (jobMapQuads.size() > quadMaxout) {
                                                        maxedOut = true;
                                                        break;
                                                    }
                                                }
                                                if (maxedOut) {
                                                    break;
                                                }
                                            }
                                            if (maxedOut) {
                                                break;
                                            }
                                        }
                                        if (maxedOut) {
                                            break;
                                        }
                                    }
                                    if (maxedOut) {
                                        break;
                                    }
                                }
                                if (maxedOut) {
                                    break;
                                }
                            }
                            if (maxedOut) {
                                break;
                            }
                        }
                        if (maxedOut) {
                            break;
                        }
                    }

                    // broadcast that this proc is done with pruning and allocation; ready for quads
//                    logger.info(String.format(" Proc %d broadcasting ready for quads.", world.rank()));
                    multicastBuf(thisProcReadyBuf);
                    // launch parallel threeBody calculation
                    int waiting = 0;
                    while (!readyForQuads) {
                        Thread.sleep(POLLING_FREQUENCY);
                    }

                    logger.info(String.format(" Running quads: %d jobs.", jobMapQuads.size()));
                    energyWorkerTeam.execute(quadsRegion);
                }
            } catch (Exception ex) {
                String message = " Exception computing rotamer energies in parallel.";
                logger.log(Level.SEVERE, message, ex);
            } finally {
                // stop receive and energyWriter threads
                // receiveThread.die();
            }

            // Turn on all atoms.
            for (int i = 0; i < atoms.length; i++) {
                atoms[i].setUse(true);
            }
            // Print the energy with all rotamers in their default conformation.
            if (verboseEnergies && master) {
                double defaultEnergy = currentEnergy();
                logger.info(String.format(" Energy of the system with rotamers in their default conformation: %16.8f", defaultEnergy));
            }
            return backboneEnergy;
        }   // endif(parallelEnergies)

        // TODO: deprecate the rest of the rotamerEnergies() method; the parallel form should work (better) in all scenarios
        // Store coordinates: will be useful for nucleic acids.
        ArrayList<Residue> currentResidueList = new ArrayList<>();
        currentResidueList.addAll(Arrays.asList(residues));
        ResidueState[] origCoordinates = ResidueState.storeAllCoordinates(currentResidueList);
        //double[][][] originalAtomicCoordinates = storeCoordinates(currentResidueList);

        for (int i = 0; i < nResidues; i++) {
            Residue residue = residues[i];
            Rotamer rotamers[] = residue.getRotamers(residue);
            /*
             * Place each AA residue into its zeroth rotamer.
             *
             * The default state of NA residues will be original coordinates.
             * These original coordinates are usually BUT NOT ALWAYS default PDB
             * coordinates.  The reason for this is that the zeroth rotamer for
             * nucleic acids is frequently a very poor baseline, so one gets
             * enormous backbone and self energies.
             *
             * This would not affect the rigor of the DEE algorithm, but it
             * makes it difficult to tell when the program is going berserk and
             * throwing crazy energies.
             *
             * The primary exception: if increment is smaller than window size,
             * some NA residues will be in rotamers assigned by the prior window.
             * This is still a fairly reasonable baseline.
             */
            switch (residue.getResidueType()) {
                case NA:
                    break;
                case AA:
                default:
                    RotamerLibrary.applyRotamer(residue, rotamers[0]);
                    break;
            }
            // RotamerLibrary.applyRotamer(residue, rotamers[0]);
            // Turn off all side-chain atoms that will be optimized.
            turnOffAtoms(residue);
        }

        /**
         * Initialize all atoms to be used.
         */
        boolean useOrigCoordsRot = RotamerLibrary.getUsingOrigCoordsRotamer();
        // Compute the backbone energy.
        try {
            backboneEnergy = currentEnergy(false);
        } catch (ArithmeticException ex) {
            logger.severe(String.format("FFX shutting down: error in calculation of backbone energy %s", ex.getMessage()));
        }
        logger.info(String.format(" Backbone energy:  %16.8f\n", backboneEnergy));
        // Compute the self-energy for each rotamer of each residue
        selfEnergy = new double[nResidues][];
        for (int i = 0; i < nResidues; i++) {
            Residue residue = residues[i];
            Rotamer rotamers[] = residue.getRotamers(residue);
            int nrot = rotamers.length;
            // Create space for this residue's rotamer self-energies.
            selfEnergy[i] = new double[nrot];
            // Turn on this residue's side-chain atoms
            turnOnAtoms(residue);
            // Loop over rotamers computing self-energies.
            double minEnergy = Double.MAX_VALUE;
            for (int ri = 0; ri < nrot; ri++) {
                if (pruneClashes && check(i, ri) && !(useOrigCoordsRot && ri == 0)) {
                    continue;
                }
                Rotamer rotamer = rotamers[ri];
                RotamerLibrary.applyRotamer(residue, rotamer);
                selfEnergy[i][ri] = currentEnergy() - backboneEnergy;
                logger.info(String.format(" Self-energy %s %d: %16.8f", residue, ri, self(i, ri)));
                if (algorithmListener != null) {
                    algorithmListener.algorithmUpdate(molecularAssembly);
                }
                if (self(i, ri) < minEnergy) {
                    minEnergy = self(i, ri);
                }
            }
            if (pruneClashes) {
                for (int ri = 0; ri < nrot; ri++) {
                    if (residue.getResidueType() == NA) {
                        if (!check(i, ri) && (self(i, ri) > (minEnergy + (clashThreshold * pruningFactor * singletonNAPruningFactor)))) {
                            logger.info(String.format(" Clash for rotamer %s %d: %16.8f >> %16.8f",
                                    residue, ri, self(i, ri), minEnergy));
                            eliminateRotamer(residues, i, ri, print);
                        }
                    } else {
                        if (!check(i, ri) && (self(i, ri) > (minEnergy + clashThreshold))) {
                            // don't prune orig-coords rotamers
                            if (!(useOrigCoordsRot && ri == 0)) {
                                logger.info(String.format(" Clash for rotamer %s %d: %16.8f >> %16.8f",
                                        residue, ri, self(i, ri), minEnergy));
                                eliminateRotamer(residues, i, ri, print);
                            }
                        }
                    }
                }
            }
            // Reset the residue to its default conformation.
            if (residue.getResidueType() == NA) {
                residue.revertCoordinates(origCoordinates[i]);
                //revertSingleResidueCoordinates(residue, originalAtomicCoordinates[i]);
            } else {
                RotamerLibrary.applyRotamer(residue, rotamers[0]);
            }

            // Turn off the side-chain
            turnOffAtoms(residue);
        }

        // Compute the pair-energy for each pair of rotamers
        twoBodyEnergy = new double[nResidues][][][];
        for (int i = 0; i < nResidues - 1; i++) {
            Residue residuei = residues[i];
            Rotamer rotamersi[] = residuei.getRotamers(residuei);
            int indexI = allResiduesList.indexOf(residuei);
            // Turn on residue i
            turnOnAtoms(residuei);
            int ni = rotamersi.length;
            twoBodyEnergy[i] = new double[ni][][];
            for (int ri = 0; ri < ni; ri++) {
                if (pruneClashes && check(i, ri) && !(useOrigCoordsRot && ri == 0)) {
                    continue;
                }
                Rotamer rotameri = rotamersi[ri];
                RotamerLibrary.applyRotamer(residuei, rotameri);
                twoBodyEnergy[i][ri] = new double[nResidues][];
                for (int j = i + 1; j < nResidues; j++) {
                    Residue residuej = residues[j];
                    Rotamer rotamersj[] = residuej.getRotamers(residuej);
                    int indexJ = allResiduesList.indexOf(residuej);
                    turnOnAtoms(residuej);
                    // Loop over residue j's rotamers and compute pairwise energies.
                    int nj = rotamersj.length;
                    twoBodyEnergy[i][ri][j] = new double[nj];
                    for (int rj = 0; rj < nj; rj++) {
                        // don't prune orig-coords rotamers
                        if (pruneClashes && (check(j, rj) || check(i, ri, j, rj))
                                && !(useOrigCoordsRot && ri == 0 && rj == 0)) {
                            continue;
                        }
                        Rotamer rotamerj = rotamersj[rj];
                        RotamerLibrary.applyRotamer(residuej, rotamerj);
                        if (distanceMatrix != null) {
                            double dist = checkDistanceMatrix(indexI, ri, indexJ, rj);
                            if (dist < superpositionThreshold) {
                                twoBodyEnergy[i][ri][j][rj] = 1.0E100;
                                logger.info(String.format(" Pair energy %s %d, %s %d:   set to 1.0E100 at distance %13.6f Ang < %5.3f Ang",
                                        residuei, ri, residuej, rj, dist, superpositionThreshold));
                            } else {
                                twoBodyEnergy[i][ri][j][rj] = currentEnergy() - self(i, ri) - self(j, rj) - backboneEnergy;
                                logger.info(String.format(" Pair energy %s %d, %s %d: %16.8f at distance %10.3f Ang",
                                        residuei, ri, residuej, rj, pair(i, ri, j, rj), dist));
                            }
                        } else {
                            twoBodyEnergy[i][ri][j][rj] = currentEnergy()
                                    - self(i, ri) - self(j, rj) - backboneEnergy;
                            logger.info(String.format(" Pair energy %s %d, %s %d: %16.8f.",
                                    residuei, ri, residuej, rj, pair(i, ri, j, rj)));
                        }
                        if (algorithmListener != null) {
                            algorithmListener.algorithmUpdate(molecularAssembly);
                        }
                    }
                    // Reset the residue to its default conformation.
                    if (residuej.getResidueType() == NA) {
                        residuej.revertCoordinates(origCoordinates[j]);
                        //revertSingleResidueCoordinates(residuej, originalAtomicCoordinates[j]);
                    } else {
                        RotamerLibrary.applyRotamer(residuej, rotamersj[0]);
                    }
                    // RotamerLibrary.applyRotamer(residuej, rotamersj[0]);
                    turnOffAtoms(residuej);
                }
            }
            // Reset the residue to its default conformation.
            if (residuei.getResidueType() == NA) {
                residuei.revertCoordinates(origCoordinates[i]);
                //revertSingleResidueCoordinates(residuei, originalAtomicCoordinates[i]);
            } else {
                RotamerLibrary.applyRotamer(residuei, rotamersi[0]);
            }

            turnOffAtoms(residuei);
        }

        if (prunePairClashes) {
            prunePairClashes(residues);
        }
        // Prune each rotamer that clashes with all rotamers from a 2nd residue.
        /*if (prunePairClashes) {
         for (int i = 0; i < nResidues - 1; i++) {
         Residue resi = residues[i];
         Rotamer[] roti = resi.getRotamers(resi);
         int ni = roti.length;
         for (int j = i + 1; j < nResidues; j++) {
         Residue resj = residues[j];
         Rotamer[] rotj = resj.getRotamers(resj);
         int nj = rotj.length;
         double minPair = Double.MAX_VALUE;
         for (int ri = 0; ri < ni; ri++) {
         if (check(i, ri)) {
         continue;
         }
         for (int rj = 0; rj < nj; rj++) {
         if (check(j, rj)) {
         continue;
         }
         if (minPair > (pair(i, ri, j, rj) + self(i, ri) + self(j, rj))) {
         minPair = (pair(i, ri, j, rj) + self(i, ri) + self(j, rj));
         }
         }
         }
         // Check for elimination of any rotamer ri.
         for (int ri = 0; ri < ni; ri++) {
         if (check(i, ri)) {
         continue;
         }
         double eliminate = Double.MAX_VALUE;
         for (int rj = 0; rj < nj; rj++) {
         if (check(j, rj)) {
         continue;
         }
         if ((pair(i, ri, j, rj) + self(i, ri) + self(j, rj)) < eliminate) {
         eliminate = (pair(i, ri, j, rj) + self(i, ri) + self(j, rj));
         }
         }
         // Prune based on clash threshold and the appropriate
         // pruning factor (1.0 for AA pairs, pF for NA pairs,
         // arithmetic mean for AA-NA pairs).
         if (resi.getResidueType() == NA && resj.getResidueType() == NA) {
         if (eliminate > (minPair + (pairClashThreshold * pruningFactor))) {
         logger.info(String.format(
         " Pruning rotamer %s %d that clashes with all %s rotamers %16.8f >> %16.8f.",
         resi, ri, resj, eliminate, minPair + (pairClashThreshold * pruningFactor)));
         eliminateRotamer(residues, i, ri, print);
         }
         } else if (resi.getResidueType() == NA || resj.getResidueType() == NA) {
         if (eliminate > (minPair + (pairClashThreshold * pairHalfPruningFactor))) {
         logger.info(String.format(
         " Pruning rotamer %s %d that clashes with all %s rotamers %16.8f >> %16.8f.",
         resi, ri, resj, eliminate, minPair + (pairClashThreshold * pairHalfPruningFactor)));
         eliminateRotamer(residues, i, ri, print);
         }
         } else {
         if (eliminate > (minPair + pairClashThreshold)) {
         // don't prune orig-coords rotamers
         if (!(useOrigCoordsRot && ri == 0)) {
         logger.info(String.format(
         " Pruning rotamer %s %d that clashes with all %s rotamers %16.8f >> %16.8f.",
         resi, ri, resj, eliminate, minPair + pairClashThreshold));
         eliminateRotamer(residues, i, ri, print);
         }
         }
         }
         }
         // Check for elimination of any rotamer rj.
         for (int rj = 0; rj < nj; rj++) {
         if (check(j, rj)) {
         continue;
         }
         double eliminate = Double.MAX_VALUE;
         for (int ri = 0; ri < ni; ri++) {
         if (check(i, ri)) {
         continue;
         }
         if ((pair(i, ri, j, rj) + self(i, ri) + self(j, rj)) < eliminate) {
         eliminate = (pair(i, ri, j, rj) + self(i, ri) + self(j, rj));
         }
         }
         if (resi.getResidueType() == NA && resj.getResidueType() == NA) {
         if (eliminate > (minPair + (pairClashThreshold * pruningFactor))) {
         logger.info(String.format(
         " Pruning rotamer %s %d that clashes with all %s rotamers %16.8f >> %16.8f.",
         resj, rj, resi, eliminate, minPair + (pairClashThreshold * pruningFactor)));
         eliminateRotamer(residues, j, rj, print);
         }
         } else if (resi.getResidueType() == NA || resj.getResidueType() == NA) {
         if (eliminate > (minPair + (pairClashThreshold * pairHalfPruningFactor))) {
         logger.info(String.format(
         " Pruning rotamer %s %d that clashes with all %s rotamers %16.8f >> %16.8f.",
         resj, rj, resi, eliminate, minPair + (pairClashThreshold * pairHalfPruningFactor)));
         eliminateRotamer(residues, j, rj, print);
         }
         } else {
         if (eliminate > (minPair + pairClashThreshold)) {
         // don't prune orig-coords rotamers
         if (!(useOrigCoordsRot && rj == 0)) {
         logger.info(String.format(
         " Pruning rotamer %s %d that clashes with all %s rotamers %16.8f >> %16.8f.",
         resj, rj, resi, eliminate, minPair + pairClashThreshold));
         eliminateRotamer(residues, j, rj, print);
         }
         }
         }
         }
         }
         }
         } */

        // Compute the trimer-energy for each pair of rotamers
        if (threeBodyTerm) {
            double[][][][] localDistanceMatrix = new double[nResidues][][][];
            if (distance <= 0) {
                logger.info(" Calculating local distance matrix using non-eliminated rotamers.");
                localSequentialDistanceMatrix(residues, localDistanceMatrix);
            }
            threeBodyEnergy = new double[nResidues][][][][][];
            for (int i = 0; i < nResidues - 2; i++) {
                Residue residuei = residues[i];
                Rotamer rotamersi[] = residuei.getRotamers(residuei);
                turnOnAtoms(residuei);
                int ni = rotamersi.length;
                threeBodyEnergy[i] = new double[ni][][][][];
                int indexOfI = allResiduesList.indexOf(residuei);
                for (int ri = 0; ri < ni; ri++) {
                    if (pruneClashes && check(i, ri) && !(ri == 0 && useOrigCoordsRot)) {
                        continue;
                    }
                    Rotamer rotameri = rotamersi[ri];
                    RotamerLibrary.applyRotamer(residuei, rotameri);
                    //int npairs = residues.length - (i + 1);
                    // TODO: reduce memory use.
                    threeBodyEnergy[i][ri] = new double[nResidues][][][];
                    for (int j = i + 1; j < nResidues - 1; j++) {
                        Residue residuej = residues[j];
                        Rotamer rotamersj[] = residuej.getRotamers(residuej);
                        turnOnAtoms(residuej);
                        // Loop over residue j's rotamers and compute pair-wise energies.
                        int nj = rotamersj.length;
                        threeBodyEnergy[i][ri][j] = new double[nj][][];
                        int indexOfJ = allResiduesList.indexOf(residuej);
                        for (int rj = 0; rj < nj; rj++) {
                            if ((pruneClashes && (check(j, rj)) || (prunePairClashes && check(i, ri, j, rj)))
                                    && !(useOrigCoordsRot && (ri == 0 && rj == 0))) {
                                continue;
                            }
                            Rotamer rotamerj = rotamersj[rj];
                            RotamerLibrary.applyRotamer(residuej, rotamerj);
                            threeBodyEnergy[i][ri][j][rj] = new double[nResidues][];
                            for (int k = j + 1; k < nResidues; k++) {
                                Residue residuek = residues[k];
                                Rotamer rotamersk[] = residuek.getRotamers(residuek);
                                turnOnAtoms(residuek);
                                int nk = rotamersk.length;
                                threeBodyEnergy[i][ri][j][rj][k] = new double[nk];
                                int indexOfK = allResiduesList.indexOf(residuek);
                                for (int rk = 0; rk < nk; rk++) {
                                    if ((pruneClashes
                                            && (check(k, rk)) || (prunePairClashes && check(i, ri, k, rk)) || (prunePairClashes && check(j, rj, k, rk)))
                                            && !(useOrigCoordsRot && (ri == 0 && rj == 0 && rk == 0))) {
                                        continue;
                                    }
                                    double dij;
                                    double dik;
                                    double djk;
                                    if (distance > 0) {
                                        /*
                                         * Distance matrix is asymmetric (it will have 4-6, but
                                         * not 6-4 stored). The present implementation sorts
                                         * windows beforehand, but this double-checks to ensure
                                         * the proper address in distanceMatrix is being called.
                                         */
                                        dij = checkDistanceMatrix(indexOfI, ri, indexOfJ, rj);
                                        dik = checkDistanceMatrix(indexOfI, ri, indexOfK, rk);
                                        djk = checkDistanceMatrix(indexOfJ, rj, indexOfK, rk);
                                        /*
                                         if (indexOfI > indexOfJ) {
                                         dij = distanceMatrix[indexOfJ][rj][indexOfI][ri];
                                         } else {
                                         dij = distanceMatrix[indexOfI][ri][indexOfJ][rj];
                                         }
                                         if (indexOfI > indexOfK) {
                                         dik = distanceMatrix[indexOfK][rk][indexOfI][ri];
                                         } else {
                                         dik = distanceMatrix[indexOfI][ri][indexOfK][rk];
                                         }
                                         if (indexOfJ > indexOfK) {
                                         djk = distanceMatrix[indexOfK][rk][indexOfJ][rj];
                                         } else {
                                         djk = distanceMatrix[indexOfJ][rj][indexOfK][rk];
                                         }
                                         */
                                    } else {
                                        dij = localDistanceMatrix[i][ri][j][rj];
                                        dik = localDistanceMatrix[i][ri][k][rk];
                                        djk = localDistanceMatrix[j][rj][k][rk];
                                    }

                                    double dist = Math.min(dij, Math.min(dik, djk));
                                    if (!threeBodyCutoff || (dist < threeBodyCutoffDist)) {
                                        if (dist < superpositionThreshold) {
                                            threeBodyEnergy[i][ri][j][rj][k][rk] = 1.0E100;
                                            logger.info(String.format(
                                                    " Trimer energy %s %d, %s %d, %s %d:   set to 1.0E100 at %13.6f Ang < %5.3f Ang.",
                                                    residuei, ri, residuej, rj, residuek, rk, dist, superpositionThreshold));
                                        } else {
                                            Rotamer rotamerk = rotamersk[rk];
                                            RotamerLibrary.applyRotamer(residuek, rotamerk);
                                            threeBodyEnergy[i][ri][j][rj][k][rk] = currentEnergy()
                                                    - self(i, ri) - self(j, rj) - self(k, rk)
                                                    - pair(i, ri, j, rj) - pair(i, ri, k, rk)
                                                    - pair(j, rj, k, rk) - backboneEnergy;
                                            logger.info(String.format(
                                                    " Trimer energy %s %d, %s %d, %s %d: %16.8f at %10.3f Ang.",
                                                    residuei, ri, residuej, rj, residuek, rk,
                                                    threeBodyEnergy[i][ri][j][rj][k][rk], dist));
                                            if (algorithmListener != null) {
                                                algorithmListener.algorithmUpdate(molecularAssembly);
                                            }
                                        }
                                    } else {
                                        logger.info(String.format(
                                                " Trimer energy %s %d, %s %d, %s %d: %16.8f at %10.3f Ang.",
                                                residuei, ri, residuej, rj, residuek, rk, 0.0,
                                                threeBodyCutoffDist));
                                    }
                                }
                                // Reset the residue to its default conformation.
                                if (residuek.getResidueType() == NA) {
                                    residuek.revertCoordinates(origCoordinates[k]);
                                    //revertSingleResidueCoordinates(residuek, originalAtomicCoordinates[k]);
                                } else {
                                    RotamerLibrary.applyRotamer(residuek, rotamersk[0]);
                                }
                                turnOffAtoms(residuek);
                            }
                        }
                        // Reset the residue to its default conformation.
                        if (residuej.getResidueType() == NA) {
                            residuej.revertCoordinates(origCoordinates[j]);
                            //revertSingleResidueCoordinates(residuej, originalAtomicCoordinates[j]);
                        } else {
                            RotamerLibrary.applyRotamer(residuej, rotamersj[0]);
                        }
                        turnOffAtoms(residuej);
                    }
                }
                // Reset the residue to its default conformation.
                if (residuei.getResidueType() == NA) {
                    residuei.revertCoordinates(origCoordinates[i]);
                    //revertSingleResidueCoordinates(residuei, originalAtomicCoordinates[i]);
                } else {
                    RotamerLibrary.applyRotamer(residuei, rotamersi[0]);
                }
                turnOffAtoms(residuei);
            }
        }

        // Turn on all atoms.
        for (int i = 0; i < nAtoms; i++) {
            atoms[i].setUse(true);
        }

        // Print the energy with all rotamers in their default conformation.
        if (verboseEnergies) {
            double defaultEnergy = currentEnergy();
            logger.info(String.format(" Energy of the system with rotamers in their default conformation: %16.8f", defaultEnergy));
        }

        return backboneEnergy;
    }

    /*private double[][][] storeCoordinates(ArrayList<Residue> residueList) {
     // Array stores coordinates in [residue][atom][XYZ].
     Residue residues[] = residueList.toArray(new Residue[residueList.size()]);
     int nResidues = residues.length;
     double xyz[][][] = new double[nResidues][][];
     for (int i = 0; i < nResidues; i++) {
     xyz[i] = storeSingleCoordinates(residues[i]);
     }
     return xyz;
     }*/

    /*private double[][][] storeCoordinates(Residue[] residueArray) {
     int nResidues = residueArray.length;
     double xyz[][][] = new double[nResidues][][];
     for (int i = 0; i < nResidues; i++) {
     xyz[i] = storeSingleCoordinates(residueArray[i]);
     }
     return xyz;
     }

     private double[][] storeSingleCoordinates(Residue residue) {
     return storeSingleCoordinates(residue, false);
     }

     private double[][] storeSingleCoordinates(Residue residue, boolean useOrigCoords) {
     /**
     * In short; if it's a MultiResidue, we want to check to see if it is
     */
    /*if (residue instanceof MultiResidue) {
     MultiResidue multiRes = (MultiResidue) residue;
     Residue res = multiRes.getActive();
     List<Atom> atomList = res.getAtomList();
     int nAtoms = atomList.size();

     if (!res.equals(multiRes.getDefaultResidue())) {
     double[][] startCoords = new double[nAtoms][3];
     for (int i = 0; i < nAtoms; i++) {
     atomList.get(i).getXYZ(startCoords[i]);
     }

     multiRes.setToDefaultResidue();
     List<Atom> defAtoms = multiRes.getAtomList();
     int nDefAtoms = defAtoms.size();

     double[][] xyz = new double[nDefAtoms][3];
     for (int i = 0; i < nDefAtoms; i++) {
     defAtoms.get(i).getXYZ(xyz[i]);
     }

     multiRes.setActiveResidue(res);
     }



     ((MultiResidue) residue).setToDefaultResidue();
     }
     ArrayList<Atom> atoms = residue.getAtomList(useOrigCoords);
     int nAtoms = atoms.size();
     double xyz[][] = new double[nAtoms][3];
     for (int j = 0; j < nAtoms; j++) {
     Atom atom = atoms.get(j);
     /**
     * Do not use getXYZ(). That returns the array reference.
     */
    /*atom.getXYZ(xyz[j]);
     }
     return xyz;
     }

     private void revertCoordinates(ArrayList<Residue> residueList, double xyz[][][]) {
     Residue residues[] = residueList.toArray(new Residue[residueList.size()]);
     int nResidues = residues.length;
     for (int i = 0; i < nResidues; i++) {
     revertSingleResidueCoordinates(residues[i], xyz[i]);
     }
     }

     private void revertSingleResidueCoordinates(Residue residue, double xyz[][]) {
     revertSingleResidueCoordinates(residue, xyz, false);
     }

     private void revertSingleResidueCoordinates(Residue residue, double xyz[][],
     boolean useOrigCoords) {
     if (useOrigCoords && residue instanceof MultiResidue) {
     ((MultiResidue) residue).setToDefaultResidue();
     }
     ArrayList<Atom> atoms = residue.getAtomList(useOrigCoords);
     int nAtoms = atoms.size();
     for (int i = 0; i < nAtoms; i++) {
     Atom atom = atoms.get(i);
     atom.moveTo(xyz[i]);
     }
     }*/
    /**
     * Calculates the distance matrix; residue-residue distance is defined as
     * the shortest atom-atom distance in any possible rotamer-rotamer pair if
     * the residues are neighbors (central atom-central atom distances are
     * within a cutoff); else, distances are set to a default of
     * Double.MAX_VALUE. The intent of using a neighbor list is to avoid
     * tediously searching rotamer- rotamer pairs when two residues are so far
     * apart we will never need the exact distance. We use the distance matrix
     * for adding residues to the sliding window and determining whether to set
     * 3-body energy to 0.0. If the central atoms are too distant from each
     * other, we can safely assume no atoms will ever be close enough for
     * addition to sliding window or to cause explicit calculation of 3-body
     * energy.
     */
    private void distanceMatrix() {

        distanceMatrix = new double[numResidues - 1][][][];
        long numDistances = 0L;
        for (int i = 0; i < (numResidues - 1); i++) {
            Residue residuei = allResiduesArray[i];
            int lengthRi;
            try {
                if (checkIfForced(residuei)) {
                    lengthRi = 1;
                } else {
                    lengthRi = residuei.getRotamers(residuei).length;
                }
            } catch (IndexOutOfBoundsException ex) {
                if (useForcedResidues) {
                    logger.warning(ex.toString());
                } else {
                    logIfMaster(String.format(" Non-forced Residue i %s has null rotamers.", residuei.toString()), Level.WARNING);
                }
                continue;
            }
            distanceMatrix[i] = new double[lengthRi][][];
            for (int ri = 0; ri < lengthRi; ri++) {
                distanceMatrix[i][ri] = new double[numResidues][];
                for (int j = (i + 1); j < numResidues; j++) {
                    Residue residuej = allResiduesArray[j];
                    int lengthRj;
                    try {
                        if (checkIfForced(residuej)) {
                            lengthRj = 1;
                        } else {
                            lengthRj = residuej.getRotamers(residuej).length;
                        }
                    } catch (IndexOutOfBoundsException ex) {
                        if (useForcedResidues) {
                            logger.warning(ex.toString());
                        } else {
                            logIfMaster(String.format(" Residue j %s has null rotamers.", residuej.toString()));
                        }
                        continue;
                    }
                    distanceMatrix[i][ri][j] = new double[lengthRj];
                    numDistances += lengthRj;
                    if (!lazyMatrix) {
                        fill(distanceMatrix[i][ri][j], Double.MAX_VALUE);
                    } else {
                        fill(distanceMatrix[i][ri][j], -1.0);
                    }
                }
            }
        }

        logger.info(String.format(" Number of pairwise distances: %d", numDistances));

        if (!lazyMatrix) {
            //double orig[][][] = storeCoordinates(allResiduesList);
            ResidueState[] orig = ResidueState.storeAllCoordinates(allResiduesList);
            int nMultiRes = 0;

            /**
             * Build a list that contains one atom from each Residues: CA from
             * amino acids, C1 from nucleic acids, or the first atom otherwise.
             */
            Atom atoms[] = new Atom[numResidues];
            for (int i = 0; i < numResidues; i++) {
                Residue residuei = allResiduesArray[i];
                atoms[i] = residuei.getReferenceAtom();
                if (residuei instanceof MultiResidue) {
                    ++nMultiRes;
                }
            }
            /**
             * Use of the pre-existing ParallelTeam causes a conflict when
             * MultiResidues must re-init the force field. Temporary solution
             * for sequence optimization: if > 1 residue optimized, run on only
             * one thread.
             */
            int nThreads = (nMultiRes > 1) ? 1 : molecularAssembly.getPotentialEnergy().getParallelTeam().getThreadCount();
            ParallelTeam parallelTeam = new ParallelTeam(nThreads);
            Crystal crystal = molecularAssembly.getCrystal();
            int nSymm = crystal.spaceGroup.getNumberOfSymOps();
            logger.info("\n Computing Residue Distance Matrix");

            /**
             * Jacob's Suggestion: make bufferDistance a function of
             * threeBodyCutoffDist double bufferDistance = (containsNA) ?
             * (2*12.0) + threeBodyCutoffDist + 5.0 : (2*7.0) +
             * threeBodyCutoffDist + 5.0; This wouldn't work; you'd need to
             * figure this out individually for each residue pair. I tried; it'd
             * be a huge pain.
             */
            NeighborList neighborList = new NeighborList(null, crystal,
                    atoms, distance + 25.0, 0.0, parallelTeam);

            // Expand coordinates
            double xyz[][] = new double[nSymm][3 * numResidues];
            double in[] = new double[3];
            double out[] = new double[3];
            for (int iSymOp = 0; iSymOp < nSymm; iSymOp++) {
                SymOp symOp = crystal.spaceGroup.getSymOp(iSymOp);
                for (int i = 0; i < numResidues; i++) {
                    int i3 = i * 3;
                    int iX = i3 + 0;
                    int iY = i3 + 1;
                    int iZ = i3 + 2;
                    Atom atom = atoms[i];
                    in[0] = atom.getX();
                    in[1] = atom.getY();
                    in[2] = atom.getZ();
                    crystal.applySymOp(in, out, symOp);
                    xyz[iSymOp][iX] = out[0];
                    xyz[iSymOp][iY] = out[1];
                    xyz[iSymOp][iZ] = out[2];
                }
            }

            // Build the residue neighbor-list.
            int lists[][][] = new int[nSymm][numResidues][];
            boolean use[] = new boolean[numResidues];
            fill(use, true);
            boolean forceRebuild = true;
            boolean printLists = false;
            long neighborTime = -System.nanoTime();
            neighborList.buildList(xyz, lists, use, forceRebuild, printLists);
            neighborTime += System.nanoTime();
            logger.info(String.format(" Built residue neighbor list:           %8.3f sec", neighborTime * 1.0e-9));

            // Allocate memory for the distance matrix.
            /* distanceMatrix = new double[numResidues][][][];
             for (int i = 0; i < numResidues; i++) {
             Residue residuei = allResiduesArray[i];
             Rotamer rotamersi[] = residuei.getRotamers(residuei);
             if (rotamersi == null) {
             logger.warning(" residuei " + residuei.toString() + " has null rotamers.");
             continue;
             }
             int lengthRi = rotamersi.length;
             distanceMatrix[i] = new double[lengthRi][][];
             for (int ri = 0; ri < lengthRi; ri++) {
             distanceMatrix[i][ri] = new double[numResidues][];
             for (int j = 0; j < numResidues; j++) {
             if (j == i) {
             continue;
             }
             Residue residuej = allResiduesArray[j];
             Rotamer rotamersj[] = residuej.getRotamers(residuej);
             if (rotamersj == null) {
             logger.warning(" residuej " + residuej.toString() + " has null rotamers");
             continue;
             }
             int lengthRj = rotamersj.length;
             distanceMatrix[i][ri][j] = new double[lengthRj];
             fill(distanceMatrix[i][ri][j], Double.MAX_VALUE);
             }
             }
             } */

            /*
             long seqTime = -System.nanoTime();
             sequentialDistanceMatrix(crystal, lists);
             seqTime += System.nanoTime();
             logger.info(String.format(" Pairwise distance matrix sequentially: %8.3f", seqTime * 1.0e-9));
             */
            DistanceRegion distanceRegion = new DistanceRegion(parallelTeam.getThreadCount(),
                    numResidues, crystal, lists, neighborList.getPairwiseSchedule());

            long parallelTime = -System.nanoTime();
            try {
                parallelTeam.execute(distanceRegion);
            } catch (Exception e) {
                String message = " Exception compting residue distance matrix.";
                logger.log(Level.SEVERE, message, e);
            }
            parallelTime += System.nanoTime();
            logger.info(String.format(" Pairwise distance matrix:              %8.3f sec\n", parallelTime * 1.0e-9));

            ResidueState.revertAllCoordinates(allResiduesList, orig);
            try {
                parallelTeam.shutdown();
            } catch (Exception ex) {
                logger.warning(String.format(" Exception shutting down parallel team for the distance matrix: %s", ex.toString()));
            }
        }
    }

    /**
     * Fills a local distance matrix based on residues passed to the method,
     * using only their non-eliminated Rotamers.
     *
     * @param residues Residues to create a distance matrix for
     * @param localDistanceMatrix Array to be filled.
     */
    private void localSequentialDistanceMatrix(Residue[] residues, double[][][][] localDistanceMatrix) {
        Crystal crystal = molecularAssembly.getCrystal();
        ArrayList<Residue> residuesList = new ArrayList<>();
        residuesList.addAll(Arrays.asList(residues));
        //double[][][] originalCoordinates = storeCoordinates(residuesList);
        ResidueState[] originalCoordinates = ResidueState.storeAllCoordinates(residuesList);

        int nSymm = crystal.spaceGroup.getNumberOfSymOps();
        int nResidues = residues.length;
        // isDistant used to skip over the ri loop if r-j distance is above the
        // 25 A center-to-center cutoff (ri, rj could not possibly be within
        // 9 A of each other).
        boolean[][] isDistant = new boolean[nResidues][nResidues];
        // Allocate memory and initialize isDistant.
        for (int i = 0; i < nResidues; i++) {
            Residue residuei = residues[i];
            Rotamer[] rotamersi = residuei.getRotamers(residuei);
            if (rotamersi == null) {
                continue;
            }
            int lengthRi = rotamersi.length;
            localDistanceMatrix[i] = new double[lengthRi][][];
            for (int ri = 0; ri < lengthRi; ri++) {
                if (pruneClashes && check(i, ri)) {
                    continue;
                }
                localDistanceMatrix[i][ri] = new double[nResidues][];
                for (int j = 0; j < nResidues; j++) {
                    if (i == j) {
                        continue;
                    }
                    Residue residuej = residues[j];
                    Rotamer[] rotamersj = residuej.getRotamers(residuej);
                    if (rotamersj == null) {
                        continue;
                    }
                    int lengthRj = rotamersj.length;
                    localDistanceMatrix[i][ri][j] = new double[lengthRj];
                    for (int rj = 0; rj < lengthRj; rj++) {
                        localDistanceMatrix[i][ri][j][rj] = Double.MAX_VALUE;
                    }
                }
            }
        }
        // Loop over symmetry operators.
        for (int iSymOp = 0; iSymOp < nSymm; iSymOp++) {
            SymOp symOp = crystal.spaceGroup.getSymOp(iSymOp);
            for (int i = 0; i < nResidues; i++) {
                fill(isDistant[i], false);
            }
            // Loop over residues i.  Testing showed no i-j vs. j-i discrepancies
            // over symmetry operators.
            for (int i = 0; i < (nResidues - 1); i++) {
                Residue residuei = residues[i];
                Rotamer rotamersi[] = residuei.getRotamers(residuei);
                if (rotamersi == null) {
                    continue;
                }
                int lengthRi = rotamersi.length;
                Atom atomi = residuei.getReferenceAtom();
                double[] refCoordsi = new double[3];
                atomi.getXYZ(refCoordsi);
                // Loop over Residue i's rotamers
                for (int ri = 0; ri < lengthRi; ri++) {
                    if (pruneClashes && check(i, ri)) {
                        continue;
                    }
                    Rotamer rotameri = rotamersi[ri];
                    RotamerLibrary.applyRotamer(residuei, rotameri);
                    double xi[][] = residuei.storeCoordinateArray();
                    // Loop over other residues j.
                    for (int j = (i + 1); j < nResidues; j++) {
                        if (i == j || isDistant[i][j]) {
                            continue;
                        }
                        Residue residuej = residues[j];
                        Rotamer rotamersj[] = residuej.getRotamers(residuej);
                        if (rotamersj == null) {
                            continue;
                        }
                        int lengthRj = rotamersj.length;
                        // Use reference atoms for a quick distance check, before
                        // looping over rj.
                        Atom atomj = residuej.getReferenceAtom();
                        double[] refCoordsj = new double[3];
                        atomj.getXYZ(refCoordsj);
                        crystal.applySymOp(refCoordsj, refCoordsj, symOp);
                        // dijRef is short for dijReferenceAtoms.
                        double[] dijRef = new double[3];
                        for (int k = 0; k < dijRef.length; k++) {
                            dijRef[k] = (refCoordsj[k] - refCoordsi[k]);
                        }
                        double dijSquare = crystal.image(dijRef);
                        // Corresponds to a distance of 25 A.
                        if (dijSquare > 625) {
                            isDistant[i][j] = true;
                            continue;
                        }
                        // Loop over the neighbor's rotamers
                        for (int rj = 0; rj < lengthRj; rj++) {
                            if ((pruneClashes && check(j, rj)) || (prunePairClashes && check(i, ri, j, rj))) {
                                continue;
                            }
                            Rotamer rotamerj = rotamersj[rj];
                            RotamerLibrary.applyRotamer(residuej, rotamerj);
                            double xj[][] = residuej.storeCoordinateArray();
                            double r = interResidueDistance(xi, xj, symOp);
                            if (r < localDistanceMatrix[i][ri][j][rj]) {
                                localDistanceMatrix[i][ri][j][rj] = r;
                            }
                        }
                    }
                }
            }
        }
        ResidueState.revertAllCoordinates(residuesList, originalCoordinates);
    }

    private void sequentialDistanceMatrix(Crystal crystal, int lists[][][]) {
        // Loop over symmetry operators.
        int nSymm = crystal.spaceGroup.getNumberOfSymOps();
        for (int iSymOp = 0; iSymOp < nSymm; iSymOp++) {
            SymOp symOp = crystal.spaceGroup.getSymOp(iSymOp);
            // Loop over residues.
            for (int i = 0; i < numResidues; i++) {
                Residue residuei = allResiduesArray[i];
                Rotamer rotamersi[] = residuei.getRotamers(residuei);
                if (rotamersi == null) {
                    continue;
                }
                int lengthRi = rotamersi.length;
                // Loop over Residue i's rotamers
                for (int ri = 0; ri < lengthRi; ri++) {
                    Rotamer rotameri = rotamersi[ri];
                    RotamerLibrary.applyRotamer(residuei, rotameri);
                    double xi[][] = residuei.storeCoordinateArray();
                    // Loop over Residue i's neighbors.
                    int list[] = lists[iSymOp][i];
                    int nList = list.length;
                    for (int k = 0; k < nList; k++) {
                        int j = list[k];
                        // Slight change: original was i == j
                        if (i >= j) {
                            continue;
                        }
                        Residue residuej = allResiduesArray[j];
                        Rotamer rotamersj[] = residuej.getRotamers(residuej);
                        if (rotamersj == null) {
                            continue;
                        }
                        int lengthRj = rotamersj.length;
                        // Loop over the neighbor's rotamers
                        for (int rj = 0; rj < lengthRj; rj++) {
                            Rotamer rotamerj = rotamersj[rj];
                            RotamerLibrary.applyRotamer(residuej, rotamerj);
                            double xj[][] = residuej.storeCoordinateArray();
                            double r = interResidueDistance(xi, xj, symOp);
                            if (r < distanceMatrix[i][ri][j][rj]) {
                                distanceMatrix[i][ri][j][rj] = r;
                            }
                        }
                    }
                }
            }
        }
    }

    /**
     * Calculates the minimum distance between two sets of coordinates in a
     * given symmetry operator.
     *
     * @param resi Coordinates of i by [atom][xyz]
     * @param resj Coordinates of j by [atom][xyz]
     * @param symOp Symmetry operator to apply
     * @return Minimum distance
     */
    private double interResidueDistance(double resi[][], double resj[][], SymOp symOp) {
        double dist = Double.MAX_VALUE;
        Crystal crystal = molecularAssembly.getCrystal();
        int ni = resi.length;
        for (int i = 0; i < ni; i++) {
            double xi[] = resi[i];
            int nj = resj.length;
            for (int j = 0; j < nj; j++) {
                double xj[] = resj[j];
                if (symOp != null) {
                    crystal.applySymOp(xj, xj, symOp);
                }
                double r = Math.sqrt(crystal.image(xi[0] - xj[0], xi[1] - xj[1], xi[2] - xj[2]));
                if (r < dist) {
                    dist = r;
                }
            }
        }
        return dist;
    }

    private void allocateEliminationMemory(Residue[] residues) {
        int nres = residues.length;
        eliminatedSingles = new boolean[nres][];
        eliminatedPairs = new boolean[nres][][][];

        // Loop over residues.
        for (int i = 0; i < nres; i++) {
            Residue residuei = residues[i];
            Rotamer rotamersi[] = residuei.getRotamers(residuei);
            int lenri = rotamersi.length;  // Length rotamers i
            logIfMaster(String.format(" Residue %c %s with %d rotamers.", residuei.getChainID(), residuei.toString(), lenri));
            eliminatedSingles[i] = new boolean[lenri];
            eliminatedPairs[i] = new boolean[lenri][][];
            // Loop over the set of rotamers for residue i.
            for (int ri = 0; ri < lenri; ri++) {
                // int npairs = nres - (i + 1);
                // TODO - reduce memory by half.
                eliminatedSingles[i][ri] = false;
                eliminatedPairs[i][ri] = new boolean[nres][];
                for (int j = i + 1; j < nres; j++) {
                    Residue residuej = residues[j];
                    Rotamer rotamersj[] = residuej.getRotamers(residuej);
                    int lenrj = rotamersj.length;
                    eliminatedPairs[i][ri][j] = new boolean[lenrj];
                    for (int rj = 0; rj < lenrj; rj++) {
                        eliminatedPairs[i][ri][j][rj] = false;
                    }
                }
            }
        }
        if (threeBodyTerm) {
            eliminatedTriples = new boolean[nres][][][][][];
            for (int i = 0; i < nres; i++) {
                Residue residuei = residues[i];
                Rotamer rotamersi[] = residuei.getRotamers(residuei);
                int lenri = rotamersi.length;  // Length rotamers i
                eliminatedTriples[i] = new boolean[lenri][][][][];
                // Loop over the set of rotamers for residue i.
                for (int ri = 0; ri < lenri; ri++) {
                    eliminatedTriples[i][ri] = new boolean[nres][][][];
                    for (int j = i + 1; j < nres; j++) {
                        Residue residuej = residues[j];
                        Rotamer rotamersj[] = residuej.getRotamers(residuej);
                        int lenrj = rotamersj.length;
                        eliminatedTriples[i][ri][j] = new boolean[lenrj][][];
                        for (int rj = 0; rj < lenrj; rj++) {
                            eliminatedTriples[i][ri][j][rj] = new boolean[nres][];
                            for (int k = j + 1; k < nres; k++) {
                                Residue residuek = residues[k];
                                Rotamer rotamersk[] = residuek.getRotamers(residuek);
                                int lenrk = rotamersk.length;
                                eliminatedTriples[i][ri][j][rj][k] = new boolean[lenrk];
                                for (int rk = 0; rk < lenrk; rk++) {
                                    eliminatedTriples[i][ri][j][rj][k][rk] = false;
                                }
                            }
                        }
                    }
                }
            }
        }
    }

    /**
     * Elimination of rotamers.
     */
    private boolean deeRotamerElimination(Residue[] residues) {
        int nres = residues.length;
        // A flag to indicate if any more rotamers or rotamer pairs were eliminated.
        boolean eliminated = false;
        // Loop over residues.
        double[] minMax = new double[2];
        double[] minEnergySingles = null;
        double[] maxEnergySingles = null;
        for (int i = 0; i < nres; i++) {
            Residue residuei = residues[i];
            Rotamer rotamersi[] = residuei.getRotamers(residuei);
            int lenri = rotamersi.length;
            if (minEnergySingles == null || minEnergySingles.length < lenri) {
                minEnergySingles = new double[lenri];
                maxEnergySingles = new double[lenri];
            }
            // Loop over the set of rotamers for residue i.
            for (int ri = 0; ri < lenri; ri++) {
                // Check for an eliminated single.
                if (check(i, ri)) {
                    continue;
                }
                // Start the min/max summation with the self-energy.
                minEnergySingles[ri] = selfEnergy[i][ri];
                maxEnergySingles[ri] = minEnergySingles[ri];
                for (int j = 0; j < nres; j++) {
                    if (j == i) {
                        continue;
                    }
                    if (minMaxPairEnergy(residues, minMax, i, ri, j)) {
                        minEnergySingles[ri] += minMax[0];
                        maxEnergySingles[ri] += minMax[1];
                    } else {
                        Residue residuej = residues[j];
                        logger.info(String.format(" Inconsistent Pair: %s %d, %s.",
                                residuei, ri, residuej));
                        eliminateRotamer(residues, i, ri, print);
                    }
                }
            }

            /**
             * Apply the singles elimination criteria to rotamers of residue i
             * by determining the most favorable maximum energy.
             */
            double eliminationEnergy = Double.MAX_VALUE;
            for (int ri = 0; ri < lenri; ri++) {
                if (check(i, ri)) {
                    continue;
                }
                if (maxEnergySingles[ri] < eliminationEnergy) {
                    eliminationEnergy = maxEnergySingles[ri];
                }
            }

            /**
             * Eliminate rotamers whose minimum energy is greater than the worst
             * case for another rotamer.
             */
            for (int ri = 0; ri < lenri; ri++) {
                if (check(i, ri)) {
                    continue;
                }
                if (minEnergySingles[ri] > eliminationEnergy + ensembleBuffer) {
                    if (eliminateRotamer(residues, i, ri, print)) {
                        eliminated = true;
                    }
                }
            }
        }
        return eliminated;
    }

    /**
     * Elimination of rotamers.
     */
    private boolean deeRotamerPairElimination(Residue[] residues) {
        int nres = residues.length;
        double minMax[] = new double[2];
        // A flag to indicate if any more rotamers or rotamer pairs were eliminated.
        boolean eliminated = false;

        double maxEnergyDoubles[] = null;
        double minEnergyDoubles[] = null;

        // Loop over residues.
        for (int i = 0; i < nres; i++) {
            Residue residuei = residues[i];
            Rotamer rotamersi[] = residuei.getRotamers(residuei);
            int lenri = rotamersi.length;
            // Loop over the set of rotamers for residue i.
            for (int ri = 0; ri < lenri; ri++) {
                // Check for an eliminated single.
                if (check(i, ri)) {
                    continue;
                }
                for (int j = i + 1; j < nres; j++) {
                    Residue residuej = residues[j];
                    Rotamer rotamersj[] = residuej.getRotamers(residuej);
                    int lenrj = rotamersj.length;

                    if (maxEnergyDoubles == null || maxEnergyDoubles.length < lenrj) {
                        maxEnergyDoubles = new double[lenrj];
                        minEnergyDoubles = new double[lenrj];
                    }

                    // Loop over residue j's rotamers.
                    for (int rj = 0; rj < lenrj; rj++) {
                        // Check for an eliminated single or pair.
                        if (check(j, rj) || check(i, ri, j, rj)) {
                            continue;
                        }
                        // Start the min/max summation with the "pair" self-energy.
                        minEnergyDoubles[rj] = selfEnergy[i][ri] + selfEnergy[j][rj] + pair(i, ri, j, rj);
                        maxEnergyDoubles[rj] = minEnergyDoubles[rj];
                        // Loop over the third residue.
                        for (int k = 0; k < nres; k++) {
                            if (k == i || k == j) {
                                continue;
                            }
                            if (minMaxTripleEnergy(residues, minMax, i, ri, j, rj, k)) {
                                minEnergyDoubles[rj] += minMax[0];
                                maxEnergyDoubles[rj] += minMax[1];
                            } else {
                                Residue residuek = residues[k];
                                logger.info(String.format(" Inconsistent triple: %s %d, %s %d, %s.",
                                        residuei, ri, residuej, rj, residuek));
                                eliminateRotamerPair(residues, i, ri, j, rj, print);
                            }
                        }
                    }

                    /**
                     * Apply the double elimination criteria to the rotamer pair
                     * by determining the most favorable maximum energy.
                     */
                    double pairEliminationEnergy = Double.MAX_VALUE;
                    for (int rj = 0; rj < lenrj; rj++) {
                        if (check(j, rj) || check(i, ri, j, rj)) {
                            continue;
                        }
                        if (maxEnergyDoubles[rj] < pairEliminationEnergy) {
                            pairEliminationEnergy = maxEnergyDoubles[rj];
                        }
                    }
                    /**
                     * Eliminate rotamer pairs whose minimum energy is higher
                     * than the worst case for an alternative pair.
                     */
                    for (int rj = 0; rj < lenrj; rj++) {
                        if (check(j, rj) || check(i, ri, j, rj)) {
                            continue;
                        }
                        if (minEnergyDoubles[rj] > pairEliminationEnergy + ensembleBuffer) {
                            logger.info(String.format(" Eliminating rotamer pair: %s %d, %s %d (%16.8f > %16.8f + %6.6f)",
                                    residuei, ri, residuej, rj,
                                    minEnergyDoubles[rj], pairEliminationEnergy, ensembleBuffer));
                            if (eliminateRotamerPair(residues, i, ri, j, rj, print)) {
                                eliminated = true;
                            }
                            // Check if any of i's rotamers are left to interact with residue j's rotamer rj?
                            boolean singleton = true;
                            for (int rii = 0; rii < lenri; rii++) {
                                if (!check(i, rii, j, rj)) {
                                    singleton = false;
                                }
                            }
                            // If not, then this rotamer is completely eliminated.
                            if (singleton) {
                                if (eliminateRotamer(residues, j, rj, print)) {
                                    eliminated = true;
                                }
                            }
                        }
                    }
                }
            }
        }
        return eliminated;
    }

    private boolean minMaxPairEnergy(Residue[] residues, double minMax[], int i, int ri, int j) {
        Residue residuej = residues[j];
        Rotamer rotamersj[] = residuej.getRotamers(residuej);
        int lenrj = rotamersj.length;
        boolean valid = false;
        minMax[0] = Double.MAX_VALUE;
        minMax[1] = Double.MIN_VALUE;

        // Loop over the third residues' rotamers.
        for (int rj = 0; rj < lenrj; rj++) {
            // Check for an eliminated single or eliminated pair.
            if (check(i, ri) || check(j, rj) || check(i, ri, j, rj)) {
                continue;
            }
            double current = pair(i, ri, j, rj);
            if (threeBodyTerm) {
                double minMaxTriple[] = new double[2];
                // Loop over residue k to find the min/max triple energy.
                boolean validPair = minMax2BodySum(residues, minMaxTriple, i, ri, j, rj);
                if (!validPair) {
                    // Eliminate Rotamer Pair
                    Residue residuei = residues[i];
                    logger.info(String.format(" Inconsistent Pair: %s %d, %s %d.",
                            residuei, ri, residuej, rj));
                    /*
                     eliminatedPairs[i][ri][j][rj] = true;
                     eliminateRotamerTriples(residues, i, ri, j, rj);
                     */
                    continue;
                }
            }
            valid = true;
            if (current < minMax[0]) {
                minMax[0] = current;
            }
            if (current > minMax[1]) {
                minMax[1] = current;
            }
        }
        return valid;
    }

    private boolean minMaxTripleEnergy(Residue[] residues, double minMax[], int i, int ri, int j, int rj, int k) {
        Residue residuek = residues[k];
        Rotamer[] romatersk = residuek.getRotamers(residuek);
        int lenrk = romatersk.length;
        boolean valid = false;
        minMax[0] = Double.MAX_VALUE;
        minMax[1] = Double.MIN_VALUE;
        // Loop over the third residues' rotamers.
        for (int rk = 0; rk < lenrk; rk++) {
            // Check for an eliminated single or eliminated pair.
            if (check(k, rk) || check(i, ri, k, rk) || check(j, rj, k, rk)) {
                continue;
            }
            valid = true;
            double current = pair(i, ri, k, rk) + pair(j, rj, k, rk);
            if (threeBodyTerm) {
                current += triple(i, ri, j, rj, k, rk);
                double minMaxTriple[] = new double[2];
                /**
                 * Loop over residue l to sum the min/max triple energy returns
                 * Sum_l [ min_rl [E_3(i,ri,k,rk,l,rl) + E_3(j,rj,k,rk,l,rl)]]
                 */
                boolean valid3Body = minMax3BodySum(residues, minMaxTriple, i, ri, j, rj, k, rk);
                if (!valid3Body) {
                    // Eliminate Rotamer Pair
//                    Residue residuei = residues[i];
//                    logger.info(String.format(" Eliminating Inconsistent Pair: %s %d, %s %d.",
//                            residuei, ri, residuek, rk));
//                    eliminatedPairs[i][ri][k][rk] = true;
//                    eliminateRotamerTriples(residues, i, ri, k, rk);
                    continue;
                }
                double currentMin = current + minMaxTriple[0];
                double currentMax = current + minMaxTriple[1];

                if (currentMin < minMax[0]) {
                    minMax[0] = currentMin;
                }
                if (currentMax > minMax[1]) {
                    minMax[1] = currentMax;
                }
            } else {
                if (current < minMax[0]) {
                    minMax[0] = current;
                }
                if (current > minMax[1]) {
                    minMax[1] = current;
                }
            }
        }
        return valid;
    }

    /**
     * Find the min/max of the 3-body energy.
     *
     * @param residues The residue array.
     * @param minMax The bound on the 3-body energy (minMax[0] = min, minMax[1]
     * = max.
     * @param i Residue i
     * @param ri Rotamer ri of Residue i
     * @param j Residue j
     * @param rj Rotamer rj of Residue j
     * @param k Residue k
     * @return
     */
    private boolean minMax2BodySum(Residue[] residues, double minMax[], int i, int ri, int j, int rj) {
        int nres = residues.length;
        double minSum = 0.0;
        double maxSum = 0.0;
        for (int k = 0; k < nres; k++) {
            if (k == i || k == j) {
                continue;
            }
            Residue residuek = residues[k];
            Rotamer[] romatersk = residuek.getRotamers(residuek);
            int lenrk = romatersk.length;
            double currentMin = Double.MAX_VALUE;
            double currentMax = Double.MIN_VALUE;
            // Loop over the third residues' rotamers.
            boolean valid = false;
            for (int rk = 0; rk < lenrk; rk++) {
                // Check for an eliminated triple.
                if (check(i, ri, j, rj, k, rk)) {
                    continue;
                }
                valid = true;
                double current = triple(i, ri, j, rj, k, rk);
                if (current < currentMin) {
                    currentMin = current;
                }
                if (current > currentMax) {
                    currentMax = current;
                }
            }
            // Must find at least 1 valid rotamer.
            if (!valid) {
                return false;
            }
            minSum += currentMin;
            maxSum += currentMax;
        }
        minMax[0] = minSum;
        minMax[1] = maxSum;
        return true;
    }

    /**
     * Find the min/max of the 3-body energy.
     *
     * @param residues The residue array.
     * @param minMax The bound on the 3-body energy (minMax[0] = min, minMax[1]
     * = max.
     * @param i Residue i
     * @param ri Rotamer ri of Residue i
     * @param j Residue j
     * @param rj Rotamer rj of Residue j
     * @param k Residue k
     * @return
     */
    private boolean minMax3BodySum(Residue[] residues, double minMax[], int i, int ri, int j, int rj, int k, int rk) {
        int nres = residues.length;
        double minSum = 0.0;
        double maxSum = 0.0;
        for (int l = 0; l < nres; l++) {
            if (l == i || l == j || l == k) {
                continue;
            }
            Residue residuel = residues[l];
            Rotamer[] romatersl = residuel.getRotamers(residuel);
            int lenrl = romatersl.length;
            double currentMin = Double.MAX_VALUE;
            double currentMax = Double.MIN_VALUE;
            // Loop over the third residues' rotamers.
            boolean valid = false;
            for (int rl = 0; rl < lenrl; rl++) {
                // Check for an eliminated triple.
                if (check(i, ri, k, rk, l, rl) || check(j, rj, k, rk, l, rl)) {
                    continue;
                }
                valid = true;
                // Collect the 3-body energies and 4-body energy (TODO - returns 0.0 now)
                double current = triple(i, ri, k, rk, l, rl) + triple(j, rj, k, rk, l, rl)
                        + quad(i, ri, j, rj, k, rk, l, rl);
                if (current < currentMin) {
                    currentMin = current;
                }
                if (current > currentMax) {
                    currentMax = current;
                }
            }
            // Must find at least 1 valid rotamer.
            if (!valid) {
                return false;
            }
            minSum += currentMin;
            maxSum += currentMax;
        }
        minMax[0] = minSum;
        minMax[1] = maxSum;
        return true;
    }

    private boolean goldsteinRotamerDriver(Residue[] residues) {
        int nres = residues.length;
        // A flag to indicate if a rotamer is eliminated.
        boolean eliminated = false;
        // Loop over residue i.
        for (int i = 0; i < nres; i++) {
            Residue resi = residues[i];
            Rotamer roti[] = resi.getRotamers(resi);
            int nri = roti.length;
            // Loop over the set of rotamers for residue i.
            for (int riA = 0; riA < nri; riA++) {
                // Continue if Residue i, Rotamer Ri_a is eliminated single.
                if (check(i, riA)) {
                    continue;
                }
                for (int riB = 0; riB < nri; riB++) {
                    if (check(i, riB) || riA == riB) {
                        continue;
                    }
                    if (goldsteinRotamerElimination(residues, i, riA, riB)) {
                        eliminated = true;
                        break;
                    }
                }
            }
        }
        return eliminated;
    }

    private boolean goldsteinRotamerElimination(Residue residues[], int i, int riA, int riB) {
        int nres = residues.length;
        Residue resi = residues[i];
        // Initialize Goldstein inequality.
        double goldsteinEnergy = selfEnergy[i][riA] - selfEnergy[i][riB];
        // Loop over residue j.
        for (int j = 0; j < nres; j++) {
            if (j == i) {
                continue;
            }
            Residue resj = residues[j];
            Rotamer rotj[] = resj.getRotamers(resj);
            int nrj = rotj.length;
            double minForResJ = Double.MAX_VALUE;
            int rjEvals = 0;
            for (int rj = 0; rj < nrj; rj++) {
                if (check(j, rj) || check(i, riA, j, rj)) {
                    continue;
                }
                // This following is NOT checked in Osprey.
                //if (check(i, riB, j, rj)) {
                //    continue;
                //}
                rjEvals++;
                double sumOverK = pair(i, riA, j, rj) - pair(i, riB, j, rj);
                // Include three-body interactions.
                if (threeBodyTerm) {
                    for (int k = 0; k < nres; k++) {
                        if (k == i || k == j) {
                            continue;
                        }
                        Residue resk = residues[k];
                        Rotamer rotk[] = resk.getRotamers(resk);
                        int nrk = rotk.length;
                        int rkEvals = 0;
                        double minForResK = Double.MAX_VALUE;
                        for (int rk = 0; rk < nrk; rk++) {
                            if (check(k, rk) || check(j, rj, k, rk)
                                    || check(i, riA, k, rk)) {
                                continue;
                            }
                            // By anaology, the following is NOT checked in Osprey.
                            // if (check(i, riB, k, rk)) {
                            //    continue;
                            // }
                            rkEvals++;
                            double e = triple(i, riA, j, rj, k, rk) - triple(i, riB, j, rj, k, rk);
                            if (e < minForResK) {
                                minForResK = e;
                            }
                        }
                        if (rkEvals == 0) {
                            // Old: return false;
                            // New: Osprey sets the minForResK to 0.0
                            minForResK = 0.0;
                        }
                        sumOverK += minForResK;
                    }
                }
                if (sumOverK < minForResJ) {
                    minForResJ = sumOverK;
                }
            }
            if (rjEvals == 0) {
                // Old: return false;
                // New: Osprey sets the minForResJ to 0.0
                minForResJ = 0.0;
            }
            goldsteinEnergy += minForResJ;
        }
        if (goldsteinEnergy > ensembleBuffer) {
            logIfMaster(String.format(" Goldstein rotamer elimination of %s %d by %d: %16.8f > %6.2f",
                    resi, riA, riB, goldsteinEnergy, ensembleBuffer));
            if (eliminateRotamer(residues, i, riA, print)) {
                return true;
            }
        }
        return false;
    }

    /**
     * The Goldstein Rotamer Pair driver routine generates pairs of rotamers to
     * be evaluated by the 3-body form of the Goldstein criteria.
     *
     * @param residues The list of residues to be optimized.
     * @return
     */
    private boolean goldsteinRotamerPairDriver(Residue[] residues) {
        int nres = residues.length;
        // A flag to indicate if any more rotamers or rotamer pairs were eliminated.
        boolean eliminated = false;
        // Loop over residue i.
        for (int i = 0; i < nres; i++) {
            Residue resi = residues[i];
            Rotamer roti[] = resi.getRotamers(resi);
            int nri = roti.length;
            // Loop over the set of rotamers for residue i.
            for (int riA = 0; riA < nri; riA++) {
                if (check(i, riA)) {
                    continue;
                }
                // A 2nd loop over the set of rotamers for residue i.
                for (int riB = 0; riB < nri; riB++) {
                    if (riA == riB || check(i, riB)) {
                        continue;
                    }
                    // Loop over residue j.
                    for (int j = 0; j < nres; j++) {
                        if (j == i) {
                            continue;
                        }
                        Residue resj = residues[j];
                        Rotamer rotj[] = resj.getRotamers(resj);
                        int nrj = rotj.length;
                        // Loop over the set of rotamers for residue j.
                        boolean breakOut = false;
                        for (int rjC = 0; rjC < nrj; rjC++) {
                            if (breakOut) {
                                break;
                            }
                            if (check(j, rjC) || check(i, riA, j, rjC)) {
                                continue;
                            }
                            // A 2nd loop over the set of rotamers for residue j.
                            for (int rjD = 0; rjD < nrj; rjD++) {
                                if (breakOut) {
                                    break;
                                }
                                if (rjC == rjD || check(j, rjD) || check(i, riB, j, rjD)) {
                                    continue;
                                }
                                // Try to eliminate R_i(riA) & R_j(rjC) using R_i(riB) & R_j(rjD)
                                if (goldsteinRotamerPairElimination(residues, i, riA, riB, j, rjC, rjD)) {
                                    eliminated = true;
                                    breakOut = true;
                                }
                            }
                        }
                    }
                }
            }
        }
        return eliminated;
    }

    private boolean goldsteinRotamerPairElimination(Residue residues[],
            int i, int riA, int riB, int j, int rjC, int rjD) {
        int nres = residues.length;
        // Initialize the Goldstein energy.
        double goldsteinEnergy = selfEnergy[i][riA] + selfEnergy[j][rjC] + pair(i, riA, j, rjC)
                - selfEnergy[i][riB] - selfEnergy[j][rjD] - pair(i, riB, j, rjD);
        double sumOverK = 0.0;
        // Loop over a 3rd residue k.
        for (int k = 0; k < nres; k++) {
            if (k == j || k == i) {
                continue;
            }
            double minForResK = Double.MAX_VALUE;
            Residue resk = residues[k];
            Rotamer rotk[] = resk.getRotamers(resk);
            int nrk = rotk.length;
            int rkEvals = 0;
            // Loop over residue k's rotamers.
            for (int rk = 0; rk < nrk; rk++) {
                if (check(k, rk) || check(i, riA, k, rk) || check(j, rjC, k, rk)) {
                    continue;
                }
                // These are not checked in Osprey.
                // if (check(i, rjB, k, rk) || check(j, rjD, k, rk)) {
                //    continue;
                // }
                rkEvals++;
                double currentResK = pair(i, riA, k, rk) + pair(j, rjC, k, rk)
                        - pair(i, riB, k, rk) - pair(j, rjD, k, rk);
                // Include 3-body effects.
                if (threeBodyTerm) {
                    double sumOverL = (triple(i, riA, j, rjC, k, rk) - triple(i, riB, j, rjD, k, rk));
                    // Loop over a 4th residue l.
                    for (int l = 0; l < nres; l++) {
                        if (l == k || l == i || l == j) {
                            continue;
                        }
                        Residue residuel = residues[l];
                        Rotamer rotamersl[] = residuel.getRotamers(residuel);
                        int nrl = rotamersl.length;
                        int rlEvaluations = 0;
                        double minForResL = Double.MAX_VALUE;
                        // Loop over rotamers for residue l.
                        for (int rl = 0; rl < nrl; rl++) {
                            if (check(l, rl) || check(i, riA, l, rl)
                                    || check(k, rk, l, rl) || check(i, riB, l, rl)) {
                                continue;
                            }
                            // By analogy, the following are not checked in Osprey.
                            //if (check(j, rjC, l, rl) || check(j, rjD, l, rl)) {
                            //    continue;
                            //}
                            rlEvaluations++;
                            double e = triple(i, riA, k, rk, l, rl) + triple(j, rjC, k, rk, l, rl)
                                    - triple(i, riB, k, rk, l, rl) - triple(j, rjD, k, rk, l, rl);
                            if (e < minForResL) {
                                minForResL = e;
                            }
                        }
                        if (rlEvaluations == 0) {
                            // Old: return false;
                            // New: The min over residue L does not contribute.
                            minForResL = 0.0;
                        }
                        sumOverL += minForResL;
                    }
                    currentResK += sumOverL;
                }
                if (currentResK < minForResK) {
                    minForResK = currentResK;
                }
            }
            if (rkEvals == 0) {
                // Old: return false;
                // New: The min over residue K does not contribute:
                minForResK = 0.0;
            }
            sumOverK += minForResK;
        }
        goldsteinEnergy += sumOverK;
        if (goldsteinEnergy > ensembleBuffer) {
            logIfMaster(String.format(" Goldstein pair %s %s elimination of %d %d by %d %d: %16.8f > %6.2f",
                    residues[i], residues[j], riA, rjC, riB, rjD, goldsteinEnergy, ensembleBuffer));
            if (eliminateRotamerPair(residues, i, riA, j, rjC, print)) {
                return true;
            }
        }
        return false;
    }

    private boolean eliminateRotamer(Residue[] residues, int i, int ri, boolean verbose) {
        if (!eliminatedSingles[i][ri] && !(RotamerLibrary.getUsingOrigCoordsRotamer() && ri == 0)) {
            Residue residue = residues[i];
            logIfMaster(String.format(" Pruning rotamer: %s %d", residue, ri));
            eliminatedSingles[i][ri] = true;
            int pruned = eliminateRotamerPairs(residues, i, ri, verbose);
            if (pruned > 0) {
                logIfMaster(String.format("  Pruned %d rotamer pairs.", pruned));
            }
            return true;
        } else {
            return false;
        }
    }

    private boolean eliminateRotamerPair(Residue[] residues, int i, int ri, int j, int rj, boolean verbose) {
        if (!check(i, ri, j, rj) && !(RotamerLibrary.getUsingOrigCoordsRotamer() && ri == 0 && rj == 0)) {
            if (i > j) {
                int ii = i;
                int iri = ri;
                i = j;
                ri = rj;
                j = ii;
                rj = iri;
            }
            Residue residuei = residues[i];
            Residue residuej = residues[j];
            if (verbose) {
                logIfMaster(String.format("  Pruning rotamer pair: %s %d %s %d",
                        residuei, ri, residuej, rj));
            }
            eliminatedPairs[i][ri][j][rj] = true;
            if (threeBodyTerm) {
                int pruned = eliminateRotamerTriples(residues, i, ri, j, rj, verbose);
                if (pruned > 0 && verbose) {
                    logIfMaster(String.format("   Pruned %d rotamer triples.", pruned));
                }
            }
            return true;
        } else {
            return false;
        }
    }

    private boolean eliminateRotamerTriple(Residue[] residues, int i, int ri, int j, int rj, int k, int rk,
            boolean verbose) {
        if (!check(i, ri, j, rj, k, rk) && !(RotamerLibrary.getUsingOrigCoordsRotamer() && ri == 0 && rj == 0 && rk == 0)) {
            if (j < i) {
                int ii = i;
                int iri = ri;
                i = j;
                ri = rj;
                j = ii;
                rj = iri;
            }
            if (verbose) {
                logIfMaster(String.format("   Pruning rotamer triple: %s %d, %s %d, %s %d",
                        residues[i], ri, residues[j], rj, residues[k], rk));
            }
            eliminatedTriples[i][ri][j][rj][k][rk] = true;
            return true;
        } else {
            return false;
        }

    }

    private int eliminateRotamerPairs(Residue[] residues, int i, int ri, boolean verbose) {
        int nres = residues.length;
        int pruned = 0;
        for (int j = i + 1; j < nres; j++) {
            Residue residuej = residues[j];
            Rotamer rotamersj[] = residuej.getRotamers(residuej);
            int lenrj = rotamersj.length;
            for (int rj = 0; rj < lenrj; rj++) {
                if (eliminateRotamerPair(residues, i, ri, j, rj, verbose)) {
                    pruned++;
                }
            }
        }
        return pruned;
    }

    private int eliminateRotamerTriples(Residue[] residues, int i, int ri, int j, int rj, boolean verbose) {
        int nres = residues.length;
        int pruned = 0;
        for (int k = j + 1; k < nres; k++) {
            Residue residuek = residues[k];
            Rotamer[] rotamers = residuek.getRotamers(residuek);
            int lenrk = rotamers.length;
            for (int rk = 0; rk < lenrk; rk++) {
                if (eliminateRotamerTriple(residues, i, ri, j, rj, k, rk, verbose)) {
                    pruned++;
                }
            }
        }
        return pruned;
    }

    private double self(int i, int ri) {
        return selfEnergy[i][ri];
    }

    private double pair(int i, int ri, int j, int rj) {
        if (j < i) {
            int ii = i;
            int iri = ri;
            i = j;
            ri = rj;
            j = ii;
            rj = iri;
        }
        double ret = 0;
        try {
            ret = twoBodyEnergy[i][ri][j][rj];
        } catch (NullPointerException ex) {
            String message = String.format("NPE for pair %d-%d, %d-%d", i, ri, j, rj);
            logger.log(Level.SEVERE, message, ex);
        }
        return ret;
    }

    private double triple(int i, int ri, int j, int rj, int k, int rk) {

        if (!threeBodyTerm) {
            return 0.0;
        }
        if (j < i) {
            int ii = i;
            int iri = ri;
            i = j;
            ri = rj;
            j = ii;
            rj = iri;
        }
        if (k < i) {
            int ii = i;
            int iri = ri;
            i = k;
            ri = rk;
            k = ii;
            rk = iri;
        }
        if (k < j) {
            int jj = j;
            int jrj = rj;
            j = k;
            rj = rk;
            k = jj;
            rk = jrj;
        }

        return threeBodyEnergy[i][ri][j][rj][k][rk];
    }

    public void setThreeBodyCutoffDist(double dist) {
        this.threeBodyCutoffDist = dist;
        if (threeBodyCutoffDist < 0) {
            threeBodyCutoff = false;
        }
    }

    public void setSuperpositionThreshold(double superpositionThreshold) {
        this.superpositionThreshold = superpositionThreshold;
    }

    public void setGoldstein(boolean set) {
        this.useGoldstein = set;
    }

    /**
     * Sets level of pruning: 0 for fully off, 1 for only singles, 2 for single
     * and pair pruning.
     *
     * @param set Pruning option.
     */
    public void setPruning(int set) {
        if (set == 0) {
            this.pruneClashes = false;
            this.prunePairClashes = false;
        } else if (set == 1) {
            this.pruneClashes = true;
            this.prunePairClashes = false;
        } else if (set == 2) {
            this.pruneClashes = true;
            this.prunePairClashes = true;
        }
    }

    public void setSingletonClashThreshold(double singletonClashThreshold) {
        this.clashThreshold = singletonClashThreshold;
    }

    public void setPairClashThreshold(double pairClashThreshold) {
        this.pairClashThreshold = pairClashThreshold;
    }

    public void setWindowSize(int windowSize) {
        this.windowSize = windowSize;
    }

    public void setVideoWriter(boolean writeVideo, boolean ignoreInactiveAtoms, boolean skipEnergies) {
        this.writeVideo = writeVideo;
        this.videoWriter = new VideoWriter(molecularAssembly, ignoreInactiveAtoms, skipEnergies);
    }

    public int getPruning() {
        if (pruneClashes && prunePairClashes) {
            return 2;
        } else if (pruneClashes && !prunePairClashes) {
            return 1;
        } else if (!pruneClashes && !prunePairClashes) {
            return 0;
        } else {
            logger.warning(" Invalid pruning state.");
            return -1;
        }
    }

    public void setEnsemble(int ensemble) {
        setEnsemble(ensemble, 5.0);
    }

    public void setEnsemble(int ensemble, double ensembleBuffer) {
        this.ensembleNumber = ensemble;
        this.ensembleBuffer = ensembleBuffer;
        this.ensembleBufferStep = 0.1 * ensembleBuffer;
        if (ensemble > 1) {
            setPruning(0);
        }
    }

    public void setEnsembleTarget(double ensembleTarget) {
        this.ensembleEnergy = ensembleTarget;
    }

    /**
     * TODO: Implement Quad energy.
     */
    private double quad(int i, int ri, int j, int rj, int k, int rk, int l, int rl) {
        return 0.0;
    }

    /**
     * Check for eliminated rotamer; true if eliminated.
     *
     * @param i Residue i.
     * @param ri Rotamer ri.
     * @return True if rotamer eliminated.
     */
    private boolean check(int i, int ri) {
        return eliminatedSingles[i][ri];
    }

    /**
     * Check for eliminated rotamer pair; true if eliminated.
     *
     * @param i Residue i.
     * @param ri Rotamer ri.
     * @param j Residue j.
     * @param rj Rotamer rj.
     * @return True if eliminated pair.
     */
    private boolean check(int i, int ri, int j, int rj) {
        // If j is an earlier residue than i, swap j with i, as eliminated
        // rotamers are stored with the earlier residue listed first.
        if (j < i) {
            int ii = i;
            int iri = ri;
            i = j;
            ri = rj;
            j = ii;
            rj = iri;
        }
        return eliminatedPairs[i][ri][j][rj];
    }

    /**
     * Check for eliminated combination of three rotamers; true if eliminated.
     *
     * @param i Residue i.
     * @param ri Rotamer ri.
     * @param j Residue j.
     * @param rj Rotamer rj.
     * @param k Residue k.
     * @param rk Rotamer rk.
     * @return True if eliminated triple.
     */
    private boolean check(int i, int ri, int j, int rj, int k, int rk) {
        if (j < i) {
            int ii = i;
            int iri = ri;
            i = j;
            ri = rj;
            j = ii;
            rj = iri;
        }
        if (k < i) {
            int ii = i;
            int iri = ri;
            i = k;
            ri = rk;
            k = ii;
            rk = iri;
        }
        if (k < j) {
            int jj = j;
            int jrj = rj;
            j = k;
            rj = rk;
            k = jj;
            rk = jrj;
        }
        return eliminatedTriples[i][ri][j][rj][k][rk];
    }

    /**
     * Implements a merge sort algorithm on DoubleIndexPair objects, intended to
     * sort a list of doubles while keeping track of original indices. Returns
     * the list sorted from lowest to highest.
     *
     * Is O(n*lg(n)), where lg is log base 2; is 254 for 46 rotamers (worst
     * case). Memory usage is 3n for a list of size n (including the original
     * list).
     *
     * Is presently unused, in favor of native Java sorts. Also would probably
     * be slow due to the number of list constructions.
     */
    private void indexedDoubleMergeSort(ArrayList<DoubleIndexPair> passedList) {
        if (passedList.size() == 1) {
            // Will return at bottom.
        } else if (passedList.size() == 2) {
            if (passedList.get(0).getDoubleValue() > passedList.get(1).getDoubleValue()) {
                DoubleIndexPair temp = passedList.get(0);
                passedList.set(0, passedList.get(1));
                passedList.set(1, temp);
            }
        } else {
            ArrayList<DoubleIndexPair> listOne = new ArrayList<>();
            ArrayList<DoubleIndexPair> listTwo = new ArrayList<>();
            for (int i = 0; i < passedList.size() / 2; i++) {
                listOne.add(passedList.get(i));
            }
            for (int i = passedList.size() / 2; i < passedList.size(); i++) {
                listTwo.add(passedList.get(i));
            }
            indexedDoubleMergeSort(listOne);
            indexedDoubleMergeSort(listTwo);
            for (int i = 0; i < passedList.size(); i++) {
                if (listOne.isEmpty()) {
                    passedList.set(i, listTwo.get(0));
                    listTwo.remove(0);
                } else if (listTwo.isEmpty()) {
                    passedList.set(i, listOne.get(0));
                    listOne.remove(0);
                } else if (listOne.get(0).getDoubleValue() < listTwo.get(0).getDoubleValue()) {
                    passedList.set(i, listOne.get(0));
                    listOne.remove(0);
                } else {
                    passedList.set(i, listTwo.get(0));
                    listTwo.remove(0);
                }
            }
        }
    }

    private boolean validateDEE(Residue residues[]) {
        int nres = eliminatedSingles.length;
        // Validate residues
        for (int i = 0; i < nres; i++) {
            Residue residuei = residues[i];
            int ni = eliminatedSingles[i].length;
            boolean valid = false;
            for (int ri = 0; ri < ni; ri++) {
                if (!check(i, ri)) {
                    valid = true;
                }
            }
            if (!valid) {
                logger.severe(String.format(" Coding error: all %d rotamers for residue %s eliminated.", ni, residuei));
            }
        }

        // Validate pairs
        for (int i = 0; i < nres; i++) {
            Residue residuei = residues[i];
            Rotamer rotamersi[] = residuei.getRotamers(residuei);
            int ni = rotamersi.length;
            for (int j = i + 1; j < nres; j++) {
                Residue residuej = residues[j];
                Rotamer rotamersj[] = residuej.getRotamers(residuej);
                int nj = rotamersj.length;
                boolean valid = false;
                for (int ri = 0; ri < ni; ri++) {
                    for (int rj = 0; rj < nj; rj++) {
                        if (!check(i, ri, j, rj)) {
                            valid = true;
                        }
                    }
                }
                if (!valid) {
                    logger.severe(String.format(" Coding error: all pairs for %s with residue %s eliminated.",
                            residuei, residuej));
                }
            }
        }

        if (threeBodyTerm) {
            // Validate triples
            for (int i = 0; i < nres; i++) {
                Residue residuei = residues[i];
                Rotamer rotamersi[] = residuei.getRotamers(residuei);
                int ni = rotamersi.length;
                for (int j = i + 1; j < nres; j++) {
                    Residue residuej = residues[j];
                    Rotamer rotamersj[] = residuej.getRotamers(residuej);
                    int nj = rotamersj.length;
                    for (int k = j + 1; k < nres; k++) {
                        Residue residuek = residues[k];
                        Rotamer rotamersk[] = residuek.getRotamers(residuek);
                        int nk = rotamersk.length;
                        boolean valid = false;
                        for (int ri = 0; ri < ni; ri++) {
                            for (int rj = 0; rj < nj; rj++) {
                                for (int rk = 0; rk < nk; rk++) {
                                    if (!check(i, ri, j, rj, k, rk)) {
                                        valid = true;
                                    }
                                }
                            }
                        }
                        if (!valid) {
                            logger.severe(String.format("Coding error: all triples for residues %s, %s and %s eliminated",
                                    residuei, residuej, residuek));
                        }
                    }
                }
            }
        }
        return true;
    }

    @Override
    public String toString() {
        int rotamerCount = 0;
        int pairCount = 0;
        int singles = 0;
        int pairs = 0;
        int nres = eliminatedSingles.length;
        for (int i = 0; i < nres; i++) {
            int nroti = eliminatedSingles[i].length;
            rotamerCount += nroti;
            for (int ri = 0; ri < nroti; ri++) {
                if (eliminatedSingles[i][ri]) {
                    singles++;
                }
                for (int j = i + 1; j < nres; j++) {
                    int nrotj = eliminatedPairs[i][ri][j].length;
                    pairCount += nrotj;
                    for (int rj = 0; rj < nrotj; rj++) {
                        if (eliminatedPairs[i][ri][j][rj]) {
                            pairs++;
                        }
                    }
                }
            }
        }
        StringBuilder sb = new StringBuilder(String.format(" %d out of %d rotamers eliminated.\n", singles, rotamerCount));
        sb.append(String.format(" %d out of %d rotamer pairs eliminated.", pairs, pairCount));
        return sb.toString();
    }

    @Override
    public void terminate() {
        terminate = true;
        while (!done) {
            synchronized (this) {
                try {
                    wait(1);
                } catch (InterruptedException e) {
                    logger.log(Level.WARNING, " Exception terminating rotamer optimization.\n", e);

                }
            }
        }
    }

    /**
     * Contains a cell used for box optimization, its residues, the fractional
     * coordinates within a crystal it takes up, its overall (linear) index, and
     * its indices along the a, b, and c crystal axes.
     */
    public class BoxOptCell {

        private ArrayList<Residue> residues = new ArrayList<>();
        // fracCoords indexed by 1-3 min x,y,z, 4-6 are max x,y,z
        private final double[] fracCoords = new double[6];
        private final int[] indexXYZ = new int[3];
        private final int linearIndex;

        /**
         * Constructs a BoxOptCell object, which takes up a set of fractional
         * coordinates within the Crystal, the Residues contained within, and
         * the index of the cell along the crystal's a, b, and c axes.
         *
         * @param fractionalCoordinates Fractional coordinates contained,
         * indexed by 1-3 min x,y,z, 4-6 max x,y,z
         * @param indices Index of cell along a, b, and c (x, y, and z).
         * @param linearIndex Index of box in linear box array.
         */
        public BoxOptCell(double[] fractionalCoordinates, int[] indices, int linearIndex) {
            System.arraycopy(fractionalCoordinates, 0, fracCoords, 0, fracCoords.length);
            System.arraycopy(indices, 0, indexXYZ, 0, indexXYZ.length);
            this.linearIndex = linearIndex;
        }

        /**
         * Constructs a BoxOptCell object, which takes up a set of fractional
         * coordinates within the Crystal, the Residues contained within, and
         * the index of the cell along the crystal's a, b, and c axes.
         *
         * @param fractionalCoordinates Fractional coordinates contained,
         * indexed by 1-3 min x,y,z, 4-6 max x,y,z
         * @param indices Index of cell along a, b, and c (x, y, and z).
         * @param linearIndex Index of box in linear box array.
         * @param residuesIn Array of Residues to initialize the BoxOptCell
         * with.
         */
        public BoxOptCell(double[] fractionalCoordinates, int[] indices, int linearIndex, Residue[] residuesIn) {
            System.arraycopy(fractionalCoordinates, 0, fracCoords, 0, fracCoords.length);
            System.arraycopy(indices, 0, indexXYZ, 0, indexXYZ.length);
            this.linearIndex = linearIndex;
            for (Residue residue : residuesIn) {
                this.residues.add(residue);
            }
        }

        /**
         * Returns an array of the Residues contained within the cell.
         *
         * @return Array of Residues.
         */
        public Residue[] getResidues() {
            Residue[] residueList = (Residue[]) residues.toArray();
            return residueList;
        }

        /**
         * Directly returns the residue list. DOES NOT RETURN A COPY.
         *
         * @return The residue list.
         */
        public ArrayList<Residue> getResidueList() {
            return residues;
        }

        /**
         * Returns a copy of the ArrayList of residues.
         *
         * @return ArrayList of Residues in the cell.
         */
        public ArrayList<Residue> getResiduesAsList() {
            ArrayList<Residue> returnedList = new ArrayList<>();
            for (Residue residue : residues) {
                returnedList.add(residue);
            }
            return returnedList;
        }

        /**
         * Get a residue in the list by index.
         *
         * @param index Index of residue to be returned.
         * @return Residue
         */
        public Residue getResidue(int index) {
            return residues.get(index);
        }

        /**
         * Gets the index of a residue inside the cell. Throws
         * IndexOutOfBoundsException if the residue is not contained within the
         * cell.
         *
         * @param residue Residue to be searched for.
         * @return Index of residue within the cell's residue list.
         * @throws IndexOutOfBoundsException If cell does not contain the
         * residue.
         */
        public int getResidueIndex(Residue residue) throws IndexOutOfBoundsException {
            for (int i = 0; i < residues.size(); i++) {
                if (residue.equals(residueList.get(i))) {
                    return i;
                }
            }
            throw new IndexOutOfBoundsException(" Residue list does not contain "
                    + "the specified residue.");
        }

        /**
         * Add a residue to the box.
         *
         * @param residue Residue to be added.
         */
        public void addResidue(Residue residue) {
            residues.add(residue);
        }

        /**
         * Adds an array of Residues to the cell.
         *
         * @param residues Array of Residues to be added.
         */
        public void addResidues(Residue[] residues) {
            for (Residue residue : residues) {
                this.residues.add(residue);
            }
        }

        /**
         * Adds an ArrayList of Residues to the cell.
         *
         * @param residueList ArrayList of Residues to be added.
         */
        public void addResidues(ArrayList<Residue> residueList) {
            this.residues.addAll(residueList);
        }

        /**
         * Get the fractional coordinates which this box contains.
         *
         * @return Fractional coordinates contained.
         */
        public double[] getFracCoords() {
            double[] returnedCoords = new double[6];
            System.arraycopy(fracCoords, 0, returnedCoords, 0, returnedCoords.length);
            return returnedCoords;
        }

        /**
         * Returns the x, y, and z indices of this box.
         *
         * @return Box indices.
         */
        public int[] getXYZIndex() {
            int[] returnedIndices = new int[3];
            System.arraycopy(indexXYZ, 0, returnedIndices, 0, returnedIndices.length);
            return returnedIndices;
        }

        /**
         * Returns the linear index of this Box.
         *
         * @return Linear index.
         */
        public int getLinearIndex() {
            return linearIndex;
        }

        /**
         * Sorts residues in the cell by index in allResiduesList. Identical to
         * RotamerOptimization.sortResidues().
         */
        public void sortResidues() {
            int nResidues = residues.size();
            IndexIndexPair[] residueIndices = new IndexIndexPair[nResidues];
            for (int i = 0; i < nResidues; i++) {
                Residue residuei = residues.get(i);
                int indexOfI = allResiduesList.indexOf(residuei);
                residueIndices[i] = new IndexIndexPair(indexOfI, i);
            }
            Arrays.sort(residueIndices);
            ArrayList<Residue> tempWindow = new ArrayList<>(residues);
            for (int i = 0; i < nResidues; i++) {
                int indexToGet = residueIndices[i].getReferenceIndex();
                residues.set(i, tempWindow.get(indexToGet));
            }
        }

        /**
         * Clears the list of residues in the cell.
         */
        public void clearResidues() {
            residues = new ArrayList<>();
        }

        /**
         * Removes a residue in the cell by index in the cell.
         *
         * @param index Residue to be removed.
         */
        public void removeResidue(int index) {
            residues.remove(index);
        }

        /**
         * Removes a specified residue in the cell.
         *
         * @param residue Removed from cell.
         */
        public void removeResidue(Residue residue) {
            residues.remove(residue);
        }

        /**
         * Check if an atom's fractional coordinates would be contained by the
         * box.
         *
         * @param atomFracCoords Atomic fractional coordinates
         * @return If contained.
         */
        public boolean checkIfContained(double[] atomFracCoords) {
            for (int i = 0; i < 3; i++) {
                if ((fracCoords[i] > atomFracCoords[i]) || (fracCoords[i + 3] < atomFracCoords[i])) {
                    return false;
                }
            }
            return true;
        }
    }

    public void setParallelEnergies(boolean set) {
        this.parallelEnergies = set;
    }

    public void setEnergyRestartFile(File file) {
        loadEnergyRestart = true;
        energyRestartFile = file;
    }

    public int nameToNumber(String residueString, Residue residues[]) throws NumberFormatException {
        int ret = -1;
        for (int x = 0; x < residues.length; x++) {
            if (residueString.equals(residues[x].toString())) {
                ret = x;
                break;
            }
        }
        if (ret == -1) {
            throw new NumberFormatException();
        }
        return ret;
    }

    /**
     * Loads the number of iterations a box optimization or sliding window has
     * gone through if using an energy restart file: NOT IMPLEMENTED.
     *
     * @param restartFile
     * @return Number of iterations of the sliding window or box optimization.
     */
    public int loadEnergyRestartIterations(File restartFile) {
        int numIterations = -1;
        try {
            Path path = Paths.get(restartFile.getCanonicalPath());
            List<String> lines = Files.readAllLines(path, StandardCharsets.UTF_8);
            for (String line : lines) {
                String tok[] = line.split("\\s");
                if (tok[0].startsWith("Iteration")) {
                    numIterations = Integer.parseInt(tok[1]);
                    return numIterations;
                }
            }
        } catch (IOException ex) {
            logIfMaster(String.format(" Error in loading number of iterations of box optimization or sliding window: %s", ex.toString()), Level.WARNING);
        }
        return numIterations;
    }

    public int loadEnergyRestart(File restartFile, Residue residues[]) {
        return loadEnergyRestart(restartFile, residues, -1, null);
    }

    public int loadEnergyRestart(File restartFile, Residue residues[], int boxIteration, int[] cellIndices) {
        try {
            int nResidues = residues.length;
            Path path = Paths.get(restartFile.getCanonicalPath());
            List<String> lines = Files.readAllLines(path, StandardCharsets.UTF_8);
            List<String> linesThisBox = new ArrayList<>();

            if (usingBoxOptimization && boxIteration >= 0) {
                boolean foundBox = false;
                for (int i = 0; i < lines.size(); i++) {
                    String line = lines.get(i);
                    if (line.startsWith("Box")) {
                        String tok[] = line.replaceAll("Box", "").replaceAll(":", ",").replaceAll(" ", "").split(",");
                        int readIteration = Integer.parseInt(tok[0]);
                        int readCellIndexX = Integer.parseInt(tok[1]);
                        int readCellIndexY = Integer.parseInt(tok[2]);
                        int readCellIndexZ = Integer.parseInt(tok[3]);
                        if (readIteration == boxIteration
                                && readCellIndexX == cellIndices[0]
                                && readCellIndexY == cellIndices[1]
                                && readCellIndexZ == cellIndices[2]) {
                            foundBox = true;
                            for (int j = i + 1; j < lines.size(); j++) {
                                String l = lines.get(j);
                                if (l.startsWith("Box")) {
                                    break;
                                }
                                linesThisBox.add(l);
                            }
                            break;
                        }
                    }
                }
                if (!foundBox) {
                    logIfMaster(String.format(" Didn't find restart energies for Box %d: %d,%d,%d",
                            boxIteration, cellIndices[0], cellIndices[1], cellIndices[2]));
                    return 0;
                } else if (linesThisBox.size() == 0) {
                    return 0;
                } else {
                    lines = linesThisBox;
                }
            }

            List<String> singleLines = new ArrayList<>();
            List<String> pairLines = new ArrayList<>();
            List<String> tripleLines = new ArrayList<>();
            for (String line : lines) {
                String tok[] = line.split("\\s");
                if (tok[0].startsWith("Self")) {
                    singleLines.add(line);
                } else if (tok[0].startsWith("Pair")) {
                    pairLines.add(line);
                } else if (tok[0].startsWith("Triple")) {
                    tripleLines.add(line);
                }
            }
            int loaded = 0;
            if (tripleLines.size() > 0) {
                loaded = 3;
            } else if (pairLines.size() > 0) {
                loaded = 2;
            } else if (singleLines.size() > 0) {
                loaded = 1;
            } else {
                logger.severe(String.format("Empty or unreadable energy restart file: %s.", restartFile.getCanonicalPath()));
            }
            if (loaded >= 1) {
                jobMapSingles.clear();
                // allocate selfEnergy array and create self jobs
                HashMap<String, Integer> reverseJobMapSingles = new HashMap<>();
                int singleJobIndex = 0;
                selfEnergy = new double[nResidues][];
                for (int i = 0; i < nResidues; i++) {
                    Residue resi = residues[i];
                    Rotamer roti[] = resi.getRotamers(resi);
                    selfEnergy[i] = new double[roti.length];
                    for (int ri = 0; ri < roti.length; ri++) {
                        Integer selfJob[] = {i, ri};
                        if (decomposeOriginal && ri != 0) {
                            continue;
                        }
                        jobMapSingles.put(singleJobIndex, selfJob);
                        String revKey = String.format("%d %d", i, ri);
                        reverseJobMapSingles.put(revKey, singleJobIndex);
                        singleJobIndex++;
                    }
                }
                // fill in self-energies from file while removing the corresponding jobs from jobMapSingles
                for (String line : singleLines) {
                    try {
                        String tok[] = line.replace(",", "").replace(":", "").split("\\s+");
                        int i;
                        if (tok[1].contains("-")) {
                            i = nameToNumber(tok[1], residues);
                        } else {
                            i = Integer.parseInt(tok[1]);
                        }
                        int ri = Integer.parseInt(tok[2]);
                        double energy = Double.parseDouble(tok[3]);
                        try {
                            selfEnergy[i][ri] = energy;
                        } catch (ArrayIndexOutOfBoundsException ex) {
                            logger.log(Level.SEVERE, String.format("Restart file contained an out-of-bounds index.  Offending line: %s", line), ex);
                        }
                        if (verbose) {
                            logIfMaster(String.format(" From restart file: Self energy %3d %-2d: %7s %-2d: %16.8f", i, ri, residues[i], ri, energy));
                        }
                        // remove that job from the pool
                        String revKey = String.format("%d %d", i, ri);
                        Integer ret[] = jobMapSingles.remove(reverseJobMapSingles.get(revKey));
                        if (ret == null) {
                            //logIfMaster(String.format("(sdl %d) Restart file contained unnecessary value for %s", BOXNUM, revKey));
                        }
                    } catch (NumberFormatException ex) {
                        logger.log(Level.WARNING, String.format("Unparsable line in energy restart file: \n%s", line), ex);
                    }
                }
                logIfMaster(" Loaded self energies from restart file.");
                // prune singles
                if (pruneClashes) {
                    pruneSingleClashes(residues);
                }
            }
            if (loaded >= 2) {
                if (jobMapSingles.size() > 0) {
                    if (master) {
                        logger.warning("Double-check that parameters match original run!  Found pairs in restart file, but singles job queue is non-empty.");
                    }
                }
                jobMapPairs.clear();
                // allocated twoBodyEnergy array and create pair jobs
                HashMap<String, Integer> reverseJobMapPairs = new HashMap<>();
                int pairJobIndex = 0;
                twoBodyEnergy = new double[nResidues][][][];
                for (int i = 0; i < nResidues; i++) {
                    Residue resi = residues[i];
                    Rotamer roti[] = resi.getRotamers(resi);
                    twoBodyEnergy[i] = new double[roti.length][][];
                    for (int ri = 0; ri < roti.length; ri++) {
                        if (pruneClashes && check(i, ri)) {
                            continue;
                        }
                        twoBodyEnergy[i][ri] = new double[nResidues][];
                        for (int j = i + 1; j < nResidues; j++) {
                            Residue resj = residues[j];
                            Rotamer rotj[] = resj.getRotamers(resj);
                            twoBodyEnergy[i][ri][j] = new double[rotj.length];
                            for (int rj = 0; rj < rotj.length; rj++) {
                                if ((pruneClashes && check(j, rj)) || (prunePairClashes && check(i, ri, j, rj))) {
                                    continue;
                                }
                                Integer pairJob[] = {i, ri, j, rj};
                                if (decomposeOriginal && (ri != 0 || rj != 0)) {
                                    continue;
                                }
                                jobMapPairs.put(pairJobIndex, pairJob);
                                String revKey = String.format("%d %d %d %d", i, ri, j, rj);
                                reverseJobMapPairs.put(revKey, pairJobIndex);
                                pairJobIndex++;
                            }
                        }
                    }
                }
                // fill in pair-energies from file while removing the corresponding jobs from jobMapPairs
                for (String line : pairLines) {
                    try {
                        String tok[] = line.replace(",", "").replace(":", "").split("\\s+");
                        int i;
                        if (tok[1].contains("-")) {
                            i = nameToNumber(tok[1], residues);
                        } else {
                            i = Integer.parseInt(tok[1]);
                        }
                        int ri = Integer.parseInt(tok[2]);
                        int j;
                        if (tok[3].contains("-")) {
                            j = nameToNumber(tok[3], residues);
                        } else {
                            j = Integer.parseInt(tok[3]);
                        }
                        int rj = Integer.parseInt(tok[4]);
                        double energy = Double.parseDouble(tok[5]);
                        try {
                            twoBodyEnergy[i][ri][j][rj] = energy;
                        } catch (ArrayIndexOutOfBoundsException ex) {
                            logger.log(Level.SEVERE, String.format("Restart file contained an out-of-bounds index.  Offending line: %s", line), ex);
                        }
                        if (verbose) {
                            logIfMaster(String.format(" From restart file: Pair energy %3d %-2d, %3d %-2d: %16.8f", i, ri, j, rj, energy));
                        }
                        // remove that job from the pool
                        String revKey = String.format("%d %d %d %d", i, ri, j, rj);
                        Integer ret[] = jobMapPairs.remove(reverseJobMapPairs.get(revKey));
                        if (ret == null) {
                            //logIfMaster(String.format("(sdl %d) Restart file contained unnecessary value for %s", BOXNUM, revKey));
                        }
                    } catch (NumberFormatException ex) {
                        logger.log(Level.WARNING, String.format("Unparsable line in energy restart file: \n%s", line), ex);
                    }
                }
                logIfMaster(" Loaded pair energies from restart file.");
                // prune pairs
                if (prunePairClashes) {
                    prunePairClashes(residues);
                }
            }
            if (loaded >= 3) {
                if (jobMapPairs.size() > 0) {
                    if (master) {
                        logger.warning("Double-check that parameters match original run!  Found trimers in restart file, but pairs job queue is non-empty.");
                    }
                }
                HashMap<String, Integer> reverseJobMapTrimers = new HashMap<>();
                jobMapTrimers.clear();
                // allocate threeBodyEnergy array, fill in triple-energies from file
                int trimerJobIndex = 0;
                threeBodyEnergy = new double[nResidues][][][][][];
                for (int i = 0; i < nResidues; i++) {
                    Residue resi = residues[i];
                    Rotamer roti[] = resi.getRotamers(resi);
                    threeBodyEnergy[i] = new double[roti.length][][][][];
                    for (int ri = 0; ri < roti.length; ri++) {
                        if (pruneClashes && check(i, ri)) {
                            continue;
                        }
                        threeBodyEnergy[i][ri] = new double[nResidues][][][];
                        for (int j = i + 1; j < nResidues; j++) {
                            Residue resj = residues[j];
                            Rotamer rotj[] = resj.getRotamers(resj);
                            threeBodyEnergy[i][ri][j] = new double[rotj.length][][];
                            for (int rj = 0; rj < rotj.length; rj++) {
                                if ((pruneClashes && check(j, rj)) || (prunePairClashes && check(i, ri, j, rj))) {
                                    continue;
                                }
                                threeBodyEnergy[i][ri][j][rj] = new double[nResidues][];
                                for (int k = j + 1; k < nResidues; k++) {
                                    Residue resk = residues[k];
                                    Rotamer rotk[] = resk.getRotamers(resk);
                                    threeBodyEnergy[i][ri][j][rj][k] = new double[rotk.length];
                                    for (int rk = 0; rk < rotk.length; rk++) {
                                        if ((pruneClashes && check(k, rk)) || (prunePairClashes && (check(i, ri, k, rk) || check(j, rj, k, rk)))) {
                                            continue;
                                        }
                                        Integer trimerJob[] = {i, ri, j, rj, k, rk};
                                        if (decomposeOriginal && (ri != 0 || rj != 0 || rk != 0)) {
                                            continue;
                                        }
                                        jobMapTrimers.put(trimerJobIndex, trimerJob);
                                        String revKey = String.format("%d %d %d %d %d %d", i, ri, j, rj, k, rk);
                                        reverseJobMapTrimers.put(revKey, trimerJobIndex);
                                        trimerJobIndex++;
                                    }
                                }
                            }
                        }
                    }
                }
                // fill in triple-energies from file while removing the corresponding jobs from jobMapTrimers
                for (String line : tripleLines) {
                    try {
                        String tok[] = line.replace(",", "").replace(":", "").split("\\s+");
                        int i;
                        if (tok[1].contains("-")) {
                            i = nameToNumber(tok[1], residues);
                        } else {
                            i = Integer.parseInt(tok[1]);
                        }
                        int ri = Integer.parseInt(tok[2]);
                        int j;
                        if (tok[3].contains("-")) {
                            j = nameToNumber(tok[3], residues);
                        } else {
                            j = Integer.parseInt(tok[3]);
                        }
                        int rj = Integer.parseInt(tok[4]);
                        int k;
                        if (tok[5].contains("-")) {
                            k = nameToNumber(tok[5], residues);
                        } else {
                            k = Integer.parseInt(tok[5]);
                        }
                        int rk = Integer.parseInt(tok[6]);
                        double energy = Double.parseDouble(tok[7]);
                        try {
                            threeBodyEnergy[i][ri][j][rj][k][rk] = energy;
                        } catch (ArrayIndexOutOfBoundsException ex) {
                            logger.log(Level.SEVERE, String.format("Restart file contained an out-of-bounds index.  Offending line: %s", line), ex);
                        }
                        if (verbose) {
                            logIfMaster(String.format(" From restart file: Trimer energy %3d %-2d, %3d %-2d, %3d %-2d: %16.8f", i, ri, j, rj, k, rk, energy));
                        }
                        // remove that job from the pool
                        String revKey = String.format("%d %d %d %d %d %d", i, ri, j, rj, k, rk);
                        Integer ret[] = jobMapTrimers.remove(reverseJobMapTrimers.get(revKey));
                        if (ret == null) {
                            //logIfMaster(String.format("(sdl %d) Restart file contained unnecessary value for %s", BOXNUM, revKey));
                        }
                    } catch (NumberFormatException ex) {
                        logger.log(Level.WARNING, String.format("Unparsable line in energy restart file: \n%s", line), ex);
                    }
                }
                logIfMaster(" Loaded trimer energies from restart file.");
            }
            return loaded;
        } catch (IOException ex) {
            logger.log(Level.WARNING, "Exception while loading energy restart file.", ex);
        }
        return 0;
    }

    /* Writes files that allow restarting from partially-completed call to rotamerEnergies().
     * Spawned only in a parallel environment and only by the master process.
     */
    private class EnergyWriterThread extends Thread {

        private ReceiveThread receiveThread;
        private File restartFile;
        private BufferedWriter bw;
        private final int writeFrequency = 100;
        private String boxHeader = null;

        public EnergyWriterThread(ReceiveThread receiveThread) {
            this.receiveThread = receiveThread;
            if (loadEnergyRestart) {
                restartFile = energyRestartFile;
            } else {
                File file = molecularAssembly.getFile();
                String filename = FilenameUtils.removeExtension(file.getAbsolutePath());
                Path restartPath = Paths.get(filename + ".restart");
                // if there's already one there, back it up before starting a new one
                // this happens when wrapping globalUsingEliminations with e.g. box optimization
//                if (Files.exists(restartPath)) {
//                    int i = 0;
//                    Path backupRestartPath = Paths.get(filename + ".resBak");
//                    while (Files.exists(backupRestartPath)) {
//                        backupRestartPath = Paths.get(filename + ".resBak" + ++i);
//                    }
//                    try {
//                        FileUtils.moveFile(restartPath.toFile(), backupRestartPath.toFile());
//                    } catch (IOException ex) {
//                        logger.warning("I/O exception while backing up existing restart file.");
//                    }
//                }
                restartFile = restartPath.toFile();
            }
            try {
                bw = new BufferedWriter(new FileWriter(restartFile, true));
            } catch (IOException ex) {
                logger.log(Level.SEVERE, "Couldn't open energy restart file.", ex);
            }
            logger.info(String.format(" Energy restart file: %s", restartFile.getName()));
        }

        public EnergyWriterThread(ReceiveThread receiveThread, int iteration, int[] cellIndices) {
            this.receiveThread = receiveThread;
            if (loadEnergyRestart) {
                restartFile = energyRestartFile;
            } else {
                File file = molecularAssembly.getFile();
                String filename = FilenameUtils.removeExtension(file.getAbsolutePath());
                Path restartPath = Paths.get(filename + ".restart");
                restartFile = restartPath.toFile();
            }
            try {
                bw = new BufferedWriter(new FileWriter(restartFile, true));
                boxHeader = String.format("Box %d: %d,%d,%d", iteration, cellIndices[0], cellIndices[1], cellIndices[2]);
            } catch (IOException ex) {
                logger.log(Level.SEVERE, "Couldn't open energy restart file.", ex);
            }
            logger.info(String.format(" Energy restart file: %s", restartFile.getName()));
        }

        @Override
        public void run() {
            boolean die = false;
            List<String> writing = new ArrayList<>();
            while (!die) {
                if (receiveThread.getState() == java.lang.Thread.State.TERMINATED) {
                    die = true;
                }
                if (energiesToWrite.size() >= writeFrequency || die) {
                    // copy energies to new local array; avoid blocking the receive thread for too long
                    synchronized (energiesToWrite) {
                        writing.addAll(energiesToWrite);
                        energiesToWrite.clear();
                    }
                    try {
                        if (boxHeader != null && !writing.isEmpty()) {
                            bw.append(boxHeader);
                            bw.newLine();
                            bw.flush();
                            boxHeader = null;
                        }
                        for (String line : writing) {
                            bw.append(line);
                            bw.newLine();
                        }
                        bw.flush();
                    } catch (IOException ex) {
                        logger.log(Level.SEVERE, "Exception writing energy restart file.", ex);
                    }
                    writing.clear();
                }
            }
            try {
                bw.close();
            } catch (IOException ex) {
                logger.log(Level.SEVERE, "Exception while closing energy restart file.", ex);
            }
            if (verbose) {
                logger.info(" EnergyWriterThread shutting down.");
            }
        }
    }

    private class ReceiveThread extends Thread {

        private double incSelf[], incPair[], incTriple[];
        private DoubleBuf incSelfBuf, incPairBuf, incTripleBuf;
        private boolean alive = true;

        public ReceiveThread(Residue residues[]) {
            incSelf = new double[3];
            incSelfBuf = DoubleBuf.buffer(incSelf);
            incPair = new double[5];
            incPairBuf = DoubleBuf.buffer(incPair);
            incTriple = new double[7];
            incTripleBuf = DoubleBuf.buffer(incTriple);
        }

        public void die() {
            logger.info(" ReceiveThread registered die() command.");
            alive = false;
        }

        @Override
        public void run() {
            // Barrier; wait for everyone to be done starting up and allocating singleEnergy arrays.
            int procsDone = 0;
            boolean readyForNext = false;
            BooleanBuf readyForNextBuf = BooleanBuf.buffer(readyForNext);
            while (alive) {
                try {
                    CommStatus cs = world.receive(null, readyForNextBuf);
                    if (cs.length > 0) {
                        procsDone++;    // boolean check unnecessary; message is only sent by ready processes
                    }
                } catch (IOException ex) {
                    logger.log(Level.WARNING, ex.getMessage(), ex);
                }
                if (procsDone >= numProc) {
                    readyForSingles = true;
                    break;
                }
            }

            // Receive all singles energies.
            procsDone = 0;
            while (alive) {
                try {
                    CommStatus cs = world.receive(null, incSelfBuf);
                    if (cs.length > 0) {
                        int resi = (int) incSelf[0];
                        int roti = (int) incSelf[1];
                        double energy = incSelf[2];
                        // check for "process finished" announcements
                        if (resi < 0 && roti < 0) {
                            procsDone++;
                        } else {
                            selfEnergy[resi][roti] = energy;
                            if (writeEnergyRestart) {
                                energiesToWrite.add(String.format("Self %d %d: %16.8f", resi, roti, energy));
                            }
                        }
                    }
                } catch (IOException ex) {
                    logger.log(Level.WARNING, ex.getMessage(), ex);
                }

                if (procsDone >= numProc) {
                    selfsDone = true;
                    break;
                }
            }

            // Barrier; wait for everyone to be done pruning and allocating twoBodyEnergy arrays before computing pairs.
            procsDone = 0;
            while (alive) {
                try {
                    CommStatus cs = world.receive(null, readyForNextBuf);
                    if (cs.length > 0) {
                        procsDone++;    // boolean check unnecessary; message is only sent by ready processes
                    }
                } catch (IOException ex) {
                    logger.log(Level.WARNING, ex.getMessage(), ex);
                }
                if (procsDone >= numProc) {
                    readyForPairs = true;
                    break;
                }
            }

            // Receive all pair energies.
            procsDone = 0;
            while (alive) {
                try {
                    CommStatus cs = world.receive(null, incPairBuf);
                    if (cs.length > 0) {
                        int resi = (int) incPair[0];
                        int roti = (int) incPair[1];
                        int resj = (int) incPair[2];
                        int rotj = (int) incPair[3];
                        double energy = incPair[4];
                        // check for "process finished" announcements
                        if (resi < 0 && roti < 0 && resj < 0 && rotj < 0) {
                            procsDone++;
                        } else {
                            twoBodyEnergy[resi][roti][resj][rotj] = energy;
                            if (writeEnergyRestart) {
                                energiesToWrite.add(String.format("Pair %d %d, %d %d: %16.8f", resi, roti, resj, rotj, energy));
                            }
                        }
                    }
                } catch (IOException ex) {
                    logger.log(Level.WARNING, ex.getMessage(), ex);
                }

                if (procsDone >= numProc) {
                    pairsDone = true;
                    break;
                }
            }

            if (threeBodyTerm) {
                // Barrier; wait for everyone to be done pruning and allocating threeBodyEnergy arrays before computing trimers.
                procsDone = 0;
                while (alive) {
                    readyForNext = false;
                    try {
                        CommStatus cs = world.receive(null, readyForNextBuf);
                        if (cs.length > 0) {
                            procsDone++;    // boolean check unnecessary; message is only sent by ready processes
                        }
                    } catch (IOException ex) {
                        logger.log(Level.WARNING, ex.getMessage(), ex);
                    }
                    if (procsDone >= numProc) {
                        readyForTrimers = true;
                        break;
                    }
                }

                // Receive all trimer energies.
                procsDone = 0;
                while (alive) {
                    try {
                        CommStatus cs = world.receive(null, incTripleBuf);
                        if (cs.length > 0) {
                            int resi = (int) incTriple[0];
                            int roti = (int) incTriple[1];
                            int resj = (int) incTriple[2];
                            int rotj = (int) incTriple[3];
                            int resk = (int) incTriple[4];
                            int rotk = (int) incTriple[5];
                            double energy = incTriple[6];
                            // check for "process finished" announcements
                            if (resi < 0 && roti < 0 && resj < 0 && rotj < 0 && resk < 0 && rotk < 0) {
                                procsDone++;
                            } else {
                                threeBodyEnergy[resi][roti][resj][rotj][resk][rotk] = energy;
                                if (writeEnergyRestart) {
                                    energiesToWrite.add(String.format("Triple %d %d, %d %d, %d %d: %16.8f", resi, roti, resj, rotj, resk, rotk, energy));
                                }
                            }
                        }
                    } catch (IOException ex) {
                        logger.log(Level.WARNING, ex.getMessage(), ex);
                    }

                    if (procsDone >= numProc) {
                        trimersDone = true;
                        break;
                    }
                }
            }

            if (computeQuads) {
                // Barrier; wait for everyone to be done pruning before starting quad energies.
                procsDone = 0;
                while (alive) {
                    readyForNext = false;
                    try {
                        CommStatus cs = world.receive(null, readyForNextBuf);
                        if (cs.length > 0) {
                            procsDone++;    // boolean check unnecessary; message is only sent by ready processes
                        }
                    } catch (IOException ex) {
                        logger.log(Level.WARNING, ex.getMessage(), ex);
                    }
                    if (procsDone >= numProc) {
                        readyForQuads = true;
                        break;
                    }
                }
                // No receive mechanism for quad energies since we only print them.
            }
            if (verbose) {
                logger.info(" Receive thread shutting down.");
            }
        }
    }

    /**
     * Uses calculated energies to prune rotamers based on a threshold distance
     * from that residue's minimum energy rotamer (by default 20 kcal/mol). The
     * threshold can be modulated by presence of nucleic acids or MultiResidues,
     * which require more generous pruning criteria.
     *
     * @param residues Residues to prune rotamers over.
     */
    public void pruneSingleClashes(Residue residues[]) {
        if (!pruneClashes) {
            return;
        }
        for (int i = 0; i < residues.length; i++) {
            Residue residue = residues[i];
            Rotamer rotamers[] = residue.getRotamers(residue);
            int nrot = rotamers.length;
            double minEnergy = Double.MAX_VALUE;
            for (int ri = 0; ri < nrot; ri++) {
                if (!check(i, ri) && self(i, ri) < minEnergy) {
                    minEnergy = self(i, ri);
                }
            }
            /**
             * Regular: ep = minEnergy + clashThreshold Nucleic acids: ep =
             * minEnergy + (clashThreshold * factor * factor) MultiResidues: ep
             * = minEnergy + multiResClashThreshold
             *
             * Nucleic acids are bigger than amino acids, and MultiResidues can
             * have wild swings in energy on account of chemical perturbation.
             */
            double energyToPrune = (residue instanceof MultiResidue) ? multiResClashThreshold : clashThreshold;
            energyToPrune = (residue.getResidueType() == NA) ? energyToPrune * singletonNAPruningFactor * pruningFactor : energyToPrune;
            energyToPrune += minEnergy;

            for (int ri = 0; ri < nrot; ri++) {
                if (!check(i, ri) && (self(i, ri) > energyToPrune)) {
                    if (ri != 0 || !RotamerLibrary.getUsingOrigCoordsRotamer()) {
                        eliminateRotamer(residues, i, ri, print);
                        logIfMaster(String.format(" Clash for rotamer %s %d: %16.8f >> %16.8f",
                                residue, ri, self(i, ri), minEnergy));
                    }
                }
            }
        }
    }

    /**
     * Prunes rotamer ri of residue i if all ri-j pair energies are worse than
     * the best i-j pair by some threshold value; additionally prunes ri-rj
     * pairs if they exceed the best i-j pair by a greater threshold value;
     * additionally performs this in reverse (searches over j-i).
     *
     * @param residues Residues whose rotamers are to be pruned.
     */
    public void prunePairClashes(Residue residues[]) {
        if (!prunePairClashes) {
            return;
        }
        int nResidues = residues.length;
        for (int i = 0; i < nResidues - 1; i++) {
            Residue resi = residues[i];
            Rotamer[] roti = resi.getRotamers(resi);
            int ni = roti.length;
            for (int j = i + 1; j < nResidues; j++) {
                Residue resj = residues[j];
                Rotamer[] rotj = resj.getRotamers(resj);
                int nj = rotj.length;
                double minPair = Double.MAX_VALUE;
                for (int ri = 0; ri < ni; ri++) {
                    if (check(i, ri)) {
                        continue;
                    }
                    for (int rj = 0; rj < nj; rj++) {
                        if (check(j, rj)) {
                            continue;
                        }
                        if (minPair > (pair(i, ri, j, rj) + self(i, ri) + self(j, rj))) {
                            minPair = (pair(i, ri, j, rj) + self(i, ri) + self(j, rj));
                        }
                    }
                }
                //double pruneThreshold = pairClashThreshold;
                double threshold = pairClashThreshold;
                if (resi instanceof MultiResidue) {
                    threshold += multiResPairClashAddn;
                }
                if (resj instanceof MultiResidue) {
                    threshold += multiResPairClashAddn;
                }

                int numNARes = (resi.getResidueType() == NA ? 1 : 0) + (resj.getResidueType() == NA ? 1 : 0);
                switch (numNARes) {
                    case 0:
                        break;
                    case 1:
                        threshold *= pairHalfPruningFactor;
                        //pruneThreshold *= pairHalfPruningFactor;
                        break;
                    case 2:
                        threshold *= pruningFactor;
                        //pruneThreshold *= pruningFactor;
                        break;
                    default:
                        throw new ArithmeticException(" RotamerOptimization.prunePairClashes() has somehow "
                                + "found less than zero or more than two nucleic acid residues in a pair of"
                                + " residues. This result should be impossible.");
                }
                threshold += minPair;

                // Check for elimination of any rotamer ri.
                for (int ri = 0; ri < ni; ri++) {
                    if (check(i, ri)) {
                        continue;
                    }
                    double eliminate = Double.MAX_VALUE;
                    for (int rj = 0; rj < nj; rj++) {
                        if (check(j, rj)) {
                            continue;
                        }
                        if ((pair(i, ri, j, rj) + self(i, ri) + self(j, rj)) < eliminate) {
                            eliminate = (pair(i, ri, j, rj) + self(i, ri) + self(j, rj));
                        }
                    }
                    // Prune based on clash threshold and the appropriate
                    // pruning factor (1.0 for AA pairs, pF for NA pairs,
                    // arithmetic mean for AA-NA pairs).
                    if (eliminate > threshold) {
                        // don't prune orig-coords rotamers
                        if (ri != 0 || !RotamerLibrary.getUsingOrigCoordsRotamer()) {
                            eliminateRotamer(residues, i, ri, print);
                            logIfMaster(String.format(
                                    " Pruning rotamer %s %d that clashes with all %s rotamers %16.8f >> %16.8f.",
                                    resi, ri, resj, eliminate, threshold));
                        }
                    }
                    /*if (resi.getResidueType() == NA && resj.getResidueType() == NA) {
                     if (eliminate > (minPair + (pairClashThreshold * pruningFactor))) {
                     if (ri != 0 || !RotamerLibrary.getUsingOrigCoordsRotamer()) {
                     eliminateRotamer(residues, i, ri, print);
                     logIfMaster(String.format(
                     " Pruning rotamer %s %d that clashes with all %s rotamers %16.8f >> %16.8f.",
                     resi, ri, resj, eliminate, minPair + (pairClashThreshold * pruningFactor)));
                     }
                     }
                     } else if (resi.getResidueType() == NA || resj.getResidueType() == NA) {
                     if (eliminate > (minPair + (pairClashThreshold * pairHalfPruningFactor))) {
                     if (ri != 0 || !RotamerLibrary.getUsingOrigCoordsRotamer()) {
                     eliminateRotamer(residues, i, ri, print);
                     logIfMaster(String.format(
                     " Pruning rotamer %s %d that clashes with all %s rotamers %16.8f >> %16.8f.",
                     resi, ri, resj, eliminate, minPair + (pairClashThreshold * pairHalfPruningFactor)));
                     }
                     }
                     } else {
                     if (eliminate > (minPair + pairClashThreshold)) {
                     // don't prune orig-coords rotamers
                     if (ri != 0 || !RotamerLibrary.getUsingOrigCoordsRotamer()) {
                     eliminateRotamer(residues, i, ri, print);
                     logIfMaster(String.format(
                     " Pruning rotamer %s %d that clashes with all %s rotamers %16.8f >> %16.8f.",
                     resi, ri, resj, eliminate, minPair + pairClashThreshold));
                     }
                     }
                     }*/
                }
                // Check for elimination of any rotamer rj.
                for (int rj = 0; rj < nj; rj++) {
                    if (check(j, rj)) {
                        continue;
                    }
                    double eliminate = Double.MAX_VALUE;
                    for (int ri = 0; ri < ni; ri++) {
                        if (check(i, ri)) {
                            continue;
                        }
                        if ((pair(i, ri, j, rj) + self(i, ri) + self(j, rj)) < eliminate) {
                            eliminate = (pair(i, ri, j, rj) + self(i, ri) + self(j, rj));
                        }
                    }
                    if (eliminate > threshold) {
                        if (rj != 0 || !RotamerLibrary.getUsingOrigCoordsRotamer()) {
                            eliminateRotamer(residues, j, rj, print);
                            logIfMaster(String.format(
                                    " Pruning rotamer %s %d that clashes with all %s rotamers %16.8f >> %16.8f.",
                                    resj, rj, resi, eliminate, threshold));
                        }
                    }
                    /*if (resi.getResidueType() == NA && resj.getResidueType() == NA) {
                     if (eliminate > (minPair + (pairClashThreshold * pruningFactor))) {
                     if (rj != 0 || !RotamerLibrary.getUsingOrigCoordsRotamer()) {
                     eliminateRotamer(residues, j, rj, print);
                     logIfMaster(String.format(
                     " Pruning rotamer %s %d that clashes with all %s rotamers %16.8f >> %16.8f.",
                     resj, rj, resi, eliminate, minPair + (pairClashThreshold * pruningFactor)));
                     }
                     }
                     } else if (resi.getResidueType() == NA || resj.getResidueType() == NA) {
                     if (eliminate > (minPair + (pairClashThreshold * pairHalfPruningFactor))) {
                     if (rj != 0 || !RotamerLibrary.getUsingOrigCoordsRotamer()) {
                     eliminateRotamer(residues, j, rj, print);
                     logIfMaster(String.format(
                     " Pruning rotamer %s %d that clashes with all %s rotamers %16.8f >> %16.8f.",
                     resj, rj, resi, eliminate, minPair + (pairClashThreshold * pairHalfPruningFactor)));
                     }
                     }
                     } else {
                     if (eliminate > (minPair + pairClashThreshold)) {
                     // don't prune orig-coords rotamers
                     if (rj != 0 || !RotamerLibrary.getUsingOrigCoordsRotamer()) {
                     eliminateRotamer(residues, j, rj, print);
                     logIfMaster(String.format(
                     " Pruning rotamer %s %d that clashes with all %s rotamers %16.8f >> %16.8f.",
                     resj, rj, resi, eliminate, minPair + pairClashThreshold));
                     }
                     }
                     }*/
                }
                /* Presently consitutively false
                 if (pruneIndivPairs) {
                 for (int ri = 0; ri < ni; ni++) {
                 if (check(i, ri)) {
                 continue;
                 }
                 for (int rj = 0; rj < nj; nj++) {
                 if (check(j, rj) || check(i, ri, j, rj)) {
                 continue;
                 }
                 double currentPairEnergy = pair(i, ri, j, rj);
                 if (currentPairEnergy > indivPruneThreshold) {
                 eliminateRotamerPair(residues, i, ri, j, ri, print);
                 logIfMaster(String.format(" Pruning rotamer pair %s %d %s %d that clashes with best "
                 + "%s %s rotamer pair %16.8f >> %16.8f.", resi, ri, resj, rj, resi, resj,
                 currentPairEnergy, indivPruneThreshold));
                 }
                 }
                 }
                 }*/
            }
        }
    }

    private class SinglesEnergyRegion extends WorkerRegion {

        private final SinglesEnergyLoop energyLoop;
        private final Residue residues[];
        private final int nResidues;
        private final boolean useOrigCoordsRot = RotamerLibrary.getUsingOrigCoordsRotamer();
        //private double originalAtomicCoordinates[][][];

        public SinglesEnergyRegion(int nt, Residue residues[]) {
            energyLoop = new SinglesEnergyLoop();
            this.residues = residues;
            nResidues = residues.length;

        }

        @Override
        public void start() {
            // setup and compute E(BB)
            /*ArrayList<Residue> currentResidueList = new ArrayList<>();
             currentResidueList.addAll(Arrays.asList(residues));
             originalAtomicCoordinates = storeCoordinates(currentResidueList);*/
            for (int i = 0; i < nResidues; i++) {
                Residue residue = residues[i];
                Rotamer rotamers[] = residue.getRotamers(residue);
                switch (residue.getResidueType()) {
                    case NA:
                        break;
                    case AA:
                    default:
//                        logIfMaster(String.format(" Applying to residue %s, rotamer %s.", residue.toString(), rotamers[0].toString()));
                        RotamerLibrary.applyRotamer(residue, rotamers[0]);
                        break;
                }
                turnOffAtoms(residue);
            }
            try {
                backboneEnergy = currentEnergy(false);
            } catch (ArithmeticException ex) {
                logger.severe(String.format("FFX shutting down: error in calculation of backbone energy %s", ex.getMessage()));
            }
            logIfMaster(String.format(" Backbone energy:  %16.8f\n", backboneEnergy));
        }

        @Override
        public void run() throws Exception {
            if (!jobMapSingles.isEmpty()) {
//                Integer jobKeysArray[] = jobMapSingles.keySet().toArray(new Integer[1]);
//                int maxJobKey = Integer.MIN_VALUE;
//                for (int i = 0; i < jobKeysArray.length; i++) {
//                    maxJobKey = (jobKeysArray[i] > maxJobKey) ? jobKeysArray[i] : maxJobKey;
//                }
//                execute(0, maxJobKey, energyLoop);
                execute(jobMapSingles.keySet().iterator(), energyLoop);
            }
        }

        @Override
        public void finish() {
            // broadcast the "I'm finished" signal
            double finished[] = new double[3];
            for (int x = 0; x < finished.length; x++) {
                finished[x] = -1.0;
            }
            DoubleBuf finishedBuf = DoubleBuf.buffer(finished);
            multicastBuf(finishedBuf);

            // wait for everyone else to send in their self energies
            int waiting = 0;
            while (!selfsDone) {
                try {
                    Thread.sleep(POLLING_FREQUENCY);
                    if (waiting++ == 1000) {
                        logger.warning(String.format("Process %d experiencing long wait for others' trimer energies.", Comm.world().rank()));
                    }
                } catch (InterruptedException ex) {
                }
            }

            // Prune clashes for all singles (not just the ones this node did).
            if (pruneClashes) {
                pruneSingleClashes(residues);
            }

            // Print what we've got so far.
            if (master && verbose) {
                for (int i = 0; i < residues.length; i++) {
                    Residue residue = residues[i];
                    Rotamer rotamers[] = residue.getRotamers(residue);
                    for (int ri = 0; ri < rotamers.length; ri++) {
                        logger.info(String.format(" (recap) Self energy %7s %-2d: %16.8f", residues[i], ri, self(i, ri)));
                    }
                }
            }
        }

        private class SinglesEnergyLoop extends WorkerIteration<Integer> {

            @Override
            public void run(Integer key) {
                // Compute the self-energy for each rotamer
                // Rotamer-level job indexing method
                for (int jobKey = key; jobKey <= key; jobKey++) {
                    if (!jobMapSingles.keySet().contains(jobKey)) {
                        //logger.warning(String.format("(sbox %d) Unexpected: singles jobKey not contained in map (key = %d).", BOXNUM, jobKey));
                        //logger.warning(String.format("Unexpected: singles jobKey not contained in map (key = %d).", jobKey));
                        continue;
                    }
                    Integer job[] = jobMapSingles.get(jobKey);
                    int i = job[0];
                    int ri = job[1];
                    if (!(useOrigCoordsRot && ri == 0) && pruneClashes && check(i, ri)) {
                        continue;
                    }
                    Residue resi = residues[i];
                    Rotamer roti = resi.getRotamers(resi)[ri];
                    //double[][] resiOriginalCoordinates = (resi.getResidueType() == NA ? storeSingleCoordinates(resi) : null);
                    ResidueState resiOriginal = (resi.getResidueType() == NA ? resi.storeCoordinates() : null);
                    turnOnAtoms(resi);
                    RotamerLibrary.applyRotamer(resi, roti);
                    if (writeVideo) {
                        videoWriter.write(String.format("%03d-%03d", i, ri));
//                        if (videoWriter.skipEnergies) {
//                            videoWriter.broadcastDummy(i, ri);
//                            continue;
//                        }
                    }

                    double selfEnergy;
                    if (writeVideo || skipEnergies) {
                        selfEnergy = 0;
                    } else {
                        selfEnergy = currentEnergy() - backboneEnergy;
                    }

                    double anEnergy[] = new double[3];
                    anEnergy[0] = i;
                    anEnergy[1] = ri;
                    anEnergy[2] = selfEnergy;
                    DoubleBuf anEnergyBuf = DoubleBuf.buffer(anEnergy);

                    multicastBuf(anEnergyBuf);
                    logger.info(String.format(" Self %7s %-2d: %16.8f", resi, ri, selfEnergy));
                    if (resi.getResidueType() == NA) {
                        //revertSingleResidueCoordinates(resi, resiOriginalCoordinates);
                        resi.revertCoordinates(resiOriginal);
                    } else {
                        RotamerLibrary.applyRotamer(resi, resi.getRotamers(resi)[0]);
                    }
                    turnOffAtoms(resi);
                    if (algorithmListener != null) {
                        algorithmListener.algorithmUpdate(molecularAssembly);
                    }
                }
            }
        }
    }

    public void multicastBuf(Buf message) {
        for (int p = 0; p < numProc; p++) {
            try {
                world.send(p, message);
            } catch (IOException ex) {
                logger.log(Level.WARNING, ex.getMessage(), ex);
            }
        }
    }

    private class PairsEnergyRegion extends WorkerRegion {

        private final PairsEnergyLoop energyLoop;
        private final Residue residues[];
        private final int nResidues;
        private final boolean useOrigCoordsRot = RotamerLibrary.getUsingOrigCoordsRotamer();
        //private double originalAtomicCoordinates[][][];

        public PairsEnergyRegion(int nt, Residue residues[]) {
            energyLoop = new PairsEnergyLoop();
            this.residues = residues;
            nResidues = residues.length;
        }

        @Override
        public void run() throws Exception {
            if (!jobMapPairs.isEmpty()) {
                execute(jobMapPairs.keySet().iterator(), energyLoop);
            }
        }

        @Override
        public void finish() {
            // broadcast the "I'm finished" signal
            double finished[] = new double[5];
            for (int x = 0; x < finished.length; x++) {
                finished[x] = -1.0;
            }
            DoubleBuf finishedBuf = DoubleBuf.buffer(finished);
            multicastBuf(finishedBuf);

            // wait for everyone else to send in their pair energies
            int waiting = 0;
            while (!pairsDone) {
                try {
                    Thread.sleep(POLLING_FREQUENCY);
                    if (waiting++ == 1000) {
                        logger.warning(String.format("Process %d experiencing long wait for others' pair energies.", Comm.world().rank()));
                    }
                } catch (InterruptedException ex) {
                }
            }

            // Prune each rotamer that clashes with all rotamers from a 2nd residue.
            if (prunePairClashes) {
                prunePairClashes(residues);
            }

            // Print what we've got so far.
            if (master && verbose) {
                for (int i = 0; i < nResidues; i++) {
                    Residue resi = residues[i];
                    Rotamer roti[] = resi.getRotamers(resi);
                    for (int ri = 0; ri < roti.length; ri++) {
                        if (pruneClashes && check(i, ri) && !(useOrigCoordsRot && ri == 0)) {
                            continue;
                        }
                        for (int j = i + 1; j < nResidues; j++) {
                            Residue resj = residues[j];
                            Rotamer rotj[] = resj.getRotamers(resj);
                            for (int rj = 0; rj < rotj.length; rj++) {
                                if (pruneClashes && (check(j, rj) || check(i, ri, j, rj))
                                        && !(useOrigCoordsRot && ri == 0 && rj == 0)) {
                                    continue;
                                }
                                logger.info(String.format(" (recap) Pair energy %7s %-2d, %7s %-2d: %16.8f", residues[i], ri, residues[j], rj, pair(i, ri, j, rj)));
                            }
                        }
                    }
                }
            }
        }

        private class PairsEnergyLoop extends WorkerIteration<Integer> {

            @Override
            public void run(Integer key) {
                // Compute the pair-energy for each pair of rotamers
                // Pair-level job indexing method
                for (int jobKey = key; jobKey <= key; jobKey++) {
                    if (!jobMapPairs.keySet().contains(jobKey)) {
                        //logger.warning(String.format("(sbox %d) Unexpected: pairs jobKey not contained in map (key = %d).", BOXNUM, jobKey));
                        //logger.warning(String.format("Unexpected: pairs jobKey not contained in map (key = %d).", jobKey));
                        continue;
                    }
                    Integer job[] = jobMapPairs.get(jobKey);
                    int i = job[0];
                    int ri = job[1];
                    int j = job[2];
                    int rj = job[3];
                    if (!(useOrigCoordsRot && ri == 0 && rj == 0)
                            && pruneClashes && (check(i, ri) || check(j, rj) || check(i, ri, j, rj))) {
                        continue;
                    }
                    Residue resi = residues[i];
                    Rotamer roti = resi.getRotamers(resi)[ri];
                    Residue resj = residues[j];
                    Rotamer rotj = resj.getRotamers(resj)[rj];
                    /*double[][] resiOriginalCoordinates = (resi.getResidueType() == NA ? storeSingleCoordinates(resi) : null);
                     double[][] resjOriginalCoordinates = (resj.getResidueType() == NA ? storeSingleCoordinates(resj) : null);*/
                    ResidueState resiOriginal = resi.getResidueType() == NA ? resi.storeCoordinates() : null;
                    ResidueState resjOriginal = resj.getResidueType() == NA ? resj.storeCoordinates() : null;

                    // turn on, apply rot
                    turnOnAtoms(resi);
                    turnOnAtoms(resj);
                    RotamerLibrary.applyRotamer(resi, roti);
                    RotamerLibrary.applyRotamer(resj, rotj);
                    if (writeVideo) {
                        videoWriter.write(String.format("%03d-%03d_%03d-%03d", i, ri, j, rj));
//                        if (videoWriter.skipEnergies) {
//                            videoWriter.broadcastDummy(i, ri, j, rj);
//                            continue;
//                        }
                    }
                    double twoBodyEnergy;

                    if (writeVideo || skipEnergies) {
                        twoBodyEnergy = 0;
                    } else {
                        if (distanceMatrix != null) {
                            int indexI = allResiduesList.indexOf(resi);
                            int indexJ = allResiduesList.indexOf(resj);
                            double dist = checkDistanceMatrix(indexI, ri, indexJ, rj);
                            if (dist < superpositionThreshold) {
                                twoBodyEnergy = 1.0E100;
                                logger.info(String.format(" Pair %7s %-2d, %7s %-2d:   set to 1.0E100 at %13.6f Ang < %5.3f Ang", resi, ri, resj, rj, dist, superpositionThreshold));
                            } else {
                                twoBodyEnergy = currentEnergy() - self(i, ri) - self(j, rj) - backboneEnergy;
                                String distString = (dist < Double.MAX_VALUE) ? String.format("%10.3f", dist) : String.format("     large");
                                logger.info(String.format(" Pair %7s %-2d, %7s %-2d: %16.8f at %s Ang", resi, ri, resj, rj, twoBodyEnergy, distString));
                            }
                        } else {
                            twoBodyEnergy = currentEnergy()
                                    - self(i, ri) - self(j, rj) - backboneEnergy;
                            logger.info(String.format(" Pair %7s %-2d, %7s %-2d: %16.8f", resi, ri, resj, rj, twoBodyEnergy));
                        }
                    }

                    // get energy and broadcast it
                    double commEnergy[] = new double[5];
                    commEnergy[0] = i;
                    commEnergy[1] = ri;
                    commEnergy[2] = j;
                    commEnergy[3] = rj;
                    commEnergy[4] = twoBodyEnergy;
                    DoubleBuf commEnergyBuf = DoubleBuf.buffer(commEnergy);
                    multicastBuf(commEnergyBuf);

                    // move back, turn off
                    if (resi.getResidueType() == NA) {
                        //revertSingleResidueCoordinates(resi, resiOriginalCoordinates);
                        resi.revertCoordinates(resiOriginal);
                    } else {
                        RotamerLibrary.applyRotamer(resi, resi.getRotamers(resi)[0]);
                    }
                    if (resj.getResidueType() == NA) {
                        //revertSingleResidueCoordinates(resj, resjOriginalCoordinates);
                        resj.revertCoordinates(resjOriginal);
                    } else {
                        RotamerLibrary.applyRotamer(resj, resj.getRotamers(resj)[0]);
                    }
                    turnOffAtoms(resi);
                    turnOffAtoms(resj);
                    if (algorithmListener != null) {
                        algorithmListener.algorithmUpdate(molecularAssembly);
                    }
                }
            }
        }
    }

    private class TriplesEnergyRegion extends WorkerRegion {

        private final TriplesEnergyLoop energyLoop;
        private final Residue residues[];
        private final int nResidues;
        private final boolean useOrigCoordsRot = RotamerLibrary.getUsingOrigCoordsRotamer();
        //private double originalAtomicCoordinates[][][];
        private double localDistanceMatrix[][][][];

        public TriplesEnergyRegion(int nt, Residue residues[]) {
            energyLoop = new TriplesEnergyLoop();
            this.residues = residues;
            nResidues = residues.length;
            localDistanceMatrix = new double[nResidues][][][];
        }

        @Override
        public void start() {
            if (distance <= 0) {
                logger.info(" Calculating local distance matrix using non-eliminated rotamers.");
                // TODO: check on the location of this call - might need to be done per trimer-job
                localSequentialDistanceMatrix(residues, localDistanceMatrix);
            }
        }

        @Override
        public void run() throws Exception {
            if (!jobMapTrimers.isEmpty()) {
                execute(jobMapTrimers.keySet().iterator(), energyLoop);
            }
        }

        @Override
        public void finish() {
            // broadcast the "I'm finished" signal
            double finished[] = new double[7];
            for (int x = 0; x < finished.length; x++) {
                finished[x] = -1.0;
            }
            DoubleBuf finishedBuf = DoubleBuf.buffer(finished);
            multicastBuf(finishedBuf);

            // wait for everyone else to send in their trimer energies
            int waiting = 0;
            while (!trimersDone) {
                try {
                    Thread.sleep(POLLING_FREQUENCY);
                    if (waiting++ == 1000) {
                        logger.warning(String.format("Process %d experiencing long wait for others' trimer energies.", Comm.world().rank()));
                    }
                } catch (InterruptedException ex) {
                }
            }

            // Print what we've got so far.
            if (master && verbose) {
                for (int i = 0; i < nResidues; i++) {
                    Residue resi = residues[i];
                    Rotamer roti[] = resi.getRotamers(resi);
                    for (int ri = 0; ri < roti.length; ri++) {
                        if (pruneClashes && check(i, ri) && !(useOrigCoordsRot && ri == 0)) {
                            continue;
                        }
                        for (int j = i + 1; j < nResidues; j++) {
                            Residue resj = residues[j];
                            Rotamer rotj[] = resj.getRotamers(resj);
                            for (int rj = 0; rj < rotj.length; rj++) {
                                if (pruneClashes && (check(j, rj) || check(i, ri, j, rj))
                                        && !(useOrigCoordsRot && ri == 0 && rj == 0)) {
                                    continue;
                                }
                                for (int k = j + 1; k < nResidues; k++) {
                                    Residue resk = residues[k];
                                    Rotamer rotk[] = resk.getRotamers(resk);
                                    for (int rk = 0; rk < rotk.length; rk++) {
                                        if (pruneClashes && (check(k, rk) || check(i, ri, k, rk) || check(j, rj, k, rk))
                                                && !(useOrigCoordsRot && ri == 0 && rj == 0 && rk == 0)) {
                                            continue;
                                        }
                                        logger.info(String.format(" (recap) Trimer energy %7s %-2d, %7s %-2d, %7s %-2d: %16.8f", resi, ri, resj, rj, resk, rk, triple(i, ri, j, rj, k, rk)));
                                    }
                                }
                            }
                        }
                    }
                }
            }
        }

        private class TriplesEnergyLoop extends WorkerIteration<Integer> {

            @Override
            public void run(Integer key) {
                // Trimer-level job indexing method
                for (int jobKey = key; jobKey <= key; jobKey++) {
                    if (!jobMapTrimers.keySet().contains(jobKey)) {
                        //logger.warning(String.format("(sbox %d) Unexpected: trimers jobKey not contained in map (key = %d).", BOXNUM, jobKey));
                        //logger.warning(String.format("Unexpected: trimers jobKey not contained in map (key = %d).", jobKey));
                        continue;
                    }
                    Integer job[] = jobMapTrimers.get(jobKey);
                    int i = job[0];
                    int ri = job[1];
                    int j = job[2];
                    int rj = job[3];
                    int k = job[4];
                    int rk = job[5];
//                    System.out.format(" DEBUG: job = %d %d, %d %d, %d %d\n", i, ri, j, rj, k, rk);
                    if (!(useOrigCoordsRot && ri == 0 && rj == 0 && rk == 0)
                            && pruneClashes && (check(i, ri) || check(j, rj) || check(k, rk) || check(i, ri, j, rj) || check(i, ri, k, rk) || check(j, rj, k, rk))) {
                        continue;
                    }
                    Residue resi = residues[i];
                    Rotamer roti = resi.getRotamers(resi)[ri];
                    Residue resj = residues[j];
                    Rotamer rotj = resj.getRotamers(resj)[rj];
                    Residue resk = residues[k];
                    Rotamer rotk = resk.getRotamers(resk)[rk];
                    /*double[][] resiOriginalCoordinates = (resi.getResidueType() == NA ? storeSingleCoordinates(resi) : null);
                     double[][] resjOriginalCoordinates = (resj.getResidueType() == NA ? storeSingleCoordinates(resj) : null);
                     double[][] reskOriginalCoordinates = (resk.getResidueType() == NA ? storeSingleCoordinates(resk) : null);*/
                    ResidueState resiOriginal = resi.getResidueType() == NA ? resi.storeCoordinates() : null;
                    ResidueState resjOriginal = resj.getResidueType() == NA ? resj.storeCoordinates() : null;
                    ResidueState reskOriginal = resk.getResidueType() == NA ? resk.storeCoordinates() : null;

                    int indexOfI = allResiduesList.indexOf(resi);
                    int indexOfJ = allResiduesList.indexOf(resj);
                    int indexOfK = allResiduesList.indexOf(resk);
                    double dij, dik, djk;
                    if (distance > 0) {
                        // Distance matrix is asymmetric, but in present implementation i < j < k.
                        dij = checkDistanceMatrix(indexOfI, ri, indexOfJ, rj);
                        dik = checkDistanceMatrix(indexOfI, ri, indexOfK, rk);
                        djk = checkDistanceMatrix(indexOfJ, rj, indexOfK, rk);
                    } else {
                        dij = localDistanceMatrix[i][ri][j][rj];
                        dik = localDistanceMatrix[i][ri][k][rk];
                        djk = localDistanceMatrix[j][rj][k][rk];
                    }
                    double dist = Math.min(dij, Math.min(dik, djk));
                    double threeBodyEnergy;
                    if (!threeBodyCutoff || (dist < threeBodyCutoffDist)) {
                        if (dist < superpositionThreshold) {
                            threeBodyEnergy = 1.0E100;
                            logger.info(String.format(" Trimer %7s %-2d, %7s %-2d, %7s %-2d:   set to 1.0E100 at %13.6f Ang < %5.3f Ang.",
                                    resi, ri, resj, rj, resk, rk, dist, superpositionThreshold));
                        } else {
                            // turn on, apply rotamers
                            turnOnAtoms(resi);
                            turnOnAtoms(resj);
                            turnOnAtoms(resk);
                            RotamerLibrary.applyRotamer(resi, roti);
                            RotamerLibrary.applyRotamer(resj, rotj);
                            RotamerLibrary.applyRotamer(resk, rotk);
                            if (writeVideo) {
                                videoWriter.write(String.format("%03d-%03d_%03d-%03d_%03d-%03d", i, ri, j, rj, k, rk));
//                                if (videoWriter.skipEnergies) {
//                                    videoWriter.broadcastDummy(i, ri, j, rj, k, rk);
//                                    continue;
//                                }
                            }

                            // compute trimer and broadcast it
                            if (writeVideo || skipEnergies) {
                                threeBodyEnergy = 0;
//                                videoWriter.broadcastDummy(i, ri, j, rj, k, rk);
                            } else {
                                threeBodyEnergy = currentEnergy()
                                        - self(i, ri) - self(j, rj) - self(k, rk)
                                        - pair(i, ri, j, rj) - pair(i, ri, k, rk)
                                        - pair(j, rj, k, rk) - backboneEnergy;
                                String distString = (dist < Double.MAX_VALUE) ? String.format("%10.3f", dist) : String.format("     large");
                                logger.info(String.format(" Trimer %7s %-2d, %7s %-2d, %7s %-2d: %16.8f at %s Ang.",
                                        resi, ri, resj, rj, resk, rk, threeBodyEnergy, distString));
                            }

                            // revert rotamers, turn off
                            if (resi.getResidueType() == NA) {
                                //revertSingleResidueCoordinates(resi, resiOriginalCoordinates);
                                resi.revertCoordinates(resiOriginal);
                            } else {
                                RotamerLibrary.applyRotamer(resi, resi.getRotamers(resi)[0]);
                            }
                            if (resj.getResidueType() == NA) {
                                //revertSingleResidueCoordinates(resj, resjOriginalCoordinates);
                                resj.revertCoordinates(resjOriginal);
                            } else {
                                RotamerLibrary.applyRotamer(resj, resj.getRotamers(resj)[0]);
                            }
                            if (resk.getResidueType() == NA) {
                                //revertSingleResidueCoordinates(resk, reskOriginalCoordinates);
                                resk.revertCoordinates(reskOriginal);
                            } else {
                                RotamerLibrary.applyRotamer(resk, resk.getRotamers(resk)[0]);
                            }
                            turnOffAtoms(resi);
                            turnOffAtoms(resj);
                            turnOffAtoms(resk);
                        }
                        double commEnergy[] = new double[7];
                        commEnergy[0] = i;
                        commEnergy[1] = ri;
                        commEnergy[2] = j;
                        commEnergy[3] = rj;
                        commEnergy[4] = k;
                        commEnergy[5] = rk;
                        commEnergy[6] = threeBodyEnergy;
                        DoubleBuf commEnergyBuf = DoubleBuf.buffer(commEnergy);
                        multicastBuf(commEnergyBuf);
                        if (algorithmListener != null) {
                            algorithmListener.algorithmUpdate(molecularAssembly);
                        }
                    } else {
                        logger.info(String.format(" Trimer %7s %-2d, %7s %-2d, %7s %-2d: %16.8f at %10.3f Ang.",
                                resi, ri, resj, rj, resk, rk, 0.0, threeBodyCutoffDist));
                    }
                }
            }
        }
    }

    private class QuadsEnergyRegion extends WorkerRegion {

        private final QuadsEnergyLoop energyLoop;
        private final Residue residues[];
        private final int nResidues;
        private final boolean useOrigCoordsRot = RotamerLibrary.getUsingOrigCoordsRotamer();
        //private double originalAtomicCoordinates[][][];
        private double localDistanceMatrix[][][][];

        public QuadsEnergyRegion(int nt, Residue residues[]) {
            energyLoop = new QuadsEnergyLoop();
            this.residues = residues;
            nResidues = residues.length;
            localDistanceMatrix = new double[nResidues][][][];
        }

        @Override
        public void start() {
            if (distance <= 0) {
                logger.info(" Calculating local distance matrix using non-eliminated rotamers.");
                // TODO: check on the location of this call - might need to be done per quad-job
                localSequentialDistanceMatrix(residues, localDistanceMatrix);
            }
        }

        @Override
        public void run() throws Exception {
            if (!jobMapQuads.isEmpty()) {
                execute(jobMapQuads.keySet().iterator(), energyLoop);
            }
        }

        @Override
        public void finish() {
            // no "I'm finished" signal for quads
        }

        private class QuadsEnergyLoop extends WorkerIteration<Integer> {

            @Override
            public void run(Integer key) {
                // Quad-level job indexing method
                for (int jobKey = key; jobKey <= key; jobKey++) {
                    if (!jobMapQuads.keySet().contains(jobKey)) {
                        continue;
                    }
                    Integer job[] = jobMapQuads.get(jobKey);
                    int i = job[0];
                    int ri = job[1];
                    int j = job[2];
                    int rj = job[3];
                    int k = job[4];
                    int rk = job[5];
                    int l = job[6];
                    int rl = job[7];
                    if (!(useOrigCoordsRot && ri == 0 && rj == 0 && rk == 0 && rl == 0)
                            && pruneClashes
                            && (check(i, ri) || check(j, rj) || check(k, rk) || check(l, rl)
                            || check(i, ri, j, rj) || check(i, ri, k, rk) || check(j, rj, k, rk)
                            || check(i, ri, l, rl) || check(j, rj, l, rl) || check(k, rk, l, rl))) {
                        continue;
                    }
                    Residue resi = residues[i];
                    Rotamer roti = resi.getRotamers(resi)[ri];
                    Residue resj = residues[j];
                    Rotamer rotj = resj.getRotamers(resj)[rj];
                    Residue resk = residues[k];
                    Rotamer rotk = resk.getRotamers(resk)[rk];
                    Residue resl = residues[l];
                    Rotamer rotl = resl.getRotamers(resl)[rl];
                    ResidueState resiOriginalCoordinates = (resi.getResidueType() == NA ? resi.storeCoordinates() : null);
                    ResidueState resjOriginalCoordinates = (resj.getResidueType() == NA ? resj.storeCoordinates() : null);
                    ResidueState reskOriginalCoordinates = (resk.getResidueType() == NA ? resk.storeCoordinates() : null);
                    ResidueState reslOriginalCoordinates = (resl.getResidueType() == NA ? resl.storeCoordinates() : null);
                    /*double[][] resiOriginalCoordinates = (resi.getResidueType() == NA ? storeSingleCoordinates(resi) : null);
                     double[][] resjOriginalCoordinates = (resj.getResidueType() == NA ? storeSingleCoordinates(resj) : null);
                     double[][] reskOriginalCoordinates = (resk.getResidueType() == NA ? storeSingleCoordinates(resk) : null);
                     double[][] reslOriginalCoordinates = (resl.getResidueType() == NA ? storeSingleCoordinates(resl) : null);*/

                    int indexOfI = allResiduesList.indexOf(resi);
                    int indexOfJ = allResiduesList.indexOf(resj);
                    int indexOfK = allResiduesList.indexOf(resk);
                    int indexOfL = allResiduesList.indexOf(resl);
                    double dij, dik, djk, dil, djl, dkl;
                    if (distance > 0) {
                        // Distance matrix is asymmetric, but in present implementation i < j < k.
                        dij = checkDistanceMatrix(indexOfI, ri, indexOfJ, rj);
                        dik = checkDistanceMatrix(indexOfI, ri, indexOfK, rk);
                        djk = checkDistanceMatrix(indexOfJ, rj, indexOfK, rk);
                        dil = checkDistanceMatrix(indexOfI, ri, indexOfL, rl);
                        djl = checkDistanceMatrix(indexOfJ, rj, indexOfL, rl);
                        dkl = checkDistanceMatrix(indexOfK, rk, indexOfL, rl);
                    } else {
                        dij = localDistanceMatrix[i][ri][j][rj];
                        dik = localDistanceMatrix[i][ri][k][rk];
                        djk = localDistanceMatrix[j][rj][k][rk];
                        dil = localDistanceMatrix[i][ri][l][rl];
                        djl = localDistanceMatrix[j][rj][l][rl];
                        dkl = localDistanceMatrix[k][rk][l][rl];
                    }
                    double dist = Math.min(dkl, Math.min(djl, Math.min(dil, Math.min(dij, Math.min(dik, djk)))));
                    double quadEnergy;
                    if (!quadCutoff || (dist < quadCutoffDist)) {
                        if (dist < superpositionThreshold) {
                            quadEnergy = 1.0E100;
                            logger.info(String.format(" Quad %7s %-2d, %7s %-2d, %7s %-2d, %7s %-2d:   set to 1.0E100 at %13.6f Ang < %5.3f Ang.",
                                    resi, ri, resj, rj, resk, rk, resl, rl, dist, superpositionThreshold));
                        } else {
                            // turn on, apply rotamers
                            turnOnAtoms(resi);
                            turnOnAtoms(resj);
                            turnOnAtoms(resk);
                            turnOnAtoms(resl);
                            RotamerLibrary.applyRotamer(resi, roti);
                            RotamerLibrary.applyRotamer(resj, rotj);
                            RotamerLibrary.applyRotamer(resk, rotk);
                            RotamerLibrary.applyRotamer(resl, rotl);

                            // compute quad and broadcast it
                            if (writeVideo || skipEnergies) {
                                quadEnergy = 0;
                            } else {
                                quadEnergy = currentEnergy()
                                        - self(i, ri) - self(j, rj) - self(k, rk) - self(l, rl)
                                        - pair(i, ri, j, rj) - pair(i, ri, k, rk) - pair(i, ri, l, rl)
                                        - pair(j, rj, k, rk) - pair(j, rj, l, rl) - pair(k, rk, l, rl)
                                        - triple(i, ri, j, rj, k, rk) - triple(i, ri, j, rj, l, rl) - triple(i, ri, k, rk, l, rl) - triple(j, rj, k, rk, l, rl)
                                        - backboneEnergy;
                                String distString = (dist < Double.MAX_VALUE) ? String.format("%10.3f", dist) : String.format("     large");
                                if (Math.abs(quadEnergy) > 1.0) {
                                    StringBuilder sb = new StringBuilder();
                                    sb.append(String.format(" Quad %7s %-2d, %7s %-2d, %7s %-2d, %7s %-2d: %16.8f at %s Ang.\n",
                                            resi, ri, resj, rj, resk, rk, resl, rl, quadEnergy, distString));
                                    sb.append(String.format("   Explain: (ref %d) \n", jobKey));
                                    sb.append(String.format("     Self %3d %3d:                  %.3f\n", i, ri, self(i, ri)));
                                    sb.append(String.format("     Self %3d %3d:                  %.3f\n", j, rj, self(j, rj)));
                                    sb.append(String.format("     Self %3d %3d:                  %.3f\n", k, rk, self(k, rk)));
                                    sb.append(String.format("     Self %3d %3d:                  %.3f\n", l, rl, self(l, rl)));
                                    sb.append(String.format("     Pair %3d %3d %3d %3d:          %.3f\n", i, ri, j, rj, pair(i, ri, j, rj)));
                                    sb.append(String.format("     Pair %3d %3d %3d %3d:          %.3f\n", i, ri, k, rk, pair(i, ri, k, rk)));
                                    sb.append(String.format("     Pair %3d %3d %3d %3d:          %.3f\n", i, ri, l, rl, pair(i, ri, l, rl)));
                                    sb.append(String.format("     Pair %3d %3d %3d %3d:          %.3f\n", j, rj, k, rk, pair(j, rj, k, rk)));
                                    sb.append(String.format("     Pair %3d %3d %3d %3d:          %.3f\n", j, rj, l, rl, pair(j, rj, l, rl)));
                                    sb.append(String.format("     Pair %3d %3d %3d %3d:          %.3f\n", k, rk, l, rl, pair(k, rk, l, rl)));
                                    sb.append(String.format("     Tri  %3d %3d %3d %3d %3d %3d:  %.3f\n", i, ri, j, rj, k, rk, triple(i, ri, j, rj, k, rk)));
                                    sb.append(String.format("     Tri  %3d %3d %3d %3d %3d %3d:  %.3f\n", i, ri, j, rj, l, rl, triple(i, ri, j, rj, l, rl)));
                                    sb.append(String.format("     Tri  %3d %3d %3d %3d %3d %3d:  %.3f\n", i, ri, k, rk, l, rl, triple(i, ri, k, rk, l, rl)));
                                    sb.append(String.format("     Tri  %3d %3d %3d %3d %3d %3d:  %.3f\n", j, rj, k, rk, l, rl, triple(j, rj, k, rk, l, rl)));
                                    sb.append(String.format("     backbone:                      %.3f\n", backboneEnergy));
                                    sb.append(String.format("     currentEnergy:                 %.3f\n", currentEnergy()));
                                    sb.append(String.format("     --s--\n"));
                                    sb.append(String.format("     Active residues:\n"));
                                    for (int debug = 0; debug < residues.length; debug++) {
                                        if (residues[debug].getSideChainAtoms().get(0).getUse()) {
                                            sb.append(String.format("       %s\n", residues[debug].toString()));
                                        }
                                    }
                                    sb.append(String.format("     --f--\n"));
                                    logger.info(sb.toString());
//                                    String filename = FilenameUtils.removeExtension(molecularAssembly.getFile().toString()) + "." + jobKey;
//                                    File file = new File(filename);
//                                    PDBFilter filt = new PDBFilter(file, molecularAssembly, null, null);
//                                    filt.writeFile(file, false);
                                } else {
                                    logger.info(String.format(" Quad %7s %-2d, %7s %-2d, %7s %-2d, %7s %-2d: %16.8f at %s Ang.",
                                            resi, ri, resj, rj, resk, rk, resl, rl, quadEnergy, distString));
                                }
                            }

                            // revert rotamers, turn off
                            if (resi.getResidueType() == NA) {
                                resi.revertCoordinates(resiOriginalCoordinates);
                                //revertSingleResidueCoordinates(resi, resiOriginalCoordinates);
                            } else {
                                RotamerLibrary.applyRotamer(resi, resi.getRotamers(resi)[0]);
                            }
                            if (resj.getResidueType() == NA) {
                                resj.revertCoordinates(resjOriginalCoordinates);
                                //revertSingleResidueCoordinates(resj, resjOriginalCoordinates);
                            } else {
                                RotamerLibrary.applyRotamer(resj, resj.getRotamers(resj)[0]);
                            }
                            if (resk.getResidueType() == NA) {
                                resk.revertCoordinates(reskOriginalCoordinates);
                                //revertSingleResidueCoordinates(resk, reskOriginalCoordinates);
                            } else {
                                RotamerLibrary.applyRotamer(resk, resk.getRotamers(resk)[0]);
                            }
                            if (resl.getResidueType() == NA) {
                                resl.revertCoordinates(reslOriginalCoordinates);
                                //revertSingleResidueCoordinates(resl, reslOriginalCoordinates);
                            } else {
                                RotamerLibrary.applyRotamer(resl, resl.getRotamers(resl)[0]);
                            }
                            turnOffAtoms(resi);
                            turnOffAtoms(resj);
                            turnOffAtoms(resk);
                            turnOffAtoms(resl);
                        }
                        /* No broadcasting of quad energies, just print!
                         double commEnergy[] = new double[9];
                         commEnergy[0] = i;
                         commEnergy[1] = ri;
                         commEnergy[2] = j;
                         commEnergy[3] = rj;
                         commEnergy[4] = k;
                         commEnergy[5] = rk;
                         commEnergy[6] = l;
                         commEnergy[7] = rl;
                         commEnergy[8] = quadEnergy;
                         DoubleBuf commEnergyBuf = DoubleBuf.buffer(commEnergy);
                         multicastBuf(commEnergyBuf);
                         if (algorithmListener != null) {
                         algorithmListener.algorithmUpdate(molecularAssembly);
                         }
                         */
                    } else {
                        logger.info(String.format(" Quad %7s %-2d, %7s %-2d, %7s %-2d, %7s %-2d: %16.8f at %10.3f Ang.",
                                resi, ri, resj, rj, resk, rk, resl, rl, 0.0, quadCutoffDist));
                    }
                }
            }
        }
    }

    private class DistanceRegion extends ParallelRegion {

        private final DistanceLoop distanceLoops[];
        private final int nResidues;
        private final Crystal crystal;
        private final int nSymm;
        private final int lists[][][];
        private final IntegerSchedule pairwiseSchedule;

        public DistanceRegion(int nt, int nResidues, Crystal crystal,
                int lists[][][], IntegerSchedule schedule) {
            distanceLoops = new DistanceLoop[nt];
            this.nResidues = nResidues;
            this.crystal = crystal;
            this.nSymm = crystal.spaceGroup.getNumberOfSymOps();
            this.lists = lists;
            for (int i = 0; i < nt; i++) {
                distanceLoops[i] = new DistanceLoop();
            }
            pairwiseSchedule = schedule;
        }

        @Override
        public void run() throws Exception {
            try {
                int threadID = getThreadIndex();
                execute(0, nResidues - 1, distanceLoops[threadID]);
            } catch (Exception e) {
                String message = " Exception computing residue-residue distances.";
                logger.log(Level.SEVERE, message, e);
            }
        }

        private class DistanceLoop extends IntegerForLoop {

            @Override
            public IntegerSchedule schedule() {
                return pairwiseSchedule;
            }

            @Override
            public void run(int lb, int ub) {
                // Loop over symmetry operators.
                for (int iSymOp = 0; iSymOp < nSymm; iSymOp++) {
                    SymOp symOp = crystal.spaceGroup.getSymOp(iSymOp);
                    // Loop over residues.
                    for (int i = lb; i <= ub; i++) {
                        Residue residuei = allResiduesArray[i];
                        Rotamer rotamersi[] = residuei.getRotamers(residuei);
                        int lengthRi;
                        boolean forcedResidueI = false;
                        try {
                            if (checkIfForced(residuei)) {
                                forcedResidueI = true;
                                lengthRi = 1;
                            } else {
                                lengthRi = rotamersi.length;
                            }
                        } catch (IndexOutOfBoundsException ex) {
                            logger.warning(String.format(" Exception in distance loop: %s", ex.toString()));
                            continue;
                        }
                        int list[] = lists[iSymOp][i];
                        int nList = list.length;

                        // Loop over Residue i's rotamers
                        for (int ri = 0; ri < lengthRi; ri++) {
                            double xi[][];
                            synchronized (residuei) {
                                if (!forcedResidueI) {
                                    Rotamer rotameri = rotamersi[ri];
                                    RotamerLibrary.applyRotamer(residuei, rotameri);
                                    //xi = storeSingleCoordinates(residuei);
                                    xi = residuei.storeCoordinateArray();
                                } else {
                                    //xi = storeSingleCoordinates(residuei);
                                    xi = residuei.storeCoordinateArray();
                                }
                            }
                            // Loop over Residue i's neighbors.
                            for (int k = 0; k < nList; k++) {
                                int j = list[k];
                                if (i == j) {
                                    continue;
                                }
                                Residue residuej = allResiduesArray[j];
                                Rotamer rotamersj[] = residuej.getRotamers(residuej);
                                int lengthRj;
                                boolean forcedResidueJ = false;
                                try {
                                    if (checkIfForced(residuej)) {
                                        forcedResidueJ = true;
                                        lengthRj = 1;
                                    } else {
                                        lengthRj = rotamersj.length;
                                    }
                                } catch (IndexOutOfBoundsException ex) {
                                    continue;
                                }
                                // Loop over the neighbor's rotamers
                                for (int rj = 0; rj < lengthRj; rj++) {
                                    double xj[][];
                                    synchronized (residuej) {
                                        if (!forcedResidueJ) {
                                            Rotamer rotamerj = rotamersj[rj];
                                            RotamerLibrary.applyRotamer(residuej, rotamerj);
                                            //xj = storeSingleCoordinates(residuej);
                                            xj = residuej.storeCoordinateArray();
                                        } else {
                                            //xj = storeSingleCoordinates(residuej);
                                            xj = residuej.storeCoordinateArray();
                                        }
                                    }

                                    if (getThreadIndex() == 0 && algorithmListener != null) {
                                        algorithmListener.algorithmUpdate(molecularAssembly);
                                    }

                                    double r = interResidueDistance(xi, xj, symOp);
                                    //logger.info(String.format(" %s %d %s %d %16.8f", residuei.toString(), i, residuej.toString(), j, r));
                                    if (i < j) {
                                        if (r < distanceMatrix[i][ri][j][rj]) {
                                            distanceMatrix[i][ri][j][rj] = r;
                                            // Would apply symmetry to the distance matrix:
                                            // distanceMatrix[j][rj][i][ri] = r;
                                        }
                                    } else {
                                        if (r < distanceMatrix[j][rj][i][ri]) {
                                            distanceMatrix[j][rj][i][ri] = r;
                                            // Would apply symmetry to the distance matrix:
                                            // distanceMatrix[j][rj][i][ri] = r;
                                        }
                                    }
                                }
                            }
                        }
                    }
                }
            }
        }
    }

    private class VideoWriter {

        private final MolecularAssembly molecularAssembly;
        private final PDBFilter filter;
        private boolean ignoreInactiveAtoms = false;
        private final String videoDir;
        private int snapshotNum = 1;
        public final boolean skipEnergies;

        public VideoWriter(MolecularAssembly molecularAssembly, boolean ignoreInactiveAtoms, boolean skipEnergies) {
            this.molecularAssembly = molecularAssembly;
            this.ignoreInactiveAtoms = ignoreInactiveAtoms;
            this.skipEnergies = skipEnergies;
            String molAssFile = molecularAssembly.getFile().getAbsolutePath();
            this.videoDir = FilenameUtils.separatorsToSystem(FilenameUtils.getFullPath(molAssFile) + "video/");
            this.filter = new PDBFilter(new File(videoDir + String.format("%08d", snapshotNum)), molecularAssembly, null, null);
            logger.info(String.format(" SDL: video snapshot directory: %s", videoDir));
            if (ignoreInactiveAtoms) {
                filter.setIgnoreInactiveAtoms(true);
            }
        }

        public void broadcastDummy(int i, int ri) {
            double commEnergy[] = new double[3];
            commEnergy[0] = i;
            commEnergy[1] = ri;
            commEnergy[2] = 0;
            DoubleBuf commEnergyBuf = DoubleBuf.buffer(commEnergy);
            multicastBuf(commEnergyBuf);
        }

        public void broadcastDummy(int i, int ri, int j, int rj) {
            double commEnergy[] = new double[5];
            commEnergy[0] = i;
            commEnergy[1] = ri;
            commEnergy[2] = j;
            commEnergy[3] = rj;
            commEnergy[4] = 0;
            DoubleBuf commEnergyBuf = DoubleBuf.buffer(commEnergy);
            multicastBuf(commEnergyBuf);
        }

        public void broadcastDummy(int i, int ri, int j, int rj, int k, int rk) {
            double commEnergy[] = new double[7];
            commEnergy[0] = i;
            commEnergy[1] = ri;
            commEnergy[2] = j;
            commEnergy[3] = rj;
            commEnergy[4] = k;
            commEnergy[5] = rk;
            commEnergy[6] = 0;
            DoubleBuf commEnergyBuf = DoubleBuf.buffer(commEnergy);
            multicastBuf(commEnergyBuf);
        }

        public void write(String name) {
            File previous = molecularAssembly.getFile();
            if (!name.endsWith(".pdb")) {
                name += ".pdb";
            }
            File file = new File(videoDir + name);
            filter.setFile(file);
            filter.writeFile(file, false);
            molecularAssembly.setFile(previous);
        }

        public void write() {
            File previous = molecularAssembly.getFile();
            String name = String.format("%08d.pdb", snapshotNum);
            File file = new File(videoDir + name);
            filter.setFile(file);
            filter.writeFile(file, false);
            molecularAssembly.setFile(previous);
            snapshotNum++;
        }
    }

    public enum Algorithm {

        INDEPENDENT, GLOBAL, GLOBAL_DEE, SLIDING_WINDOW, SLIDING_WINDOW_DEE, BOX_OPTIMIZATION
    }

    public enum Direction {

        FORWARD, BACKWARD
    }
}<|MERGE_RESOLUTION|>--- conflicted
+++ resolved
@@ -1747,13 +1747,8 @@
                 // logger.info(String.format(" Titratable: %s", residues.get(j)));
             }
         }
-<<<<<<< HEAD
         
         Polymer polymers[] = molecularAssembly.getPolymers();
-=======
-
-        Polymer polymers[] = molecularAssembly.getChains();
->>>>>>> a55c865a
         for (Residue res : titratables) {
             MultiResidue multiRes = new MultiResidue(res, molecularAssembly.getForceField(), molecularAssembly.getPotentialEnergy());
             Polymer polymer = null;
