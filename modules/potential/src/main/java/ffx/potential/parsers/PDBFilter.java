/**
 * Title: Force Field X.
 *
 * Description: Force Field X - Software for Molecular Biophysics.
 *
 * Copyright: Copyright (c) Michael J. Schnieders 2001-2015.
 *
 * This file is part of Force Field X.
 *
 * Force Field X is free software; you can redistribute it and/or modify it
 * under the terms of the GNU General Public License version 3 as published by
 * the Free Software Foundation.
 *
 * Force Field X is distributed in the hope that it will be useful, but WITHOUT
 * ANY WARRANTY; without even the implied warranty of MERCHANTABILITY or FITNESS
 * FOR A PARTICULAR PURPOSE. See the GNU General Public License for more
 * details.
 *
 * You should have received a copy of the GNU General Public License along with
 * Force Field X; if not, write to the Free Software Foundation, Inc., 59 Temple
 * Place, Suite 330, Boston, MA 02111-1307 USA
 *
 * Linking this library statically or dynamically with other modules is making a
 * combined work based on this library. Thus, the terms and conditions of the
 * GNU General Public License cover the whole combination.
 *
 * As a special exception, the copyright holders of this library give you
 * permission to link this library with independent modules to produce an
 * executable, regardless of the license terms of these independent modules, and
 * to copy and distribute the resulting executable under terms of your choice,
 * provided that you also meet, for each linked independent module, the terms
 * and conditions of the license of that module. An independent module is a
 * module which is not derived from or based on this library. If you modify this
 * library, you may extend this exception to your version of the library, but
 * you are not obligated to do so. If you do not wish to do so, delete this
 * exception statement from your version.
 */
package ffx.potential.parsers;

import java.io.BufferedReader;
import java.io.BufferedWriter;
import java.io.File;
import java.io.FileReader;
import java.io.FileWriter;
import java.io.IOException;
import java.util.ArrayList;
import java.util.HashMap;
import java.util.List;
import java.util.Map;
import java.util.logging.Level;
import java.util.logging.Logger;

import static java.lang.String.format;

import org.apache.commons.configuration.CompositeConfiguration;

import ffx.crystal.Crystal;
import ffx.crystal.SpaceGroup;
import ffx.crystal.SymOp;
import ffx.numerics.VectorMath;
import ffx.potential.MolecularAssembly;
import ffx.potential.Utilities.FileType;
import ffx.potential.bonded.AminoAcidUtils;
import ffx.potential.bonded.Atom;
import ffx.potential.bonded.Bond;
import ffx.potential.bonded.BondedUtils;
import ffx.potential.bonded.BondedUtils.MissingAtomTypeException;
import ffx.potential.bonded.BondedUtils.MissingHeavyAtomException;
import ffx.potential.bonded.MSGroup;
import ffx.potential.bonded.MSNode;
import ffx.potential.bonded.Molecule;
import ffx.potential.bonded.Polymer;
import ffx.potential.bonded.Residue;
import ffx.potential.bonded.ResidueEnumerations.AminoAcid3;
import ffx.potential.bonded.ResidueEnumerations.NucleicAcid3;
import ffx.potential.parameters.AtomType;
import ffx.potential.parameters.BondType;
import ffx.potential.parameters.ForceField;
import ffx.utilities.Hybrid36;

import static ffx.numerics.VectorMath.diff;
import static ffx.numerics.VectorMath.r;
import static ffx.potential.bonded.AminoAcidUtils.renameArginineHydrogens;
import static ffx.potential.bonded.AminoAcidUtils.renameAsparagineHydrogens;
import static ffx.potential.bonded.AminoAcidUtils.renameBetaHydrogens;
import static ffx.potential.bonded.AminoAcidUtils.renameDeltaHydrogens;
import static ffx.potential.bonded.AminoAcidUtils.renameEpsilonHydrogens;
import static ffx.potential.bonded.AminoAcidUtils.renameGammaHydrogens;
import static ffx.potential.bonded.AminoAcidUtils.renameGlutamineHydrogens;
import static ffx.potential.bonded.AminoAcidUtils.renameGlycineAlphaHydrogens;
import static ffx.potential.bonded.AminoAcidUtils.renameIsoleucineHydrogens;
import static ffx.potential.bonded.AminoAcidUtils.renameZetaHydrogens;
import static ffx.potential.bonded.BondedUtils.intxyz;
import ffx.potential.bonded.NucleicAcidUtils;
import static ffx.potential.bonded.ResidueEnumerations.aminoAcidList;
import static ffx.potential.bonded.ResidueEnumerations.getAminoAcid;
import static ffx.potential.bonded.ResidueEnumerations.nucleicAcidList;
import static ffx.potential.parsers.PDBFilter.PDBFileStandard.VERSION3_2;
import static ffx.potential.parsers.PDBFilter.PDBFileStandard.VERSION3_3;
import static ffx.utilities.StringUtils.padLeft;
import static ffx.utilities.StringUtils.padRight;
import org.biojava.nbio.structure.GroupType;

/**
 * The PDBFilter class parses data from a Protein DataBank (*.PDB) file. The
 * following records are recognized: ANISOU, ATOM, CONECT, CRYST1, END, HELIX,
 * HETATM, LINK, SHEET, SSBOND, REMARK. The rest are currently ignored.
 *
 * @see <a href="http://www.wwpdb.org/documentation/format32/v3.2.html"> PDB
 * format 3.2</a>
 *
 * @author Michael J. Schnieders
 * @since 1.0
 *
 */
public final class PDBFilter extends SystemFilter {

    private static final Logger logger = Logger.getLogger(PDBFilter.class.getName());

    /**
     * PDB records that are recognized.
     */
    private enum Record {

        ANISOU, ATOM, CONECT, CRYST1, DBREF, END, HELIX, HETATM, LINK, SEQRES,
        SHEET, SSBOND, REMARK
    };
    /**
     * Map of SEQRES entries.
     */
    private final Map<Character, String[]> seqres = new HashMap<>();
    /**
     * Map of DBREF entries.
     */
    private final Map<Character, int[]> dbref = new HashMap<>();
    /**
     * List of altLoc characters seen in the PDB file.
     */
    private final List<Character> altLocs = new ArrayList<>();
    /**
     * The current altLoc - ie. the one we are defining a chemical system for.
     */
    private Character currentAltLoc = 'A';
    /**
     * List of segIDs defined for the PDB file.
     *
     * The expectation is for chain naming from A-Z, then from 0-9. For large
     * systems, chain names are sometimes reused due to limitations in the PDB
     * format.
     *
     * However, we define segIDs to always be unique. For the first A-Z,0-9
     * series chainID == segID. Then, for second A-Z,0-9 series, the segID =
     * 1A-1Z,10-19, and for the third series segID = 2A-2Z,20-29, and so on.
     */
    private final List<String> segIDs = new ArrayList<>();
    private Character currentChainID = null;
    private String currentSegID = null;
    private boolean mutate = false;
    private int mutateResID = 0;
    private String mutateToResname = null;
    private Character mutateChainID = null;
    private boolean print = true;
    private int nSymOp = 0;
    /**
     * Assume current standard.
     */
    private PDBFileStandard fileStandard = VERSION3_3;
    /**
     * If true, output is directed into arrayOutput instead of the file.
     */
    private boolean listMode = false;
    private ArrayList<String> listOutput = new ArrayList<>();
    /**
     * Don't output atoms which fail Atom.getUse().
     */
    private boolean ignoreUnusedAtoms = false;

    /**
     * Mutate a residue at the PDB file is being parsed.
     *
     * @param chainID the Chain ID of the residue to mutate.
     * @param resID the Residue ID of the residue to mutate.
     * @param name the 3-letter code of the amino acid to mutate to.
     */
    public void mutate(Character chainID, int resID, String name) {
        if (name != null && name.length() == 3) {
            logger.info(String.format(" Mutating chain %c residue %d to %s.", chainID, resID, name));
            mutate = true;
            mutateResID = resID;
            mutateChainID = chainID;
            mutateToResname = name;
        }
    }

    /**
     * <p>
     * clearSegIDs</p>
     */
    public void clearSegIDs() {
        segIDs.clear();
    }

    /**
     * Convert possibly duplicate chain IDs into unique segIDs.
     *
     * @param c chain ID just read.
     * @return a unique segID.
     */
    private String getSegID(Character c) {
        if (c.equals(' ')) {
            c = 'A';
        }

        // If the chain ID has not changed, return the existing segID.
        if (c.equals(currentChainID)) {
            return currentSegID;
        }

        // Loop through existing segIDs to find the first one that is unused.
        int n = segIDs.size();
        int count = 0;
        for (int i = 0; i < n; i++) {
            String segID = segIDs.get(i);
            if (segID.endsWith(c.toString())) {
                count++;
            }
        }

        // If the count is greater than 0, then append it.
        String newSegID;
        if (count == 0) {
            newSegID = c.toString();
        } else {
            newSegID = Integer.toString(count) + c.toString();
        }

        segIDs.add(newSegID);
        currentChainID = c;
        currentSegID = newSegID;

        return newSegID;
    }
    /**
     * Keep track of ATOM record serial numbers to match them with ANISOU
     * records.
     */
    private final HashMap<Integer, Atom> atoms = new HashMap<>();

    /**
     * <p>
     * Constructor for PDBFilter.</p>
     *
     * @param files a {@link java.util.List} object.
     * @param molecularAssembly a {@link ffx.potential.MolecularAssembly}
     * object.
     * @param forceField a {@link ffx.potential.parameters.ForceField} object.
     * @param properties a
     * {@link org.apache.commons.configuration.CompositeConfiguration} object.
     */
    public PDBFilter(List<File> files, MolecularAssembly molecularAssembly,
            ForceField forceField, CompositeConfiguration properties) {
        super(files, molecularAssembly, forceField, properties);
        bondList = new ArrayList<>();
        this.fileType = FileType.PDB;
    }

    /**
     * Parse the PDB File from a URL.
     *
     * @param file a {@link java.io.File} object.
     * @param molecularAssembly a {@link ffx.potential.MolecularAssembly}
     * object.
     * @param forceField a {@link ffx.potential.parameters.ForceField} object.
     * @param properties a
     * {@link org.apache.commons.configuration.CompositeConfiguration} object.
     */
    public PDBFilter(File file, MolecularAssembly molecularAssembly,
            ForceField forceField, CompositeConfiguration properties) {
        super(file, molecularAssembly, forceField, properties);
        bondList = new ArrayList<>();
        this.fileType = FileType.PDB;
    }

    /**
     * Parse the PDB File from a URL.
     *
     * @param file a {@link java.io.File} object.
     * @param molecularAssemblies a {@link java.util.List} object.
     * @param forceField a {@link ffx.potential.parameters.ForceField} object.
     * @param properties a
     * {@link org.apache.commons.configuration.CompositeConfiguration} object.
     */
    public PDBFilter(File file, List<MolecularAssembly> molecularAssemblies,
            ForceField forceField, CompositeConfiguration properties) {
        super(file, molecularAssemblies, forceField, properties);
        bondList = new ArrayList<>();
        this.fileType = FileType.PDB;
    }

    /**
     * Specify the alternate location.
     *
     * @param molecularAssembly The MolecularAssembly to populate.
     * @param altLoc The alternate location to use.
     */
    public void setAltID(MolecularAssembly molecularAssembly, Character altLoc) {
        setMolecularSystem(molecularAssembly);
        currentAltLoc = altLoc;
    }

    public void setSymOp(int symOp) {
        this.nSymOp = symOp;
    }

    /**
     * Get the list of alternate locations encountered.
     *
     * @return the alternate location list.
     */
    public List<Character> getAltLocs() {
        return altLocs;
    }

    /**
     * {@inheritDoc}
     *
     * Parse the PDB File
     *
     * @return true if the file is read successfully.
     */
    @Override
    public boolean readFile() {
        // First atom is #1, to match xyz file format
        int xyzIndex = 1;
        setFileRead(false);
        systems.add(activeMolecularAssembly);

        List<String> conects = new ArrayList<>();
        List<String> links = new ArrayList<>();
        List<String> ssbonds = new ArrayList<>();
        List<String> structs = new ArrayList<>();
        BufferedReader br = null;
        try {
            for (File file : files) {
                currentFile = file;
                if (mutate) {
                    List<Character> chainIDs = new ArrayList<>();
                    try (BufferedReader cr = new BufferedReader(new FileReader(file))) {
                        String line = cr.readLine();
                        while (line != null) {
                            String identity = line;
                            if (line.length() > 6) {
                                identity = line.substring(0, 6);
                            }
                            identity = identity.trim().toUpperCase();
                            Record record;
                            try {
                                record = Record.valueOf(identity);
                            } catch (Exception e) {
                                /**
                                 * Continue until the record is recognized.
                                 */
                                line = cr.readLine();
                                continue;
                            }
                            switch (record) {
                                case ANISOU:
                                case HETATM:
                                case ATOM:
                                    char c22 = line.charAt(21);
                                    boolean idFound = false;
                                    for (Character chainID : chainIDs) {
                                        if (c22 == chainID) {
                                            idFound = true;
                                            break;
                                        }
                                    }
                                    if (!idFound) {
                                        chainIDs.add(c22);
                                    }
                                    break;
                            }
                            line = cr.readLine();
                        }
                        if (!chainIDs.contains(mutateChainID)) {
                            if (chainIDs.size() == 1) {
                                logger.warning(String.format(" Chain ID %c for "
                                        + "mutation not found: only one chain %c "
                                        + "found.", mutateChainID, chainIDs.get(0)));
                                mutateChainID = chainIDs.get(0);
                            } else {
                                logger.warning(String.format(" Chain ID %c for "
                                        + "mutation not found: mutation will not "
                                        + "proceed.", mutateChainID));
                            }
                        }
                    } catch (IOException ex) {
                        logger.finest(String.format(" Exception %s in parsing file to find chain IDs", ex.toString()));
                    }
                }
                /**
                 * Check that the current file exists and that we can read it.
                 */
                if (currentFile == null || !currentFile.exists() || !currentFile.canRead()) {
                    return false;
                }
                /**
                 * Open the current file for parsing.
                 */
                FileReader fr = new FileReader(currentFile);
                br = new BufferedReader(fr);
                /**
                 * Echo the alternate location being parsed.
                 */
                if (currentAltLoc == 'A') {
                    logger.info(format(" Reading %s", currentFile.getName()));
                } else {
                    logger.info(format(" Reading %s alternate location %s",
                            currentFile.getName(), currentAltLoc));
                }
                /**
                 * Reset the current chain and segID.
                 */
                currentChainID = null;
                currentSegID = null;
                /**
                 * Read the first line of the file.
                 */
                String line = br.readLine();
                /**
                 * Parse until END is found or to the end of the file.
                 */
                while (line != null) {
                    String identity = line;
                    if (line.length() > 6) {
                        identity = line.substring(0, 6);
                    }
                    identity = identity.trim().toUpperCase();
                    Record record;
                    try {
                        record = Record.valueOf(identity);
                    } catch (Exception e) {
                        /**
                         * Continue until the record is recognized.
                         */
                        line = br.readLine();
                        continue;
                    }
                    /**
                     * Switch on the known record.
                     */
                    switch (record) {
                        case END:
                            /**
                             * Setting "line" to null will exit the loop.
                             */
                            line = null;
                            continue;
                        case DBREF:
// =============================================================================
//  1 -  6       Record name   "DBREF "
//  8 - 11       IDcode        idCode             ID code of this entry.
// 13            Character     chainID            Chain  identifier.
// 15 - 18       Integer       seqBegin           Initial sequence number of the
//                                                PDB sequence segment.
// 19            AChar         insertBegin        Initial  insertion code of the
//                                                PDB  sequence segment.
// 21 - 24       Integer       seqEnd             Ending sequence number of the
//                                                PDB  sequence segment.
// 25            AChar         insertEnd          Ending insertion code of the
//                                                PDB  sequence segment.
// 27 - 32       LString       database           Sequence database name.
// 34 - 41       LString       dbAccession        Sequence database accession code.
// 43 - 54       LString       dbIdCode           Sequence  database identification code.
// 56 - 60       Integer       dbseqBegin         Initial sequence number of the
//                                                database seqment.
// 61            AChar         idbnsBeg           Insertion code of initial residue of the
//                                                segment, if PDB is the reference.
// 63 - 67       Integer       dbseqEnd           Ending sequence number of the
//                                                database segment.
// 68            AChar         dbinsEnd           Insertion code of the ending residue of
//                                                the segment, if PDB is the reference.
// =============================================================================
                            Character chainID = line.substring(12, 13).toUpperCase().charAt(0);
                            int seqBegin = Integer.parseInt(line.substring(14, 18).trim());
                            int seqEnd = Integer.parseInt(line.substring(20, 24).trim());
                            int[] seqRange = dbref.get(chainID);
                            if (seqRange == null) {
                                seqRange = new int[2];
                                dbref.put(chainID, seqRange);
                            }
                            seqRange[0] = seqBegin;
                            seqRange[1] = seqEnd;
                            break;
                        case SEQRES:
// =============================================================================
//  1 -  6        Record name    "SEQRES"
//  8 - 10        Integer        serNum       Serial number of the SEQRES record for  the
//                                            current  chain. Starts at 1 and increments
//                                            by one  each line. Reset to 1 for each chain.
// 12             Character      chainID      Chain identifier. This may be any single
//                                            legal  character, including a blank which is
//                                            is used if there is only one chain.
// 14 - 17        Integer        numRes       Number of residues in the chain.
//                                            This  value is repeated on every record.
// 20 - 22        Residue name   resName      Residue name.
// 24 - 26        Residue name   resName      Residue name.
// 28 - 30        Residue name   resName      Residue name.
// 32 - 34        Residue name   resName      Residue name.
// 36 - 38        Residue name   resName      Residue name.
// 40 - 42        Residue name   resName      Residue name.
// 44 - 46        Residue name   resName      Residue name.
// 48 - 50        Residue name   resName      Residue name.
// 52 - 54        Residue name   resName      Residue name.
// 56 - 58        Residue name   resName      Residue name.
// 60 - 62        Residue name   resName      Residue name.
// 64 - 66        Residue name   resName      Residue name.
// 68 - 70        Residue name   resName      Residue name.
// =============================================================================
                            chainID = line.substring(11, 12).toUpperCase().charAt(0);
                            int serNum = Integer.parseInt(line.substring(7, 10).trim());
                            String[] chain = seqres.get(chainID);
                            int numRes = Integer.parseInt(line.substring(13, 17).trim());
                            if (chain == null) {
                                chain = new String[numRes];
                                seqres.put(chainID, chain);
                            }
                            int resID = (serNum - 1) * 13;
                            for (int start = 19; start < 68; start += 4) {
                                String res = line.substring(start, start + 3).trim();
                                if (res == null || res.length() < 1) {
                                    break;
                                }
                                chain[resID++] = res;
                            }
                            break;
                        case ANISOU:
// =============================================================================
//  1 - 6        Record name   "ANISOU"
//  7 - 11       Integer       serial         Atom serial number.
// 13 - 16       Atom          name           Atom name.
// 17            Character     altLoc         Alternate location indicator
// 18 - 20       Residue name  resName        Residue name.
// 22            Character     chainID        Chain identifier.
// 23 - 26       Integer       resSeq         Residue sequence number.
// 27            AChar         iCode          Insertion code.
// 29 - 35       Integer       u[0][0]        U(1,1)
// 36 - 42       Integer       u[1][1]        U(2,2)
// 43 - 49       Integer       u[2][2]        U(3,3)
// 50 - 56       Integer       u[0][1]        U(1,2)
// 57 - 63       Integer       u[0][2]        U(1,3)
// 64 - 70       Integer       u[1][2]        U(2,3)
// 77 - 78       LString(2)    element        Element symbol, right-justified.
// 79 - 80       LString(2)    charge         Charge on the atom.
// =============================================================================
                            boolean deleteAnisou = properties.getBoolean("delete-anisou", false);
                            if (deleteAnisou) {
                                break;
                            }
                            Integer serial = Hybrid36.decode(5, line.substring(6, 11));
                            Character altLoc = line.substring(16, 17).toUpperCase().charAt(0);
                            if (!altLocs.contains(altLoc)) {
                                altLocs.add(altLoc);
                            }
                            if (!altLoc.equals(' ') && !altLoc.equals('A')
                                    && !altLoc.equals(currentAltLoc)) {
                                break;
                            }
                            double adp[] = new double[6];
                            adp[0] = new Integer(line.substring(28, 35).trim()) * 1.0e-4;
                            adp[1] = new Integer(line.substring(35, 42).trim()) * 1.0e-4;
                            adp[2] = new Integer(line.substring(42, 49).trim()) * 1.0e-4;
                            adp[3] = new Integer(line.substring(49, 56).trim()) * 1.0e-4;
                            adp[4] = new Integer(line.substring(56, 63).trim()) * 1.0e-4;
                            adp[5] = new Integer(line.substring(63, 70).trim()) * 1.0e-4;
                            if (atoms.containsKey(serial)) {
                                Atom a = atoms.get(serial);
                                a.setAltLoc(altLoc);
                                a.setAnisou(adp);
                            } else {
                                logger.info(format(" No ATOM record for ANISOU serial number %d has been found.", serial));
                                logger.info(format(" This ANISOU record will be ignored:\n %s", line));
                            }
                            break;
                        case ATOM:
// =============================================================================
//  1 -  6        Record name   "ATOM  "
//  7 - 11        Integer       serial       Atom serial number.
// 13 - 16        Atom          name         Atom name.
// 17             Character     altLoc       Alternate location indicator.
// 18 - 20        Residue name  resName      Residue name.
// 22             Character     chainID      Chain identifier.
// 23 - 26        Integer       resSeq       Residue sequence number.
// 27             AChar         iCode        Code for insertion of residues.
// 31 - 38        Real(8.3)     x            Orthogonal coordinates for X in Angstroms.
// 39 - 46        Real(8.3)     y            Orthogonal coordinates for Y in Angstroms.
// 47 - 54        Real(8.3)     z            Orthogonal coordinates for Z in Angstroms.
// 55 - 60        Real(6.2)     occupancy    Occupancy.
// 61 - 66        Real(6.2)     tempFactor   Temperature factor.
// 77 - 78        LString(2)    element      Element symbol, right-justified.
// 79 - 80        LString(2)    charge       Charge  on the atom.
// =============================================================================
                            String name;
                            String resName;
                            String segID;
                            int resSeq;
                            boolean printAtom;
                            double d[];
                            double occupancy;
                            double tempFactor;
                            Atom newAtom;
                            Atom returnedAtom;
                            char insCode;
                            // If it's a misnamed water, it will fall through to HETATM.
                            String nameSubstr = line.substring(17, 20).trim().toUpperCase();
                            if (!GroupType.WATERNAMES.contains(nameSubstr)) {
                                serial = Hybrid36.decode(5, line.substring(6, 11));
                                name = line.substring(12, 16).trim();
                                if (name.toUpperCase().contains("1H") || name.toUpperCase().contains("2H")
                                        || name.toUpperCase().contains("3H")) {
                                    // VERSION3_2 is presently just a placeholder for "anything non-standard".
                                    fileStandard = VERSION3_2;
                                }
                                altLoc = line.substring(16, 17).toUpperCase().charAt(0);
                                if (!altLocs.contains(altLoc)) {
                                    altLocs.add(altLoc);
                                }
                                if (!altLoc.equals(' ') && !altLoc.equals('A')
                                        && !altLoc.equals(currentAltLoc)) {
                                    break;
                                }
                                resName = line.substring(17, 20).trim();
                                chainID = line.substring(21, 22).charAt(0);
                                segID = getSegID(chainID);
                                resSeq = Hybrid36.decode(4, line.substring(22, 26));
                                insCode = line.charAt(26);
                                printAtom = false;
                                if (mutate && chainID.equals(mutateChainID) && mutateResID == resSeq) {
                                    String atomName = name.toUpperCase();
                                    if (atomName.equals("N") || atomName.equals("C")
                                            || atomName.equals("O") || atomName.equals("CA")) {
                                        printAtom = true;
                                        resName = mutateToResname;
                                    } else {
                                        logger.info(String.format(" Deleting atom %s of %s %d",
                                                atomName, resName, resSeq));
                                        break;
                                    }
                                }
                                d = new double[3];
                                d[0] = new Double(line.substring(30, 38).trim());
                                d[1] = new Double(line.substring(38, 46).trim());
                                d[2] = new Double(line.substring(46, 54).trim());
                                occupancy = 1.0;
                                tempFactor = 1.0;
                                try {
                                    occupancy = new Double(line.substring(54, 60).trim());
                                    tempFactor = new Double(line.substring(60, 66).trim());
                                } catch (NumberFormatException e) {
                                    // Use default values.
                                    if (print) {
                                        logger.warning(" No values for occupancy or b-factors; defaulting to 1.00 (further warnings suppressed).");
                                        print = false;
                                    } else if (logger.isLoggable(Level.FINE)) {
                                        logger.fine(" No values for occupancy or b-factors; defaulting to 1.00.");
                                    }
                                }
                                newAtom = new Atom(0, name, altLoc, d, resName, resSeq,
                                        chainID, occupancy, tempFactor, segID);
                                newAtom.setInsCode(insCode);
                                newAtom.setPDBserial(serial);

                                returnedAtom = (Atom) activeMolecularAssembly.addMSNode(newAtom);
                                if (returnedAtom != newAtom) {
                                    // A previously added atom has been retained.
                                    atoms.put(serial, returnedAtom);
                                    if (logger.isLoggable(Level.FINE)) {
                                        logger.fine(returnedAtom + " has been retained over\n" + newAtom);
                                    }
                                } else {
                                    // The new atom has been added.
                                    atoms.put(serial, newAtom);
                                    // Check if the newAtom took the xyzIndex of a previous alternate conformer.
                                    if (newAtom.xyzIndex == 0) {
                                        newAtom.setXYZIndex(xyzIndex++);
                                    }
                                    if (printAtom) {
                                        logger.info(newAtom.toString());
                                    }
                                }
                                break;
                            }
                        case HETATM:
// =============================================================================
//  1 - 6        Record name    "HETATM"
//  7 - 11       Integer        serial        Atom serial number.
// 13 - 16       Atom           name          Atom name.
// 17            Character      altLoc        Alternate location indicator.
// 18 - 20       Residue name   resName       Residue name.
// 22            Character      chainID       Chain identifier.
// 23 - 26       Integer        resSeq        Residue sequence number.
// 27            AChar          iCode         Code for insertion of residues.
// 31 - 38       Real(8.3)      x             Orthogonal coordinates for X.
// 39 - 46       Real(8.3)      y             Orthogonal coordinates for Y.
// 47 - 54       Real(8.3)      z             Orthogonal coordinates for Z.
// 55 - 60       Real(6.2)      occupancy     Occupancy.
// 61 - 66       Real(6.2)      tempFactor    Temperature factor.
// 77 - 78       LString(2)     element       Element symbol; right-justified.
// 79 - 80       LString(2)     charge        Charge on the atom.
// =============================================================================
                            serial = Hybrid36.decode(5, line.substring(6, 11));
                            name = line.substring(12, 16).trim();
                            altLoc = line.substring(16, 17).toUpperCase().charAt(0);
                            if (!altLocs.contains(altLoc)) {
                                altLocs.add(altLoc);
                            }
                            if (!altLoc.equals(' ') && !altLoc.equals('A')
                                    && !altLoc.equals(currentAltLoc)) {
                                break;
                            }
                            resName = line.substring(17, 20).trim();
                            chainID = line.substring(21, 22).charAt(0);
                            segID = getSegID(chainID);
                            resSeq = Hybrid36.decode(4, line.substring(22, 26));
                            insCode = line.charAt(26);
                            d = new double[3];
                            d[0] = new Double(line.substring(30, 38).trim());
                            d[1] = new Double(line.substring(38, 46).trim());
                            d[2] = new Double(line.substring(46, 54).trim());
                            occupancy = 1.0;
                            tempFactor = 1.0;
                            try {
                                occupancy = new Double(line.substring(54, 60).trim());
                                tempFactor = new Double(line.substring(60, 66).trim());
                            } catch (NumberFormatException e) {
                                // Use default values.
                                if (print) {
                                    logger.warning(" No values for occupancy or b-factors; defaulting to 1.00 (further warnings suppressed).");
                                    print = false;
                                } else if (logger.isLoggable(Level.FINE)) {
                                    logger.fine(" No values for occupancy or b-factors; defaulting to 1.00.");
                                }
                            }
                            newAtom = new Atom(0, name, altLoc, d, resName, resSeq, chainID,
                                    occupancy, tempFactor, segID);
                            newAtom.setInsCode(insCode);
                            newAtom.setPDBserial(serial);
                            newAtom.setHetero(true);
                            returnedAtom = (Atom) activeMolecularAssembly.addMSNode(newAtom);
                            if (returnedAtom != newAtom) {
                                // A previously added atom has been retained.
                                atoms.put(serial, returnedAtom);
                                if (logger.isLoggable(Level.FINE)) {
                                    logger.fine(returnedAtom + " has been retained over\n" + newAtom);
                                }
                            } else {
                                // The new atom has been added.
                                atoms.put(serial, newAtom);
                                newAtom.setXYZIndex(xyzIndex++);
                            }
                            break;
                        case CRYST1:
// =============================================================================
// The CRYST1 record presents the unit cell parameters, space group, and Z
// value. If the structure was not determined by crystallographic means, CRYST1
// simply provides the unitary values, with an appropriate REMARK.
//
//  7 - 15       Real(9.3)     a              a (Angstroms).
// 16 - 24       Real(9.3)     b              b (Angstroms).
// 25 - 33       Real(9.3)     c              c (Angstroms).
// 34 - 40       Real(7.2)     alpha          alpha (degrees).
// 41 - 47       Real(7.2)     beta           beta (degrees).
// 48 - 54       Real(7.2)     gamma          gamma (degrees).
// 56 - 66       LString       sGroup         Space  group.
// 67 - 70       Integer       z              Z value.
// =============================================================================
                            double aaxis = new Double(line.substring(6, 15).trim());
                            double baxis = new Double(line.substring(15, 24).trim());
                            double caxis = new Double(line.substring(24, 33).trim());
                            double alpha = new Double(line.substring(33, 40).trim());
                            double beta = new Double(line.substring(40, 47).trim());
                            double gamma = new Double(line.substring(47, 54).trim());
                            int limit = 66;
                            if (line.length() < 66) {
                                limit = line.length();
                            }
                            String sg = line.substring(55, limit).trim();
                            properties.addProperty("a-axis", aaxis);
                            properties.addProperty("b-axis", baxis);
                            properties.addProperty("c-axis", caxis);
                            properties.addProperty("alpha", alpha);
                            properties.addProperty("beta", beta);
                            properties.addProperty("gamma", gamma);
                            properties.addProperty("spacegroup", SpaceGroup.pdb2ShortName(sg));
                            break;
                        case CONECT:
// =============================================================================
//  7 - 11        Integer        serial       Atom  serial number
// 12 - 16        Integer        serial       Serial number of bonded atom
// 17 - 21        Integer        serial       Serial number of bonded atom
// 22 - 26        Integer        serial       Serial number of bonded atom
// 27 - 31        Integer        serial       Serial number of bonded atom
//
// CONECT records involving atoms for which the coordinates are not present
// in the entry (e.g., symmetry-generated) are not given.
// CONECT records involving atoms for which the coordinates are missing due
// to disorder, are also not provided.
// =============================================================================
                            conects.add(line);
                            break;
                        case LINK:
// =============================================================================
// The LINK records specify connectivity between residues that is not implied by
// the primary structure. Connectivity is expressed in terms of the atom names.
// They also include the distance associated with the each linkage following the
// symmetry operations at the end of each record.
// 13 - 16         Atom           name1           Atom name.
// 17              Character      altLoc1         Alternate location indicator.
// 18 - 20         Residue name   resName1        Residue  name.
// 22              Character      chainID1        Chain identifier.
// 23 - 26         Integer        resSeq1         Residue sequence number.
// 27              AChar          iCode1          Insertion code.
// 43 - 46         Atom           name2           Atom name.
// 47              Character      altLoc2         Alternate location indicator.
// 48 - 50         Residue name   resName2        Residue name.
// 52              Character      chainID2        Chain identifier.
// 53 - 56         Integer        resSeq2         Residue sequence number.
// 57              AChar          iCode2          Insertion code.
// 60 - 65         SymOP          sym1            Symmetry operator atom 1.
// 67 - 72         SymOP          sym2            Symmetry operator atom 2.
// 74 – 78         Real(5.2)      Length          Link distance
// =============================================================================
                            Character a1 = line.charAt(16);
                            Character a2 = line.charAt(46);
                            if (a1 != a2) {
                                logger.info(format(" Ignoring LINK record as alternate locations do not match\n %s.", line));
                                break;
                            }
                            if (currentAltLoc == 'A') {
                                if ((a1 == ' ' || a1 == 'A')
                                        && (a2 == ' ' || a2 == 'A')) {
                                    links.add(line);
                                }
                            } else {
                                if (a1 == currentAltLoc && a2 == currentAltLoc) {
                                    links.add(line);
                                }
                            }
                            break;
                        case SSBOND:
// =============================================================================
// The SSBOND record identifies each disulfide bond in protein and polypeptide
// structures by identifying the two residues involved in the bond.
// The disulfide bond distance is included after the symmetry operations at
// the end of the SSBOND record.
//
//  8 - 10        Integer         serNum       Serial number.
// 12 - 14        LString(3)      "CYS"        Residue name.
// 16             Character       chainID1     Chain identifier.
// 18 - 21        Integer         seqNum1      Residue sequence number.
// 22             AChar           icode1       Insertion code.
// 26 - 28        LString(3)      "CYS"        Residue name.
// 30             Character       chainID2     Chain identifier.
// 32 - 35        Integer         seqNum2      Residue sequence number.
// 36             AChar           icode2       Insertion code.
// 60 - 65        SymOP           sym1         Symmetry oper for 1st resid
// 67 - 72        SymOP           sym2         Symmetry oper for 2nd resid
// 74 – 78        Real(5.2)      Length        Disulfide bond distance
//
// If SG of cysteine is disordered then there are possible alternate linkages.
// wwPDB practice is to put together all possible SSBOND records. This is
// problematic because the alternate location identifier is not specified in
// the SSBOND record.
//
// Notes:
// SSBOND records may be invalid if chain IDs are reused.
// SSBOND records are applied by FFX to the A conformer (not alternate conformers).
// =============================================================================
                            if (currentAltLoc == 'A') {
                                ssbonds.add(line);
                            }
                            break;
                        case HELIX:
// =============================================================================
// HELIX records are used to identify the position of helices in the molecule.
// Helices are named, numbered, and classified by type. The residues where the
// helix begins and ends are noted, as well as the total length.
//
//  8 - 10        Integer        serNum        Serial number of the helix. This starts
//                                             at 1  and increases incrementally.
// 12 - 14        LString(3)     helixID       Helix  identifier. In addition to a serial
//                                             number, each helix is given an
//                                             alphanumeric character helix identifier.
// 16 - 18        Residue name   initResName   Name of the initial residue.
// 20             Character      initChainID   Chain identifier for the chain containing
//                                             this  helix.
// 22 - 25        Integer        initSeqNum    Sequence number of the initial residue.
// 26             AChar          initICode     Insertion code of the initial residue.
// 28 - 30        Residue  name  endResName    Name of the terminal residue of the helix.
// 32             Character      endChainID    Chain identifier for the chain containing
//                                             this  helix.
// 34 - 37        Integer        endSeqNum     Sequence number of the terminal residue.
// 38             AChar          endICode      Insertion code of the terminal residue.
// 39 - 40        Integer        helixClass    Helix class (see below).
// 41 - 70        String         comment       Comment about this helix.
// 72 - 76        Integer        length        Length of this helix.
//
//                                      CLASS NUMBER
// TYPE OF  HELIX                     (COLUMNS 39 - 40)
// --------------------------------------------------------------
// Right-handed alpha (default)                1
// Right-handed omega                          2
// Right-handed pi                             3
// Right-handed gamma                          4
// Right-handed 3 - 10                         5
// Left-handed alpha                           6
// Left-handed omega                           7
// Left-handed gamma                           8
// 2 - 7 ribbon/helix                          9
// Polyproline                                10
// =============================================================================
                        case SHEET:
// =============================================================================
// SHEET records are used to identify the position of sheets in the molecule.
// Sheets are both named and numbered. The residues where the sheet begins and
// ends are noted.
//
//  8 - 10        Integer       strand         Strand  number which starts at 1 for each
//                                             strand within a sheet and increases by one.
// 12 - 14        LString(3)    sheetID        Sheet  identifier.
// 15 - 16        Integer       numStrands     Number  of strands in sheet.
// 18 - 20        Residue name  initResName    Residue  name of initial residue.
// 22             Character     initChainID    Chain identifier of initial residue
//                                             in strand.
// 23 - 26        Integer       initSeqNum     Sequence number of initial residue
//                                             in strand.
// 27             AChar         initICode      Insertion code of initial residue
//                                             in  strand.
// 29 - 31        Residue name  endResName     Residue name of terminal residue.
// 33             Character     endChainID     Chain identifier of terminal residue.
// 34 - 37        Integer       endSeqNum      Sequence number of terminal residue.
// 38             AChar         endICode       Insertion code of terminal residue.
// 39 - 40        Integer       sense          Sense of strand with respect to previous
//                                             strand in the sheet. 0 if first strand,
//                                             1 if  parallel,and -1 if anti-parallel.
// 42 - 45        Atom          curAtom        Registration.  Atom name in current strand.
// 46 - 48        Residue name  curResName     Registration.  Residue name in current strand
// 50             Character     curChainId     Registration. Chain identifier in
//                                             current strand.
// 51 - 54        Integer       curResSeq      Registration.  Residue sequence number
//                                             in current strand.
// 55             AChar         curICode       Registration. Insertion code in
//                                             current strand.
// 57 - 60        Atom          prevAtom       Registration.  Atom name in previous strand.
// 61 - 63        Residue name  prevResName    Registration.  Residue name in
//                                             previous strand.
// 65             Character     prevChainId    Registration.  Chain identifier in
//                                             previous  strand.
// 66 - 69        Integer       prevResSeq     Registration. Residue sequence number
//                                             in previous strand.
// 70             AChar         prevICode      Registration.  Insertion code in
//                                             previous strand.
// =============================================================================
                            structs.add(line);
                            break;
                        default:
                            break;
                    }
                    line = br.readLine();
                }
                br.close();
            }
            xyzIndex--;
            setFileRead(true);
        } catch (IOException e) {
            logger.exiting(PDBFilter.class.getName(), "readFile", e);
            return false;
        }

        /**
         * Locate disulfide bonds; bond parameters are assigned below.
         */
        List<Bond> ssBondList = locateDisulfideBonds(ssbonds);

        /**
         * Record the number of atoms read in from the PDB file before applying
         * algorithms that may build new atoms.
         */
        int pdbAtoms = activeMolecularAssembly.getAtomArray().length;

        /**
         * Build missing backbone atoms in loops.
         */
        buildMissingResidues(xyzIndex);

        /**
         * Assign atom types. Missing side-chains atoms and missing hydrogens
         * will be built in.
         */
        assignAtomTypes();

        /**
         * Assign disulfide bonds parameters and log their creation.
         */
        buildDisulfideBonds(ssBondList);

        /**
         * Finally, re-number the atoms if missing atoms were created.
         */
        if (pdbAtoms != activeMolecularAssembly.getAtomArray().length) {
            numberAtoms();
        }

        return true;
    }

    /**
     * Locate disulfide bonds based on SSBOND records.
     *
     * @param ssbonds
     * @return
     */
    private List<Bond> locateDisulfideBonds(List<String> ssbonds) {
        List<Bond> ssBondList = new ArrayList<>();
        for (String ssbond : ssbonds) {
            try {
                Polymer c1 = activeMolecularAssembly.getChain(ssbond.substring(15, 16));
                Polymer c2 = activeMolecularAssembly.getChain(ssbond.substring(29, 30));
                Residue r1 = c1.getResidue(Hybrid36.decode(4, ssbond.substring(17, 21)));
                Residue r2 = c2.getResidue(Hybrid36.decode(4, ssbond.substring(31, 35)));
                List<Atom> atoms1 = r1.getAtomList();
                List<Atom> atoms2 = r2.getAtomList();
                Atom SG1 = null;
                Atom SG2 = null;
                for (Atom atom : atoms1) {
                    if (atom.getName().equalsIgnoreCase("SG")) {
                        SG1 = atom;
                        break;
                    }
                }
                for (Atom atom : atoms2) {
                    if (atom.getName().equalsIgnoreCase("SG")) {
                        SG2 = atom;
                        break;
                    }
                }
                if (SG1 == null) {
                    logger.warning(String.format(" SG atom 1 of SS-bond %s is null", ssbond));
                }
                if (SG2 == null) {
                    logger.warning(String.format(" SG atom 2 of SS-bond %s is null", ssbond));
                }
                if (SG1 == null || SG2 == null) {
                    continue;
                }
                double d = VectorMath.dist(SG1.getXYZ(null), SG2.getXYZ(null));
                if (d < 3.0) {
                    r1.setName("CYX");
                    r2.setName("CYX");
                    for (Atom atom : atoms1) {
                        atom.setResName("CYX");
                    }
                    for (Atom atom : atoms2) {
                        atom.setResName("CYX");
                    }
                    Bond bond = new Bond(SG1, SG2);
                    ssBondList.add(bond);
                } else {
                    String message = format("Ignoring [%s]\n due to distance %8.3f A.", ssbond, d);
                    logger.log(Level.WARNING, message);
                }
            } catch (Exception e) {
                String message = format("Ignoring [%s]", ssbond);
                logger.log(Level.WARNING, message, e);
            }
        }
        return ssBondList;
    }

    /**
     * Assign parameters to disulfide bonds.
     *
     * @param ssBondList
     */
    private void buildDisulfideBonds(List<Bond> ssBondList) {
        StringBuilder sb = new StringBuilder(" Disulfide Bonds:");
        for (Bond bond : ssBondList) {
            Atom a1 = bond.getAtom(0);
            Atom a2 = bond.getAtom(1);
            int c[] = new int[2];
            c[0] = a1.getAtomType().atomClass;
            c[1] = a2.getAtomType().atomClass;
            String key = BondType.sortKey(c);
            BondType bondType = forceField.getBondType(key);
            if (bondType == null) {
                logger.severe(format("No BondType for key: %s\n %s\n %s", key, a1, a2));
            } else {
                bond.setBondType(bondType);
            }
            double d = VectorMath.dist(a1.getXYZ(null), a2.getXYZ(null));
            Polymer c1 = activeMolecularAssembly.getChain(a1.getSegID());
            Polymer c2 = activeMolecularAssembly.getChain(a2.getSegID());
            Residue r1 = c1.getResidue(a1.getResidueNumber());
            Residue r2 = c2.getResidue(a2.getResidueNumber());
            sb.append(format("\n S-S distance of %6.2f for %s and %s.", d, r1.toString(), r2.toString()));
            bondList.add(bond);
        }
        if (ssBondList.size() > 0) {
            logger.info(sb.toString());
        }
    }

    /**
     * Currently builds missing internal loops based on information in DBREF and
     * SEQRES records.
     *
     * Known limitations include: 1) No building n- and c-terminal loops. 2) No
     * support for DBREF1 or DBREF2 records. 3) Incomplete optimization scheme
     * to position the loops.
     *
     * @param xyzIndex
     * @return
     */
    private int buildMissingResidues(int xyzIndex) {

        /**
         * Only build loops if the buildLoops flag is true.
         */
        if (!properties.getBoolean("buildLoops", false)) {
            return xyzIndex;
        }

        Polymer polymers[] = activeMolecularAssembly.getPolymers();
        for (Polymer polymer : polymers) {

            Character chainID = polymer.getChainIDChar();
            String resNames[] = seqres.get(chainID);
            int seqRange[] = dbref.get(chainID);
            int seqBegin = seqRange[0];
            int seqEnd = seqRange[1];

            StringBuilder stringBuilder = new StringBuilder(
                    String.format("\n Building missing loops for chain %c between residues %d and %d.",
                            chainID, seqBegin, seqEnd));

            int firstResID = polymer.getFirstResidue().getResidueIndex();
            int lastBuiltResidue = -1;
            boolean builtResidues = false;
            for (int i = 0; i < resNames.length; i++) {
                int currentID = seqBegin + i;
                if (currentID <= firstResID) {
                    continue;
                }
                Residue currentResidue = polymer.getResidue(currentID);
                if (currentResidue != null) {
                    continue;
                }
                Residue previousResidue = polymer.getResidue(currentID - 1);
                if (previousResidue == null) {
                    continue;
                }
                currentResidue = polymer.getResidue(resNames[i], currentID, true);
                Residue nextResidue = null;
                for (int j = currentID + 1; j <= seqEnd; j++) {
                    nextResidue = polymer.getResidue(j);
                    if (nextResidue != null) {
                        break;
                    }
                }
                /**
                 * Residues at the end of the chain are not currently built.
                 */
                if (nextResidue == null) {
                    break;
                }
                Atom C = (Atom) previousResidue.getAtomNode("C");
                Atom N = (Atom) nextResidue.getAtomNode("N");
                if (C == null || N == null) {
                    continue;
                }

                double vector[] = new double[3];
<<<<<<< HEAD
                int count = 3 * (nextResidue.getResidueIndex() - previousResidue.getResidueIndex());
                VectorMath.diff(N.getXYZ(), C.getXYZ(), vector);
=======
                int count = 3 * (nextResidue.getResidueNumber() - previousResidue.getResidueNumber());
                VectorMath.diff(N.getXYZ(null), C.getXYZ(null), vector);
>>>>>>> 2bbf8807
                VectorMath.scalar(vector, 1.0 / count, vector);

                double nXYZ[] = new double[3];
                VectorMath.sum(C.getXYZ(null), vector, nXYZ);
                nXYZ[0] += Math.random() - 0.5;
                nXYZ[1] += Math.random() - 0.5;
                nXYZ[2] += Math.random() - 0.5;
                Atom newN = new Atom(xyzIndex++, "N", C.getAltLoc(), nXYZ, resNames[i], currentID,
                        chainID, 1.0, C.getTempFactor(), C.getSegID(), true);
                currentResidue.addMSNode(newN);

                double caXYZ[] = new double[3];
                VectorMath.scalar(vector, 2.0, vector);
                VectorMath.sum(C.getXYZ(null), vector, caXYZ);
                caXYZ[0] += Math.random() - 0.5;
                caXYZ[1] += Math.random() - 0.5;
                caXYZ[2] += Math.random() - 0.5;
                Atom newCA = new Atom(xyzIndex++, "CA", C.getAltLoc(), caXYZ, resNames[i], currentID,
                        chainID, 1.0, C.getTempFactor(), C.getSegID(), true);
                currentResidue.addMSNode(newCA);

                double cXYZ[] = new double[3];
                VectorMath.scalar(vector, 1.5, vector);
                VectorMath.sum(C.getXYZ(null), vector, cXYZ);
                cXYZ[0] += Math.random() - 0.5;
                cXYZ[1] += Math.random() - 0.5;
                cXYZ[2] += Math.random() - 0.5;
                Atom newC = new Atom(xyzIndex++, "C", C.getAltLoc(), cXYZ, resNames[i], currentID,
                        chainID, 1.0, C.getTempFactor(), C.getSegID(), true);
                currentResidue.addMSNode(newC);

                double oXYZ[] = new double[3];
                vector[0] = Math.random() - 0.5;
                vector[1] = Math.random() - 0.5;
                vector[2] = Math.random() - 0.5;
                VectorMath.sum(cXYZ, vector, oXYZ);
                Atom newO = new Atom(xyzIndex++, "O", C.getAltLoc(), oXYZ, resNames[i], currentID,
                        chainID, 1.0, C.getTempFactor(), C.getSegID(), true);
                currentResidue.addMSNode(newO);
                if (lastBuiltResidue != currentID - 1) {
                    stringBuilder.append("\n");
                }
                stringBuilder.append(String.format(" %8s", currentResidue.toString()));
                builtResidues = true;
                lastBuiltResidue = currentID;
            }
            if (builtResidues) {
                logger.info(stringBuilder.toString());
            }
        }
        return xyzIndex;
    }

    /**
     * <p>
     * numberAtoms</p>
     */
    private void numberAtoms() {
        int index = 1;
        for (Atom a : activeMolecularAssembly.getAtomArray()) {
            a.xyzIndex = index++;
        }
        index--;
        if (logger.isLoggable(Level.INFO)) {
            logger.info(String.format(" Total number of atoms: %d\n", index));
        }

        Polymer[] polymers = activeMolecularAssembly.getPolymers();
        if (polymers != null) {
            for (Polymer p : polymers) {
                List<Residue> residues = p.getResidues();
                for (Residue r : residues) {
                    r.reOrderAtoms();
                }
            }
        }
        List<Molecule> molecules = activeMolecularAssembly.getMolecules();
        for (Molecule n : molecules) {
            n.reOrderAtoms();
        }
        List<MSNode> waters = activeMolecularAssembly.getWaters();
        for (MSNode n : waters) {
            MSGroup m = (MSGroup) n;
            m.reOrderAtoms();
        }
        List<MSNode> ions = activeMolecularAssembly.getIons();
        for (MSNode n : ions) {
            MSGroup m = (MSGroup) n;
            m.reOrderAtoms();
        }

    }

    /**
     * Assign force field atoms types to common chemistries using "biotype"
     * records.
     */
    private void assignAtomTypes() {
        /**
         * Create a new List to store bonds determined based on PDB atom names.
         */
        bondList = new ArrayList<>();

        /**
         * To Do: Look for cyclic peptides and disulfides.
         */
        Polymer[] polymers = activeMolecularAssembly.getPolymers();

        /**
         * Loop over chains.
         */
        if (polymers != null) {
            logger.info(format("\n Assigning atom types for %d chains.", polymers.length));
            for (Polymer polymer : polymers) {
                List<Residue> residues = polymer.getResidues();
                int numberOfResidues = residues.size();
                /**
                 * Check if all residues are known amino acids.
                 */
                boolean isProtein = true;
                if (!residues.isEmpty()) {
                    //renameNTerminusHydrogens(residues.get(0)); Not safe to use until it distinguishes between true N-termini and N-terminal residues in general.
                }
                for (int residueNumber = 0; residueNumber < numberOfResidues; residueNumber++) {
                    Residue residue = residues.get(residueNumber);
                    String name = residue.getName().toUpperCase();
                    boolean aa = false;
                    for (AminoAcid3 amino : aminoAcidList) {
                        if (amino.toString().equalsIgnoreCase(name)) {
                            aa = true;
                            renameNonstandardHydrogens(residue);
                            AminoAcidUtils.renameToProtonationState(residue);
                            break;
                        }
                    }
                    // Check for a patch.
                    if (!aa) {
                        HashMap<String, AtomType> types = forceField.getAtomTypes(name);
                        if (types.isEmpty()) {
                            isProtein = false;
                            break;
                        } else {
                            logger.info(" Patch found for non-standard amino acid " + name);
                        }
                    }
                }

                /**
                 * If all the residues in this chain have known amino acids
                 * names, then attempt to assign atom types.
                 */
                if (isProtein) {
                    try {
                        logger.info(format(" Amino acid chain %s", polymer.getName()));
                        double dist = properties.getDouble("chainbreak", 3.0);
                        // Detect main chain breaks!
                        List<List<Residue>> subChains = findChainBreaks(residues, dist);
                        for (List<Residue> subChain : subChains) {
                            assignAminoAcidAtomTypes(subChain);
                        }
                    } catch (MissingHeavyAtomException missingHeavyAtomException) {
                        logger.severe(missingHeavyAtomException.toString());
                    } catch (MissingAtomTypeException missingAtomTypeException) {
                        logger.severe(missingAtomTypeException.toString());
                    }
                    continue;
                }

                /**
                 * Check if all residues have known nucleic acids names.
                 */
                boolean isNucleicAcid = true;
                for (int residueNumber = 0; residueNumber < numberOfResidues; residueNumber++) {
                    Residue residue = residues.get(residueNumber);
                    String name = residue.getName().toUpperCase();
                    /**
                     * Convert 1 and 2-character nucleic acid names to
                     * 3-character names.
                     */
                    if (name.length() == 1) {
                        if (name.equals("A")) {
                            name = NucleicAcid3.ADE.toString();
                        } else if (name.equals("C")) {
                            name = NucleicAcid3.CYT.toString();
                        } else if (name.equals("G")) {
                            name = NucleicAcid3.GUA.toString();
                        } else if (name.equals("T")) {
                            name = NucleicAcid3.THY.toString();
                        } else if (name.equals("U")) {
                            name = NucleicAcid3.URI.toString();
                        }
                    } else if (name.length() == 2) {
                        if (name.equals("YG")) {
                            name = NucleicAcid3.YYG.toString();
                        }
                    }
                    residue.setName(name);
                    NucleicAcid3 nucleicAcid = null;
                    for (NucleicAcid3 nucleic : nucleicAcidList) {
                        String nuc3 = nucleic.toString();
                        nuc3 = nuc3.substring(nuc3.length() - 3);
                        if (nuc3.equalsIgnoreCase(name)) {
                            nucleicAcid = nucleic;
                            break;
                        }
                    }
                    if (nucleicAcid == null) {
                        logger.info(format("Nucleic acid was not recognized %s.", name));
                        isNucleicAcid = false;
                        break;
                    }
                }

                /**
                 * If all the residues in this chain have known nucleic acids
                 * names, then attempt to assign atom types.
                 */
                if (isNucleicAcid) {
                    try {
                        logger.info(format(" Nucleic acid chain %s", polymer.getName()));
                        NucleicAcidUtils.assignNucleicAcidAtomTypes(residues, forceField, bondList);
                    } catch (MissingHeavyAtomException missingHeavyAtomException) {
                        logger.severe(missingHeavyAtomException.toString());
                    } catch (MissingAtomTypeException missingAtomTypeException) {
                        logger.severe(missingAtomTypeException.toString());
                    }
                }
            }
        }

        // Assign ion atom types.
        ArrayList<MSNode> ions = activeMolecularAssembly.getIons();
        if (ions != null && ions.size() > 0) {
            logger.info(format(" Assigning atom types for %d ions.", ions.size()));
            for (MSNode m : ions) {
                Molecule ion = (Molecule) m;
                String name = ion.getResidueName().toUpperCase();
                HetAtoms hetatm = HetAtoms.valueOf(name);
                Atom atom = ion.getAtomList().get(0);
                if (ion.getAtomList().size() != 1) {
                    logger.severe(format(" Check residue %s of chain %s.", ion.toString(), ion.getChainID()));
                }
                try {
                    switch (hetatm) {
                        case NA:
                            atom.setAtomType(findAtomType(2003));
                            break;
                        case K:
                            atom.setAtomType(findAtomType(2004));
                            break;
                        case MG:
                        case MG2:
                            atom.setAtomType(findAtomType(2005));
                            break;
                        case CA:
                        case CA2:
                            atom.setAtomType(findAtomType(2006));
                            break;
                        case CL:
                            atom.setAtomType(findAtomType(2007));
                            break;
                        case ZN:
                        case ZN2:
                            atom.setAtomType(findAtomType(2008));
                            break;
                        case BR:
                            atom.setAtomType(findAtomType(2009));
                            break;
                        default:
                            logger.severe(format(" Check residue %s of chain %s.", ion.toString(), ion.getChainID()));
                    }
                } catch (Exception e) {
                    String message = "Error assigning atom types.";
                    logger.log(Level.SEVERE, message, e);
                }
            }
        }
        // Assign water atom types.
        ArrayList<MSNode> water = activeMolecularAssembly.getWaters();
        if (water != null && water.size() > 0) {
            logger.info(format(" Assigning atom types for %d waters.", water.size()));
            for (MSNode m : water) {
                Molecule wat = (Molecule) m;
                try {
                    Atom O = buildHeavy(wat, "O", null, 2001);
                    Atom H1 = buildHydrogen(wat, "H1", O, 0.96e0, null, 109.5e0, null, 120.0e0, 0, 2002);
                    H1.setHetero(true);
                    Atom H2 = buildHydrogen(wat, "H2", O, 0.96e0, H1, 109.5e0, null, 120.0e0, 0, 2002);
                    H2.setHetero(true);
                } catch (Exception e) {
                    String message = "Error assigning atom types to a water.";
                    logger.log(Level.SEVERE, message, e);
                }
            }
        }

        // Assign small molecule atom types.
        ArrayList<Molecule> molecules = activeMolecularAssembly.getMolecules();
        for (MSNode m : molecules) {
            Molecule molecule = (Molecule) m;
            String moleculeName = molecule.getResidueName();
            logger.info(" Attempting to patch " + moleculeName);
            ArrayList<Atom> moleculeAtoms = molecule.getAtomList();
            boolean patched = true;
            HashMap<String, AtomType> types = forceField.getAtomTypes(moleculeName);
            /**
             * Assign atom types for all known atoms.
             */
            for (Atom atom : moleculeAtoms) {
                String atomName = atom.getName().toUpperCase();
                AtomType atomType = types.get(atomName);
                if (atomType == null) {
                    logger.info(" No atom type was found for " + atomName + " of " + moleculeName + ".");
                    patched = false;
                    break;
                } else {
                    atom.setAtomType(atomType);
                    types.remove(atomName);
                }
            }
            /**
             * Create missing hydrogen atoms. Check for missing heavy atoms.
             */
            if (patched && !types.isEmpty()) {
                for (AtomType type : types.values()) {
                    if (type.atomicNumber != 1) {
                        logger.info(" Missing heavy atom " + type.name);
                        patched = false;
                        break;
                    }
                }
            }
            // Create bonds between known atoms.
            if (patched) {
                for (Atom atom : moleculeAtoms) {
                    String atomName = atom.getName();
                    String bonds[] = forceField.getBonds(moleculeName, atomName);
                    if (bonds != null) {
                        for (String name : bonds) {
                            Atom atom2 = molecule.getMoleculeAtom(name);
                            if (atom2 != null && !atom.isBonded(atom2)) {
                                buildBond(atom, atom2);
                            }
                        }
                    }
                }
            }
            // Create missing hydrogen atoms.
            if (patched && !types.isEmpty()) {
                // Create a hashmap of the molecule's atoms
                HashMap<String, Atom> atomMap = new HashMap<String, Atom>();
                for (Atom atom : moleculeAtoms) {
                    atomMap.put(atom.getName().toUpperCase(), atom);
                }
                for (String atomName : types.keySet()) {
                    AtomType type = types.get(atomName);
                    String bonds[] = forceField.getBonds(moleculeName, atomName.toUpperCase());
                    if (bonds == null || bonds.length != 1) {
                        patched = false;
                        logger.info(" Check biotype for hydrogen " + type.name + ".");
                        break;
                    }
                    // Get the heavy atom the hydrogen is bonded to.
                    Atom ia = atomMap.get(bonds[0].toUpperCase());
                    Atom hydrogen = new Atom(0, atomName, ia.getAltLoc(), new double[3],
                            ia.getResidueName(), ia.getResidueNumber(), ia.getChainID(),
                            ia.getOccupancy(), ia.getTempFactor(), ia.getSegID());
                    logger.fine(" Created hydrogen " + atomName + ".");
                    hydrogen.setAtomType(type);
                    hydrogen.setHetero(true);
                    molecule.addMSNode(hydrogen);
                    int valence = ia.getAtomType().valence;
                    List<Bond> aBonds = ia.getFFXBonds();
                    int numBonds = aBonds.size();
                    /**
                     * Try to find the following configuration: ib-ia-ic
                     */
                    Atom ib = null;
                    Atom ic = null;
                    Atom id = null;
                    if (numBonds > 0) {
                        Bond bond = aBonds.get(0);
                        ib = bond.get1_2(ia);
                    }
                    if (numBonds > 1) {
                        Bond bond = aBonds.get(1);
                        ic = bond.get1_2(ia);
                    }
                    if (numBonds > 2) {
                        Bond bond = aBonds.get(2);
                        id = bond.get1_2(ia);
                    }

                    /**
                     * Building the hydrogens depends on hybridization and the
                     * locations of other bonded atoms.
                     */
                    logger.fine(" Bonding " + atomName + " to " + ia.getName()
                            + " (" + numBonds + " of " + valence + ").");
                    switch (valence) {
                        case 4:
                            switch (numBonds) {
                                case 3:
                                    // Find the average coordinates of atoms ib, ic and id.
                                    double b[] = ib.getXYZ(null);
                                    double c[] = ib.getXYZ(null);
                                    double d[] = ib.getXYZ(null);
                                    double a[] = new double[3];
                                    a[0] = (b[0] + c[0] + d[0]) / 3.0;
                                    a[1] = (b[1] + c[1] + d[1]) / 3.0;
                                    a[2] = (b[2] + c[2] + d[2]) / 3.0;
                                    // Place the hydrogen at chiral position #1.
                                    intxyz(hydrogen, ia, 1.0, ib, 109.5, ic, 109.5, 1);
                                    double e1[] = new double[3];
                                    hydrogen.getXYZ(e1);
                                    double ret[] = new double[3];
                                    diff(a, e1, ret);
                                    double l1 = r(ret);
                                    // Place the hydrogen at chiral position #2.
                                    intxyz(hydrogen, ia, 1.0, ib, 109.5, ic, 109.5, -1);
                                    double e2[] = new double[3];
                                    hydrogen.getXYZ(e2);
                                    diff(a, e2, ret);
                                    double l2 = r(ret);
                                    // Revert to #1 if it is farther from the average.
                                    if (l1 > l2) {
                                        hydrogen.setXYZ(e1);
                                    }
                                    break;
                                case 2:
                                    intxyz(hydrogen, ia, 1.0, ib, 109.5, ic, 109.5, 0);
                                    break;
                                case 1:
                                    intxyz(hydrogen, ia, 1.0, ib, 109.5, null, 0.0, 0);
                                    break;
                                case 0:
                                    intxyz(hydrogen, ia, 1.0, null, 0.0, null, 0.0, 0);
                                    break;
                                default:
                                    logger.info(" Check biotype for hydrogen " + atomName + ".");
                                    patched = false;
                            }
                            break;
                        case 3:
                            switch (numBonds) {
                                case 2:
                                    intxyz(hydrogen, ia, 1.0, ib, 120.0, ic, 0.0, 0);
                                    break;
                                case 1:
                                    intxyz(hydrogen, ia, 1.0, ib, 120.0, null, 0.0, 0);
                                    break;
                                case 0:
                                    intxyz(hydrogen, ia, 1.0, null, 0.0, null, 0.0, 0);
                                    break;
                                default:
                                    logger.info(" Check biotype for hydrogen " + atomName + ".");
                                    patched = false;
                            }
                            break;
                        case 2:
                            switch (numBonds) {
                                case 1:
                                    intxyz(hydrogen, ia, 1.0, ib, 120.0, null, 0.0, 0);
                                    break;
                                case 0:
                                    intxyz(hydrogen, ia, 1.0, null, 0.0, null, 0.0, 0);
                                    break;
                                default:
                                    logger.info(" Check biotype for hydrogen " + atomName + ".");
                                    patched = false;
                            }
                            break;
                        case 1:
                            switch (numBonds) {
                                case 0:
                                    intxyz(hydrogen, ia, 1.0, null, 0.0, null, 0.0, 0);
                                    break;
                                default:
                                    logger.info(" Check biotype for hydrogen " + atomName + ".");
                                    patched = false;
                            }
                            break;
                        default:
                            logger.info(" Check biotype for hydrogen " + atomName + ".");
                            patched = false;
                    }
                    if (!patched) {
                        break;
                    } else {
                        buildBond(ia, hydrogen);
                    }
                }
            }
            if (!patched) {
                logger.log(Level.WARNING, format(" Deleting unrecognized molecule %s.", m.toString()));
                activeMolecularAssembly.deleteMolecule((Molecule) m);
            } else {
                logger.info(" Patch for " + moleculeName + " succeeded.");
            }
        }
    }

    private List<List<Residue>> findChainBreaks(List<Residue> residues, double cutoff) {
        List<List<Residue>> subChains = new ArrayList<List<Residue>>();

        List<Residue> subChain = null;
        Residue previousResidue = null;
        Atom pC = null;
        StringBuilder sb = new StringBuilder(" Chain Breaks:");

        for (Residue residue : residues) {
            List<Atom> resAtoms = residue.getAtomList();
            if (pC == null) {
                /**
                 * Initialization.
                 */
                subChain = new ArrayList<Residue>();
                subChain.add(residue);
                subChains.add(subChain);
            } else {
                /**
                 * Find the Nitrogen of the current residue.
                 */
                Atom N = null;
                for (Atom a : resAtoms) {
                    if (a.getName().equalsIgnoreCase("N")) {
                        N = a;
                        break;
                    }
                }
                if (N == null) {
                    subChain.add(residue);
                    continue;
                }
                /**
                 * Compute the distance between the previous carbonyl carbon and
                 * the current nitrogen.
                 */
                double r = VectorMath.dist(pC.getXYZ(null), N.getXYZ(null));
                if (r > cutoff) {
                    /**
                     * Start a new chain.
                     */
                    subChain = new ArrayList<Residue>();
                    subChain.add(residue);
                    subChains.add(subChain);
                    sb.append(format("\n C-N distance of %6.2f A for %s and %s.",
                            r, previousResidue.toString(), residue.toString()));
                } else {
                    /**
                     * Continue the current chain.
                     */
                    subChain.add(residue);
                }
            }

            /**
             * Save the carbonyl carbon.
             */
            for (Atom a : resAtoms) {
                if (a.getName().equalsIgnoreCase("C")) {
                    pC = a;
                    break;
                }
            }
            previousResidue = residue;
        }

        if (subChains.size() > 1) {
            logger.info(sb.toString());
        }

        return subChains;
    }

    /**
     * Assign atom types to an amino acid polymer.
     *
     * @param residues The residues to assign atom types to.
     *
     * @throws ffx.potential.parsers.PDBFilter.MissingHeavyAtomException
     *
     * @since 1.0
     */
    private void assignAminoAcidAtomTypes(List<Residue> residues)
            throws MissingHeavyAtomException, MissingAtomTypeException {
        /**
         * Loop over amino acid residues.
         */
        int numberOfResidues = residues.size();
        for (int residueNumber = 0; residueNumber < numberOfResidues; residueNumber++) {
            Residue residue = residues.get(residueNumber);
            Residue previousResidue = null;
            Residue nextResidue = null;
            if (residueNumber > 0) {
                previousResidue = residues.get(residueNumber - 1);
            }
            if (residueNumber < numberOfResidues - 1) {
                nextResidue = residues.get(residueNumber + 1);
            }
            AminoAcidUtils.assignAminoAcidAtomTypes(residue, previousResidue, nextResidue, forceField, bondList);
        }
    }

    /**
     * <p>
     * writeFileWithHeader</p>
     *
     * @param saveFile a {@link java.io.File} object.
     * @param header a {@link java.lang.StringBuilder} object.
     * @return a boolean.
     */
    public boolean writeFileWithHeader(File saveFile, StringBuilder header) {
        return writeFileWithHeader(saveFile, header, true);
    }

    /**
     * <p>
     * writeFileWithHeader</p>
     *
     * @param saveFile a {@link java.io.File} object.
     * @param header a {@link java.lang.StringBuilder} object.
     * @param append a boolean.
     * @return a boolean.
     */
    public boolean writeFileWithHeader(File saveFile, StringBuilder header, boolean append) {
        FileWriter fw;
        BufferedWriter bw;
        if (header.charAt(header.length() - 1) != '\n') {
            header.append("\n");
        }
        try {
            File newFile = saveFile;
            activeMolecularAssembly.setFile(newFile);
            activeMolecularAssembly.setName(newFile.getName());
            if (!listMode) {
                fw = new FileWriter(newFile, append);
                bw = new BufferedWriter(fw);
                bw.write(header.toString());
                bw.close();
            } else {
                listOutput.add(header.toString());
            }
        } catch (Exception e) {
            String message = "Exception writing to file: " + saveFile.toString();
            logger.log(Level.WARNING, message, e);
            return false;
        }
        return writeFile(saveFile, true);
    }

    /**
     * <p>
     * writeFile</p>
     *
     * @param saveFile a {@link java.io.File} object.
     * @param append a {@link java.lang.StringBuilder} object.
     * @param printLinear Whether to print atoms linearly or by element
     * @return Success of writing.
     */
    public boolean writeFile(File saveFile, boolean append, boolean printLinear) {
        if (saveFile == null) {
            return false;
        }

        if (vdwH) {
            logger.info(" Printing hydrogens to van der Waals centers instead of nuclear locations.");
        }

        if (nSymOp != 0) {
            logger.info(String.format(" Printing atoms with symmetry operator %s\n",
                    activeMolecularAssembly.getCrystal().spaceGroup.getSymOp(nSymOp).toString()));
        }

        /**
         * Create StringBuilders for ATOM, ANISOU and TER records that can be
         * reused.
         */
        StringBuilder sb = new StringBuilder("ATOM  ");
        StringBuilder anisouSB = new StringBuilder("ANISOU");
        StringBuilder terSB = new StringBuilder("TER   ");
        for (int i = 6; i < 80; i++) {
            sb.append(' ');
            anisouSB.append(' ');
            terSB.append(' ');
        }
        FileWriter fw;
        BufferedWriter bw;
        try {
            File newFile = saveFile;
            if (!append) {
                newFile = version(saveFile);
            }
            activeMolecularAssembly.setFile(newFile);
            activeMolecularAssembly.setName(newFile.getName());
            logger.log(Level.INFO, " Saving {0}", newFile.getName());
            fw = new FileWriter(newFile, append);
            bw = new BufferedWriter(fw);
// =============================================================================
// The CRYST1 record presents the unit cell parameters, space group, and Z
// value. If the structure was not determined by crystallographic means, CRYST1
// simply provides the unitary values, with an appropriate REMARK.
//
//  7 - 15       Real(9.3)     a              a (Angstroms).
// 16 - 24       Real(9.3)     b              b (Angstroms).
// 25 - 33       Real(9.3)     c              c (Angstroms).
// 34 - 40       Real(7.2)     alpha          alpha (degrees).
// 41 - 47       Real(7.2)     beta           beta (degrees).
// 48 - 54       Real(7.2)     gamma          gamma (degrees).
// 56 - 66       LString       sGroup         Space  group.
// 67 - 70       Integer       z              Z value.
// =============================================================================
            Crystal crystal = activeMolecularAssembly.getCrystal();
            if (crystal != null && !crystal.aperiodic()) {
                Crystal c = crystal.getUnitCell();
                if (!listMode) {
                    bw.write(format("CRYST1%9.3f%9.3f%9.3f%7.2f%7.2f%7.2f %10s\n", c.a, c.b, c.c, c.alpha, c.beta,
                            c.gamma, padRight(c.spaceGroup.pdbName, 10)));
                } else {
                    listOutput.add(format("CRYST1%9.3f%9.3f%9.3f%7.2f%7.2f%7.2f %10s", c.a, c.b, c.c, c.alpha, c.beta,
                            c.gamma, padRight(c.spaceGroup.pdbName, 10)));
                }
            }
// =============================================================================
// The SSBOND record identifies each disulfide bond in protein and polypeptide
// structures by identifying the two residues involved in the bond.
// The disulfide bond distance is included after the symmetry operations at
// the end of the SSBOND record.
//
//  8 - 10        Integer         serNum       Serial number.
// 12 - 14        LString(3)      "CYS"        Residue name.
// 16             Character       chainID1     Chain identifier.
// 18 - 21        Integer         seqNum1      Residue sequence number.
// 22             AChar           icode1       Insertion code.
// 26 - 28        LString(3)      "CYS"        Residue name.
// 30             Character       chainID2     Chain identifier.
// 32 - 35        Integer         seqNum2      Residue sequence number.
// 36             AChar           icode2       Insertion code.
// 60 - 65        SymOP           sym1         Symmetry oper for 1st resid
// 67 - 72        SymOP           sym2         Symmetry oper for 2nd resid
// 74 – 78        Real(5.2)      Length        Disulfide bond distance
//
// If SG of cysteine is disordered then there are possible alternate linkages.
// wwPDB practice is to put together all possible SSBOND records. This is
// problematic because the alternate location identifier is not specified in
// the SSBOND record.
// =============================================================================
            int serNum = 1;
            Polymer polymers[] = activeMolecularAssembly.getPolymers();
            if (polymers != null) {
                for (Polymer polymer : polymers) {
                    ArrayList<Residue> residues = polymer.getResidues();
                    for (Residue residue : residues) {
                        if (residue.getName().equalsIgnoreCase("CYS")) {
                            List<Atom> cysAtoms = residue.getAtomList();
                            Atom SG1 = null;
                            for (Atom atom : cysAtoms) {
                                if (atom.getName().equalsIgnoreCase("SG")) {
                                    SG1 = atom;
                                    break;
                                }
                            }
                            List<Bond> bonds = SG1.getFFXBonds();
                            for (Bond bond : bonds) {
                                Atom SG2 = bond.get1_2(SG1);
                                if (SG2.getName().equalsIgnoreCase("SG")) {
                                    if (SG1.xyzIndex < SG2.xyzIndex) {
                                        bond.energy(false);
                                        if (!listMode) {
                                            bw.write(format("SSBOND %3d CYS %1s %4s    CYS %1s %4s %36s %5.2f\n",
                                                    serNum++,
                                                    SG1.getChainID().toString(), Hybrid36.encode(4, SG1.getResidueNumber()),
                                                    SG2.getChainID().toString(), Hybrid36.encode(4, SG2.getResidueNumber()),
                                                    "", bond.getValue()));
                                        } else {
                                            listOutput.add(format("SSBOND %3d CYS %1s %4s    CYS %1s %4s %36s %5.2f\n",
                                                    serNum++,
                                                    SG1.getChainID().toString(), Hybrid36.encode(4, SG1.getResidueNumber()),
                                                    SG2.getChainID().toString(), Hybrid36.encode(4, SG2.getResidueNumber()),
                                                    "", bond.getValue()));
                                        }
                                    }
                                }
                            }
                        }
                    }
                }
            }
// =============================================================================
//
//  7 - 11        Integer       serial       Atom serial number.
// 13 - 16        Atom          name         Atom name.
// 17             Character     altLoc       Alternate location indicator.
// 18 - 20        Residue name  resName      Residue name.
// 22             Character     chainID      Chain identifier.
// 23 - 26        Integer       resSeq       Residue sequence number.
// 27             AChar         iCode        Code for insertion of residues.
// 31 - 38        Real(8.3)     x            Orthogonal coordinates for X in Angstroms.
// 39 - 46        Real(8.3)     y            Orthogonal coordinates for Y in Angstroms.
// 47 - 54        Real(8.3)     z            Orthogonal coordinates for Z in Angstroms.
// 55 - 60        Real(6.2)     occupancy    Occupancy.
// 61 - 66        Real(6.2)     tempFactor   Temperature factor.
// 77 - 78        LString(2)    element      Element symbol, right-justified.
// 79 - 80        LString(2)    charge       Charge  on the atom.
// =============================================================================
//         1         2         3         4         5         6         7
//123456789012345678901234567890123456789012345678901234567890123456789012345678
//ATOM      1  N   ILE A  16      60.614  71.140 -10.592  1.00  7.38           N
//ATOM      2  CA  ILE A  16      60.793  72.149  -9.511  1.00  6.91           C
            MolecularAssembly molecularAssemblies[] = this.getMolecularAssemblys();
            int serial = 1;
            // Loop over biomolecular chains
            if (polymers != null) {
                for (Polymer polymer : polymers) {
                    currentSegID = polymer.getName();
                    currentChainID = polymer.getChainIDChar();
                    sb.setCharAt(21, currentChainID);
                    // Loop over residues
                    ArrayList<Residue> residues = polymer.getResidues();
                    for (Residue residue : residues) {
                        String resName = residue.getName();
                        if (resName.length() > 3) {
                            resName = resName.substring(0, 3);
                        }
                        int resID = residue.getResidueIndex();
                        sb.replace(17, 20, padLeft(resName.toUpperCase(), 3));
                        sb.replace(22, 26, String.format("%4s", Hybrid36.encode(4, resID)));
                        // Loop over atoms
                        ArrayList<Atom> residueAtoms = residue.getAtomList();
                        ArrayList<Atom> backboneAtoms = residue.getBackboneAtoms();
                        boolean altLocFound = false;
                        for (Atom atom : backboneAtoms) {
                            writeAtom(atom, serial++, sb, anisouSB, bw);
                            Character altLoc = atom.getAltLoc();
                            if (altLoc != null && !altLoc.equals(' ')) {
                                altLocFound = true;
                            }
                            residueAtoms.remove(atom);
                        }
                        for (Atom atom : residueAtoms) {
                            writeAtom(atom, serial++, sb, anisouSB, bw);
                            Character altLoc = atom.getAltLoc();
                            if (altLoc != null && !altLoc.equals(' ')) {
                                altLocFound = true;
                            }
                        }
                        // Write out alternate conformers
                        if (altLocFound) {
                            for (int ma = 1; ma < molecularAssemblies.length; ma++) {
                                MolecularAssembly altMolecularAssembly = molecularAssemblies[ma];
                                Polymer altPolymer = altMolecularAssembly.getPolymer(currentChainID,
                                        currentSegID, false);
                                Residue altResidue = altPolymer.getResidue(resName, resID, false);
                                backboneAtoms = altResidue.getBackboneAtoms();
                                residueAtoms = altResidue.getAtomList();
                                for (Atom atom : backboneAtoms) {
                                    if (atom.getAltLoc() != null
                                            && !atom.getAltLoc().equals(' ')
                                            && !atom.getAltLoc().equals('A')) {
                                        writeAtom(atom, serial++, sb, anisouSB, bw);
                                    }
                                    residueAtoms.remove(atom);
                                }
                                for (Atom atom : residueAtoms) {
                                    if (atom.getAltLoc() != null
                                            && !atom.getAltLoc().equals(' ')
                                            && !atom.getAltLoc().equals('A')) {
                                        writeAtom(atom, serial++, sb, anisouSB, bw);
                                    }
                                }
                            }
                        }
                    }
                    terSB.replace(6, 11, String.format("%5s", Hybrid36.encode(5, serial++)));
                    terSB.replace(12, 16, "    ");
                    terSB.replace(16, 26, sb.substring(16, 26));
                    if (!listMode) {
                        bw.write(terSB.toString());
                        bw.newLine();
                    } else {
                        listOutput.add(terSB.toString());
                    }
                }
            }
            sb.replace(0, 6, "HETATM");
            sb.setCharAt(21, 'A');
            int resID = 1;
            Polymer polymer = activeMolecularAssembly.getPolymer('A', "A", false);
            if (polymer != null) {
                ArrayList<Residue> residues = polymer.getResidues();
                for (Residue residue : residues) {
                    int resID2 = residue.getResidueIndex();
                    if (resID2 >= resID) {
                        resID = resID2 + 1;
                    }
                }
            }

            /**
             * Loop over molecules, ions and then water.
             */
            ArrayList<Molecule> molecules = activeMolecularAssembly.getMolecules();
            for (int i = 0; i < molecules.size(); i++) {
                Molecule molecule = (Molecule) molecules.get(i);
                Character chainID = molecule.getChainID();
                sb.setCharAt(21, chainID);
                String resName = molecule.getResidueName();
                if (resName.length() > 3) {
                    resName = resName.substring(0, 3);
                }
                sb.replace(17, 20, padLeft(resName.toUpperCase(), 3));
                sb.replace(22, 26, String.format("%4s", Hybrid36.encode(4, resID)));
                ArrayList<Atom> moleculeAtoms = molecule.getAtomList();
                boolean altLocFound = false;
                for (Atom atom : moleculeAtoms) {
                    writeAtom(atom, serial++, sb, anisouSB, bw);
                    Character altLoc = atom.getAltLoc();
                    if (altLoc != null && !altLoc.equals(' ')) {
                        altLocFound = true;
                    }
                }
                // Write out alternate conformers
                if (altLocFound) {
                    for (int ma = 1; ma < molecularAssemblies.length; ma++) {
                        MolecularAssembly altMolecularAssembly = molecularAssemblies[ma];
                        MSNode altmolecule = altMolecularAssembly.getMolecules().get(i);
                        moleculeAtoms = altmolecule.getAtomList();
                        for (Atom atom : moleculeAtoms) {
                            if (atom.getAltLoc() != null
                                    && !atom.getAltLoc().equals(' ')
                                    && !atom.getAltLoc().equals('A')) {
                                writeAtom(atom, serial++, sb, anisouSB, bw);
                            }
                        }
                    }
                }
                resID++;
            }

            ArrayList<MSNode> ions = activeMolecularAssembly.getIons();
            for (int i = 0; i < ions.size(); i++) {
                Molecule ion = (Molecule) ions.get(i);
                Character chainID = ion.getChainID();
                sb.setCharAt(21, chainID);
                String resName = ion.getResidueName();
                if (resName.length() > 3) {
                    resName = resName.substring(0, 3);
                }
                sb.replace(17, 20, padLeft(resName.toUpperCase(), 3));
                sb.replace(22, 26, String.format("%4s", Hybrid36.encode(4, resID)));
                ArrayList<Atom> ionAtoms = ion.getAtomList();
                boolean altLocFound = false;
                for (Atom atom : ionAtoms) {
                    writeAtom(atom, serial++, sb, anisouSB, bw);
                    Character altLoc = atom.getAltLoc();
                    if (altLoc != null && !altLoc.equals(' ')) {
                        altLocFound = true;
                    }
                }
                // Write out alternate conformers
                if (altLocFound) {
                    for (int ma = 1; ma < molecularAssemblies.length; ma++) {
                        MolecularAssembly altMolecularAssembly = molecularAssemblies[ma];
                        MSNode altion = altMolecularAssembly.getIons().get(i);
                        ionAtoms = altion.getAtomList();
                        for (Atom atom : ionAtoms) {
                            if (atom.getAltLoc() != null
                                    && !atom.getAltLoc().equals(' ')
                                    && !atom.getAltLoc().equals('A')) {
                                writeAtom(atom, serial++, sb, anisouSB, bw);
                            }
                        }
                    }
                }
                resID++;
            }

            ArrayList<MSNode> waters = activeMolecularAssembly.getWaters();
            for (int i = 0; i < waters.size(); i++) {
                Molecule water = (Molecule) waters.get(i);
                Character chainID = water.getChainID();
                sb.setCharAt(21, chainID);
                String resName = water.getResidueName();
                if (resName.length() > 3) {
                    resName = resName.substring(0, 3);
                }
                sb.replace(17, 20, padLeft(resName.toUpperCase(), 3));
                sb.replace(22, 26, String.format("%4s", Hybrid36.encode(4, resID)));
                ArrayList<Atom> waterAtoms = water.getAtomList();
                boolean altLocFound = false;
                for (Atom atom : waterAtoms) {
                    writeAtom(atom, serial++, sb, anisouSB, bw);
                    Character altLoc = atom.getAltLoc();
                    if (altLoc != null && !altLoc.equals(' ')) {
                        altLocFound = true;
                    }
                }
                // Write out alternate conformers
                if (altLocFound) {
                    for (int ma = 1; ma < molecularAssemblies.length; ma++) {
                        MolecularAssembly altMolecularAssembly = molecularAssemblies[ma];
                        MSNode altwater = altMolecularAssembly.getWaters().get(i);
                        waterAtoms = altwater.getAtomList();
                        for (Atom atom : waterAtoms) {
                            if (atom.getAltLoc() != null
                                    && !atom.getAltLoc().equals(' ')
                                    && !atom.getAltLoc().equals('A')) {
                                writeAtom(atom, serial++, sb, anisouSB, bw);
                            }
                        }
                    }
                }
                resID++;
            }

            if (!listMode) {
                bw.write("END");
                bw.newLine();
            } else {
                listOutput.add("END");
            }
            bw.close();
        } catch (Exception e) {
            String message = "Exception writing to file: " + saveFile.toString();
            logger.log(Level.WARNING, message, e);
            return false;
        }
        return true;
    }

    public boolean writeSIFTFile(File saveFile, boolean append, String[] resAndScore) {
        if (saveFile == null) {
            return false;
        }

        if (vdwH) {
            logger.info(" Printing hydrogens to van der Waals centers instead of nuclear locations.");
        }

        if (nSymOp != 0) {
            logger.info(String.format(" Printing atoms with symmetry operator %s",
                    activeMolecularAssembly.getCrystal().spaceGroup.getSymOp(nSymOp).toString()));
        }

        /**
         * Create StringBuilders for ATOM, ANISOU and TER records that can be
         * reused.
         */
        StringBuilder sb = new StringBuilder("ATOM  ");
        StringBuilder anisouSB = new StringBuilder("ANISOU");
        StringBuilder terSB = new StringBuilder("TER   ");
        for (int i = 6; i < 80; i++) {
            sb.append(' ');
            anisouSB.append(' ');
            terSB.append(' ');
        }
        FileWriter fw;
        BufferedWriter bw;
        try {
            File newFile = saveFile;
            if (!append) {
                newFile = version(saveFile);
            }
            activeMolecularAssembly.setFile(newFile);
            activeMolecularAssembly.setName(newFile.getName());
            logger.log(Level.INFO, " Saving {0}", newFile.getName());
            fw = new FileWriter(newFile, append);
            bw = new BufferedWriter(fw);
// =============================================================================
// The CRYST1 record presents the unit cell parameters, space group, and Z
// value. If the structure was not determined by crystallographic means, CRYST1
// simply provides the unitary values, with an appropriate REMARK.
//
//  7 - 15       Real(9.3)     a              a (Angstroms).
// 16 - 24       Real(9.3)     b              b (Angstroms).
// 25 - 33       Real(9.3)     c              c (Angstroms).
// 34 - 40       Real(7.2)     alpha          alpha (degrees).
// 41 - 47       Real(7.2)     beta           beta (degrees).
// 48 - 54       Real(7.2)     gamma          gamma (degrees).
// 56 - 66       LString       sGroup         Space  group.
// 67 - 70       Integer       z              Z value.
// =============================================================================
            Crystal crystal = activeMolecularAssembly.getCrystal();
            if (crystal != null && !crystal.aperiodic()) {
                Crystal c = crystal.getUnitCell();
                if (!listMode) {
                    bw.write(format("CRYST1%9.3f%9.3f%9.3f%7.2f%7.2f%7.2f %10s\n", c.a, c.b, c.c, c.alpha, c.beta,
                            c.gamma, padRight(c.spaceGroup.pdbName, 10)));
                } else {
                    listOutput.add(format("CRYST1%9.3f%9.3f%9.3f%7.2f%7.2f%7.2f %10s", c.a, c.b, c.c, c.alpha, c.beta,
                            c.gamma, padRight(c.spaceGroup.pdbName, 10)));
                }
            }
// =============================================================================
// The SSBOND record identifies each disulfide bond in protein and polypeptide
// structures by identifying the two residues involved in the bond.
// The disulfide bond distance is included after the symmetry operations at
// the end of the SSBOND record.
//
//  8 - 10        Integer         serNum       Serial number.
// 12 - 14        LString(3)      "CYS"        Residue name.
// 16             Character       chainID1     Chain identifier.
// 18 - 21        Integer         seqNum1      Residue sequence number.
// 22             AChar           icode1       Insertion code.
// 26 - 28        LString(3)      "CYS"        Residue name.
// 30             Character       chainID2     Chain identifier.
// 32 - 35        Integer         seqNum2      Residue sequence number.
// 36             AChar           icode2       Insertion code.
// 60 - 65        SymOP           sym1         Symmetry oper for 1st resid
// 67 - 72        SymOP           sym2         Symmetry oper for 2nd resid
// 74 – 78        Real(5.2)      Length        Disulfide bond distance
//
// If SG of cysteine is disordered then there are possible alternate linkages.
// wwPDB practice is to put together all possible SSBOND records. This is
// problematic because the alternate location identifier is not specified in
// the SSBOND record.
// =============================================================================
            int serNum = 1;
            Polymer polymers[] = activeMolecularAssembly.getPolymers();
            if (polymers != null) {
                for (Polymer polymer : polymers) {
                    ArrayList<Residue> residues = polymer.getResidues();
                    for (Residue residue : residues) {
                        if (residue.getName().equalsIgnoreCase("CYS")) {
                            List<Atom> cysAtoms = residue.getAtomList();
                            Atom SG1 = null;
                            for (Atom atom : cysAtoms) {
                                if (atom.getName().equalsIgnoreCase("SG")) {
                                    SG1 = atom;
                                    break;
                                }
                            }
                            List<Bond> bonds = SG1.getFFXBonds();
                            for (Bond bond : bonds) {
                                Atom SG2 = bond.get1_2(SG1);
                                if (SG2.getName().equalsIgnoreCase("SG")) {
                                    if (SG1.xyzIndex < SG2.xyzIndex) {
                                        bond.energy(false);
                                        if (!listMode) {
                                            bw.write(format("SSBOND %3d CYS %1s %4s    CYS %1s %4s %36s %5.2f\n",
                                                    serNum++,
                                                    SG1.getChainID().toString(), Hybrid36.encode(4, SG1.getResidueNumber()),
                                                    SG2.getChainID().toString(), Hybrid36.encode(4, SG2.getResidueNumber()),
                                                    "", bond.getValue()));
                                        } else {
                                            listOutput.add(format("SSBOND %3d CYS %1s %4s    CYS %1s %4s %36s %5.2f\n",
                                                    serNum++,
                                                    SG1.getChainID().toString(), Hybrid36.encode(4, SG1.getResidueNumber()),
                                                    SG2.getChainID().toString(), Hybrid36.encode(4, SG2.getResidueNumber()),
                                                    "", bond.getValue()));
                                        }
                                    }
                                }
                            }
                        }
                    }
                }
            }
// =============================================================================
//
//  7 - 11        Integer       serial       Atom serial number.
// 13 - 16        Atom          name         Atom name.
// 17             Character     altLoc       Alternate location indicator.
// 18 - 20        Residue name  resName      Residue name.
// 22             Character     chainID      Chain identifier.
// 23 - 26        Integer       resSeq       Residue sequence number.
// 27             AChar         iCode        Code for insertion of residues.
// 31 - 38        Real(8.3)     x            Orthogonal coordinates for X in Angstroms.
// 39 - 46        Real(8.3)     y            Orthogonal coordinates for Y in Angstroms.
// 47 - 54        Real(8.3)     z            Orthogonal coordinates for Z in Angstroms.
// 55 - 60        Real(6.2)     occupancy    Occupancy.
// 61 - 66        Real(6.2)     tempFactor   Temperature factor.
// 77 - 78        LString(2)    element      Element symbol, right-justified.
// 79 - 80        LString(2)    charge       Charge  on the atom.
// =============================================================================
//         1         2         3         4         5         6         7
//123456789012345678901234567890123456789012345678901234567890123456789012345678
//ATOM      1  N   ILE A  16      60.614  71.140 -10.592  1.00  7.38           N
//ATOM      2  CA  ILE A  16      60.793  72.149  -9.511  1.00  6.91           C
            MolecularAssembly molecularAssemblies[] = this.getMolecularAssemblys();
            int serial = 1;
            // Loop over biomolecular chains
            if (polymers != null) {
                for (Polymer polymer : polymers) {
                    currentSegID = polymer.getName();
                    currentChainID = polymer.getChainIDChar();
                    sb.setCharAt(21, currentChainID);
                    // Loop over residues
                    ArrayList<Residue> residues = polymer.getResidues();
                    for (Residue residue : residues) {
                        String resName = residue.getName();
                        if (resName.length() > 3) {
                            resName = resName.substring(0, 3);
                        }
                        int resID = residue.getResidueIndex();
                        int i = 0;
                        String[] entries = null;
                        for (; i < resAndScore.length; i++) {
                            entries = resAndScore[i].split("\\t");
                            if (!entries[0].equals(entries[0].replaceAll("\\D+", ""))) {
                                String[] subEntries = entries[0].split("[^0-9]");
                                entries[0] = subEntries[0];
                            }
                            if (entries[0].equals(String.valueOf(resID))
                                    && !".".equals(entries[1])) {
                                break;
                            }
                        }
                        sb.replace(17, 20, padLeft(resName.toUpperCase(), 3));
                        sb.replace(22, 26, String.format("%4s", Hybrid36.encode(4, resID)));
                        // Loop over atoms
                        ArrayList<Atom> residueAtoms = residue.getAtomList();
                        boolean altLocFound = false;
                        for (Atom atom : residueAtoms) {
                            if (i != resAndScore.length) {
                                writeSIFTAtom(atom, serial++, sb, anisouSB, bw, entries[1]);
                            } else {
                                writeSIFTAtom(atom, serial++, sb, anisouSB, bw, null);
                            }
                            Character altLoc = atom.getAltLoc();
                            if (altLoc != null && !altLoc.equals(' ')) {
                                altLocFound = true;
                            }
                        }
                        // Write out alternate conformers
                        if (altLocFound) {
                            for (int ma = 1; ma < molecularAssemblies.length; ma++) {
                                MolecularAssembly altMolecularAssembly = molecularAssemblies[ma];
                                Polymer altPolymer = altMolecularAssembly.getPolymer(currentChainID,
                                        currentSegID, false);
                                Residue altResidue = altPolymer.getResidue(resName, resID, false);
                                residueAtoms = altResidue.getAtomList();
                                for (Atom atom : residueAtoms) {
                                    if (atom.getAltLoc() != null
                                            && !atom.getAltLoc().equals(' ')
                                            && !atom.getAltLoc().equals('A')) {
                                        if (i != resAndScore.length) {
                                            writeSIFTAtom(atom, serial++, sb, anisouSB, bw, entries[1]);
                                        } else {
                                            writeSIFTAtom(atom, serial++, sb, anisouSB, bw, null);
                                        }
                                    }
                                }
                            }
                        }
                    }
                    terSB.replace(6, 11, String.format("%5s", Hybrid36.encode(5, serial++)));
                    terSB.replace(12, 16, "    ");
                    terSB.replace(16, 26, sb.substring(16, 26));
                    if (!listMode) {
                        bw.write(terSB.toString());
                        bw.newLine();
                    } else {
                        listOutput.add(terSB.toString());
                    }
                }
            }
            sb.replace(0, 6, "HETATM");
            sb.setCharAt(21, 'A');
            int resID = 1;
            Polymer polymer = activeMolecularAssembly.getPolymer('A', "A", false);
            if (polymer != null) {
                ArrayList<Residue> residues = polymer.getResidues();
                for (Residue residue : residues) {
                    int resID2 = residue.getResidueIndex();
                    if (resID2 >= resID) {
                        resID = resID2 + 1;
                    }
                }
            }

            /**
             * Loop over molecules, ions and then water.
             */
            ArrayList<Molecule> molecules = activeMolecularAssembly.getMolecules();
            for (int i = 0; i < molecules.size(); i++) {
                Molecule molecule = (Molecule) molecules.get(i);
                Character chainID = molecule.getChainID();
                sb.setCharAt(21, chainID);
                String resName = molecule.getResidueName();
                if (resName.length() > 3) {
                    resName = resName.substring(0, 3);
                }
                sb.replace(17, 20, padLeft(resName.toUpperCase(), 3));
                sb.replace(22, 26, String.format("%4s", Hybrid36.encode(4, resID)));
                ArrayList<Atom> moleculeAtoms = molecule.getAtomList();
                boolean altLocFound = false;
                for (Atom atom : moleculeAtoms) {
                    writeSIFTAtom(atom, serial++, sb, anisouSB, bw, null);
                    Character altLoc = atom.getAltLoc();
                    if (altLoc != null && !altLoc.equals(' ')) {
                        altLocFound = true;
                    }
                }
                // Write out alternate conformers
                if (altLocFound) {
                    for (int ma = 1; ma < molecularAssemblies.length; ma++) {
                        MolecularAssembly altMolecularAssembly = molecularAssemblies[ma];
                        MSNode altmolecule = altMolecularAssembly.getMolecules().get(i);
                        moleculeAtoms = altmolecule.getAtomList();
                        for (Atom atom : moleculeAtoms) {
                            if (atom.getAltLoc() != null
                                    && !atom.getAltLoc().equals(' ')
                                    && !atom.getAltLoc().equals('A')) {
                                writeSIFTAtom(atom, serial++, sb, anisouSB, bw, null);
                            }
                        }
                    }
                }
                resID++;
            }

            ArrayList<MSNode> ions = activeMolecularAssembly.getIons();
            for (int i = 0; i < ions.size(); i++) {
                Molecule ion = (Molecule) ions.get(i);
                Character chainID = ion.getChainID();
                sb.setCharAt(21, chainID);
                String resName = ion.getResidueName();
                if (resName.length() > 3) {
                    resName = resName.substring(0, 3);
                }
                sb.replace(17, 20, padLeft(resName.toUpperCase(), 3));
                sb.replace(22, 26, String.format("%4s", Hybrid36.encode(4, resID)));
                ArrayList<Atom> ionAtoms = ion.getAtomList();
                boolean altLocFound = false;
                for (Atom atom : ionAtoms) {
                    writeSIFTAtom(atom, serial++, sb, anisouSB, bw, null);
                    Character altLoc = atom.getAltLoc();
                    if (altLoc != null && !altLoc.equals(' ')) {
                        altLocFound = true;
                    }
                }
                // Write out alternate conformers
                if (altLocFound) {
                    for (int ma = 1; ma < molecularAssemblies.length; ma++) {
                        MolecularAssembly altMolecularAssembly = molecularAssemblies[ma];
                        MSNode altion = altMolecularAssembly.getIons().get(i);
                        ionAtoms = altion.getAtomList();
                        for (Atom atom : ionAtoms) {
                            if (atom.getAltLoc() != null
                                    && !atom.getAltLoc().equals(' ')
                                    && !atom.getAltLoc().equals('A')) {
                                writeSIFTAtom(atom, serial++, sb, anisouSB, bw, null);
                            }
                        }
                    }
                }
                resID++;
            }

            ArrayList<MSNode> waters = activeMolecularAssembly.getWaters();
            for (int i = 0; i < waters.size(); i++) {
                Molecule water = (Molecule) waters.get(i);
                Character chainID = water.getChainID();
                sb.setCharAt(21, chainID);
                String resName = water.getResidueName();
                if (resName.length() > 3) {
                    resName = resName.substring(0, 3);
                }
                sb.replace(17, 20, padLeft(resName.toUpperCase(), 3));
                sb.replace(22, 26, String.format("%4s", Hybrid36.encode(4, resID)));
                ArrayList<Atom> waterAtoms = water.getAtomList();
                boolean altLocFound = false;
                for (Atom atom : waterAtoms) {
                    writeSIFTAtom(atom, serial++, sb, anisouSB, bw, null);
                    Character altLoc = atom.getAltLoc();
                    if (altLoc != null && !altLoc.equals(' ')) {
                        altLocFound = true;
                    }
                }
                // Write out alternate conformers
                if (altLocFound) {
                    for (int ma = 1; ma < molecularAssemblies.length; ma++) {
                        MolecularAssembly altMolecularAssembly = molecularAssemblies[ma];
                        MSNode altwater = altMolecularAssembly.getWaters().get(i);
                        waterAtoms = altwater.getAtomList();
                        for (Atom atom : waterAtoms) {
                            if (atom.getAltLoc() != null
                                    && !atom.getAltLoc().equals(' ')
                                    && !atom.getAltLoc().equals('A')) {
                                writeSIFTAtom(atom, serial++, sb, anisouSB, bw, null);
                            }
                        }
                    }
                }
                resID++;
            }

            if (!listMode) {
                bw.write("END");
                bw.newLine();
            } else {
                listOutput.add("END");
            }
            bw.close();
        } catch (Exception e) {
            String message = "Exception writing to file: " + saveFile.toString();
            logger.log(Level.WARNING, message, e);
            return false;
        }
        return true;
    }

    /**
     * {@inheritDoc}
     *
     * Write out the Atomic information in PDB format.
     */
    @Override
    public boolean writeFile(File saveFile, boolean append) {
        return writeFile(saveFile, append, false);
    }

    public void setIgnoreInactiveAtoms(boolean ignoreInactiveAtoms) {
        this.ignoreUnusedAtoms = ignoreInactiveAtoms;
    }

    /**
     * <p>
     * writeAtom</p>
     *
     * @param atom a {@link ffx.potential.bonded.Atom} object.
     * @param serial a int.
     * @param sb a {@link java.lang.StringBuilder} object.
     * @param anisouSB a {@link java.lang.StringBuilder} object.
     * @param bw a {@link java.io.BufferedWriter} object.
     * @throws java.io.IOException if any.
     */
    private void writeAtom(Atom atom, int serial, StringBuilder sb,
            StringBuilder anisouSB, BufferedWriter bw)
            throws IOException {
        if (ignoreUnusedAtoms && !atom.getUse()) {
            return;
        }
        String name = atom.getName();
        if (name.length() > 4) {
            name = name.substring(0, 4);
        } else if (name.length() == 1) {
            name = name + "  ";
        } else if (name.length() == 2) {
            if (atom.getAtomType().valence == 0) {
                name = name + "  ";
            } else {
                name = name + " ";
            }
        }
<<<<<<< HEAD
        activeMolecularAssembly.getPotentialEnergy();
        double xyz[] = vdwH ? atom.getRedXYZ() : atom.getXYZ();
=======
        double xyz[] = vdwH ? atom.getRedXYZ() : atom.getXYZ(null);
>>>>>>> 2bbf8807
        if (nSymOp != 0) {
            Crystal crystal = activeMolecularAssembly.getCrystal();
            SymOp symOp = crystal.spaceGroup.getSymOp(nSymOp);
            double[] newXYZ = new double[xyz.length];
            crystal.applySymOp(xyz, newXYZ, symOp);
            xyz = newXYZ;
        }
        sb.replace(6, 16, String.format("%5s " + padLeft(name.toUpperCase(), 4), Hybrid36.encode(5, serial)));
        Character altLoc = atom.getAltLoc();
        if (altLoc != null) {
            sb.setCharAt(16, altLoc);
        } else {
            sb.setCharAt(16, ' ');
        }
        sb.replace(30, 66, String.format("%8.3f%8.3f%8.3f%6.2f%6.2f",
                xyz[0], xyz[1], xyz[2], atom.getOccupancy(), atom.getTempFactor()));
        name = Atom.ElementSymbol.values()[atom.getAtomicNumber() - 1].toString();
        name = name.toUpperCase();
        if (atom.isDeuterium()) {
            name = "D";
        }
        sb.replace(76, 78, padLeft(name, 2));
        //sb.replace(78, 80, String.format("%2d", 0));
        sb.replace(78, 80, String.format("%2d", atom.getFormalCharge()));
        if (!listMode) {
            bw.write(sb.toString());
            bw.newLine();
        } else {
            listOutput.add(sb.toString());
        }
// =============================================================================
//  1 - 6        Record name   "ANISOU"
//  7 - 11       Integer       serial         Atom serial number.
// 13 - 16       Atom          name           Atom name.
// 17            Character     altLoc         Alternate location indicator
// 18 - 20       Residue name  resName        Residue name.
// 22            Character     chainID        Chain identifier.
// 23 - 26       Integer       resSeq         Residue sequence number.
// 27            AChar         iCode          Insertion code.
// 29 - 35       Integer       u[0][0]        U(1,1)
// 36 - 42       Integer       u[1][1]        U(2,2)
// 43 - 49       Integer       u[2][2]        U(3,3)
// 50 - 56       Integer       u[0][1]        U(1,2)
// 57 - 63       Integer       u[0][2]        U(1,3)
// 64 - 70       Integer       u[1][2]        U(2,3)
// 77 - 78       LString(2)    element        Element symbol, right-justified.
// 79 - 80       LString(2)    charge         Charge on the atom.
// =============================================================================
        double[] anisou = atom.getAnisou(null);
        if (anisou != null) {
            anisouSB.replace(6, 80, sb.substring(6, 80));
            anisouSB.replace(28, 70, String.format("%7d%7d%7d%7d%7d%7d",
                    (int) (anisou[0] * 1e4), (int) (anisou[1] * 1e4),
                    (int) (anisou[2] * 1e4), (int) (anisou[3] * 1e4),
                    (int) (anisou[4] * 1e4), (int) (anisou[5] * 1e4)));
            if (!listMode) {
                bw.write(anisouSB.toString());
                bw.newLine();
            } else {
                listOutput.add(anisouSB.toString());
            }
        }
    }

    private void writeSIFTAtom(Atom atom, int serial, StringBuilder sb,
            StringBuilder anisouSB, BufferedWriter bw, String siftScore)
            throws IOException {
        String name = atom.getName();
        if (name.length() > 4) {
            name = name.substring(0, 4);
        } else if (name.length() == 1) {
            name = name + "  ";
        } else if (name.length() == 2) {
            if (atom.getAtomType().valence == 0) {
                name = name + "  ";
            } else {
                name = name + " ";
            }
        }
        double xyz[] = vdwH ? atom.getRedXYZ() : atom.getXYZ(null);
        if (nSymOp != 0) {
            Crystal crystal = activeMolecularAssembly.getCrystal();
            SymOp symOp = crystal.spaceGroup.getSymOp(nSymOp);
            double[] newXYZ = new double[xyz.length];
            crystal.applySymOp(xyz, newXYZ, symOp);
            xyz = newXYZ;
        }
        sb.replace(6, 16, String.format("%5s " + padLeft(name.toUpperCase(), 4), Hybrid36.encode(5, serial)));
        Character altLoc = atom.getAltLoc();
        if (altLoc != null) {
            sb.setCharAt(16, altLoc);
        } else {
            sb.setCharAt(16, ' ');
        }
        if (siftScore == null) {
            sb.replace(30, 66, String.format("%8.3f%8.3f%8.3f%6.2f%6.2f",
                    xyz[0], xyz[1], xyz[2], atom.getOccupancy(), 110.0));
        } else {
            sb.replace(30, 66, String.format("%8.3f%8.3f%8.3f%6.2f%6.2f",
                    xyz[0], xyz[1], xyz[2], atom.getOccupancy(), (1 + (-1 * Float.parseFloat(siftScore))) * 100));
        }
        name = Atom.ElementSymbol.values()[atom.getAtomicNumber() - 1].toString();
        name = name.toUpperCase();
        if (atom.isDeuterium()) {
            name = "D";
        }
        sb.replace(76, 78, padLeft(name, 2));
        sb.replace(78, 80, String.format("%2d", 0));
        if (!listMode) {
            bw.write(sb.toString());
            bw.newLine();
        } else {
            listOutput.add(sb.toString());
        }
// =============================================================================
//  1 - 6        Record name   "ANISOU"
//  7 - 11       Integer       serial         Atom serial number.
// 13 - 16       Atom          name           Atom name.
// 17            Character     altLoc         Alternate location indicator
// 18 - 20       Residue name  resName        Residue name.
// 22            Character     chainID        Chain identifier.
// 23 - 26       Integer       resSeq         Residue sequence number.
// 27            AChar         iCode          Insertion code.
// 29 - 35       Integer       u[0][0]        U(1,1)
// 36 - 42       Integer       u[1][1]        U(2,2)
// 43 - 49       Integer       u[2][2]        U(3,3)
// 50 - 56       Integer       u[0][1]        U(1,2)
// 57 - 63       Integer       u[0][2]        U(1,3)
// 64 - 70       Integer       u[1][2]        U(2,3)
// 77 - 78       LString(2)    element        Element symbol, right-justified.
// 79 - 80       LString(2)    charge         Charge on the atom.
// =============================================================================
        double[] anisou = atom.getAnisou(null);
        if (anisou != null) {
            anisouSB.replace(6, 80, sb.substring(6, 80));
            anisouSB.replace(28, 70, String.format("%7d%7d%7d%7d%7d%7d",
                    (int) (anisou[0] * 1e4), (int) (anisou[1] * 1e4),
                    (int) (anisou[2] * 1e4), (int) (anisou[3] * 1e4),
                    (int) (anisou[4] * 1e4), (int) (anisou[5] * 1e4)));
            if (!listMode) {
                bw.write(anisouSB.toString());
                bw.newLine();
            } else {
                listOutput.add(anisouSB.toString());
            }
        }
    }

    public void setListMode(boolean set) {
        listMode = set;
        listOutput = new ArrayList<>();
    }

    public ArrayList<String> getListOutput() {
        return listOutput;
    }

    public void clearListOutput() {
        listOutput.clear();
    }

    public enum HetAtoms {

        HOH, H2O, WAT, NA, K, MG, MG2, CA, CA2, CL, BR, ZN, ZN2
    };

    /**
     * Ensures proper naming of hydrogens according to latest PDB format.
     * Presently mostly guesses at which hydrogens to re-assign, which may cause
     * chirality errors for prochiral hydrogens. If necessary, we will implement
     * more specific mapping.
     *
     * @param residue
     */
    private void renameNonstandardHydrogens(Residue residue) {
        switch (fileStandard) {
            case VERSION3_3:
                return;
            case VERSION3_2:
            default:
                break;
        }
        // May have to get position.
        String residueType = residue.getName().toUpperCase();
        ArrayList<Atom> resAtoms = residue.getAtomList();
        for (Atom atom : resAtoms) {
            if (atom == null) {
                continue;
            }
            String atomName = atom.getName().toUpperCase();
            // Handles situations such as 1H where it should be H1, etc.
            String minusNumbers = atomName.replaceAll("[1-9]", "");
            if (minusNumbers.startsWith("D") || minusNumbers.startsWith("H")) {
                try {
                    String firstChar = atomName.substring(0, 1);
                    Integer.parseInt(firstChar);
                    atomName = atomName.substring(1);
                    atomName = atomName.concat(firstChar);
                    atom.setName(atomName);
                } catch (NumberFormatException e) {
                    // Do nothing.
                }
            }
        }
        // Ensures proper hydrogen assignment; for example, Gln should have HB2,
        // HB3 instead of HB1, HB2.
        ArrayList<Atom> betas;
        ArrayList<Atom> gammas;
        ArrayList<Atom> deltas;
        ArrayList<Atom> epsilons;
        ArrayList<Atom> zetas;
        String atomName;
        Atom OH;
        Atom HH;
        Atom HG;
        Atom HD2;
        switch (getAminoAcid(residueType)) {
            case GLY:
                ArrayList<Atom> alphas = new ArrayList<>();
                for (Atom atom : resAtoms) {
                    if (atom.getName().toUpperCase().contains("HA")) {
                        alphas.add(atom);
                    }
                }
                renameGlycineAlphaHydrogens(residue, alphas);
                break;
            case ALA:
                // No known errors with alanine
                break;
            case VAL:
                // No known errors with valine
                break;
            case LEU:
                betas = new ArrayList<>();
                for (Atom atom : resAtoms) {
                    if (atom.getName().toUpperCase().contains("HB")) {
                        betas.add(atom);
                    }
                }
                renameBetaHydrogens(residue, betas, 23);
                break;
            case ILE:
                ArrayList<Atom> ileAtoms = new ArrayList<>();
                for (Atom atom : resAtoms) {
                    if (atom.getName().toUpperCase().contains("HG1")) {
                        ileAtoms.add(atom);
                    }
                }
                renameIsoleucineHydrogens(residue, ileAtoms);
                break;
            case SER:
                betas = new ArrayList<>();
                for (Atom atom : resAtoms) {
                    if (atom.getName().toUpperCase().contains("HB")) {
                        betas.add(atom);
                    }
                }
                renameBetaHydrogens(residue, betas, 23);
                break;
            case THR:
                Atom HG1 = (Atom) residue.getAtomNode("HG1");
                if (HG1 == null) {
                    for (Atom atom : resAtoms) {
                        atomName = atom.getName().toUpperCase();
                        // Gets first HG-containing name of length < 4
                        // Length < 4 avoids bringing in HG21, HG22, or HG23.
                        if (atomName.length() < 4 && atomName.contains("HG")) {
                            atom.setName("HG1");
                            break;
                        }
                    }
                }
                break;
            case CYS:
                betas = new ArrayList<>();
                HG = (Atom) residue.getAtomNode("HG");
                for (Atom atom : resAtoms) {
                    atomName = atom.getName().toUpperCase();
                    if (atomName.contains("HB")) {
                        betas.add(atom);
                    } else if (HG == null && atomName.contains("HG")) {
                        HG = atom;
                        HG.setName("HG");
                    }
                }
                renameBetaHydrogens(residue, betas, 23);
                break;
            case CYX:
                // I pray this is never important, because I don't have an example CYX to work from.
                break;
            case CYD:
                betas = new ArrayList<>();
                for (Atom atom : resAtoms) {
                    if (atom.getName().toUpperCase().contains("HB")) {
                        betas.add(atom);
                    }
                }
                renameBetaHydrogens(residue, betas, 23);
                break;
            case PRO:
                betas = new ArrayList<>();
                gammas = new ArrayList<>();
                deltas = new ArrayList<>();
                for (Atom atom : resAtoms) {
                    atomName = atom.getName().toUpperCase();
                    if (atomName.contains("HB")) {
                        betas.add(atom);
                    } else if (atomName.contains("HG")) {
                        gammas.add(atom);
                    } else if (atomName.contains("HD")) {
                        deltas.add(atom);
                    }
                }
                renameBetaHydrogens(residue, betas, 23);
                renameGammaHydrogens(residue, gammas, 23);
                renameDeltaHydrogens(residue, deltas, 23);
                break;
            case PHE:
                betas = new ArrayList<>();
                deltas = new ArrayList<>();
                epsilons = new ArrayList<>();
                Atom HZ = (Atom) residue.getAtomNode("HZ");
                for (Atom atom : resAtoms) {
                    atomName = atom.getName().toUpperCase();
                    if (atomName.contains("HB")) {
                        betas.add(atom);
                    } else if (atomName.contains("HD")) {
                        deltas.add(atom);
                    } else if (atomName.contains("HE")) {
                        epsilons.add(atom);
                    } else if (HZ == null && atomName.contains("HZ")) {
                        HZ = atom;
                        HZ.setName("HZ");
                    }
                }
                renameBetaHydrogens(residue, betas, 23);
                renameDeltaHydrogens(residue, deltas, 12);
                renameEpsilonHydrogens(residue, epsilons, 12);
                break;
            case TYR:
                betas = new ArrayList<>();
                deltas = new ArrayList<>();
                epsilons = new ArrayList<>();
                HH = (Atom) residue.getAtomNode("HH");
                OH = (Atom) residue.getAtomNode("OH");
                for (Atom atom : resAtoms) {
                    atomName = atom.getName().toUpperCase();
                    if (atomName.contains("HB")) {
                        betas.add(atom);
                    } else if (atomName.contains("HD")) {
                        deltas.add(atom);
                    } else if (atomName.contains("HE")) {
                        epsilons.add(atom);
                    } else if (HH == null && atomName.contains("HH")) {
                        HH = atom;
                        HH.setName("HH");
                    } else if (OH == null && atomName.contains("O") && atomName.contains("H")) {
                        OH = atom;
                        OH.setName("OH");
                    }
                }
                renameBetaHydrogens(residue, betas, 23);
                renameDeltaHydrogens(residue, deltas, 12);
                renameEpsilonHydrogens(residue, epsilons, 12);
                break;
            case TYD:
                betas = new ArrayList<>();
                deltas = new ArrayList<>();
                epsilons = new ArrayList<>();
                OH = (Atom) residue.getAtomNode("OH");
                for (Atom atom : resAtoms) {
                    atomName = atom.getName().toUpperCase();
                    if (atomName.contains("HB")) {
                        betas.add(atom);
                    } else if (atomName.contains("HD")) {
                        deltas.add(atom);
                    } else if (atomName.contains("HE")) {
                        epsilons.add(atom);
                    } else if (OH == null && atomName.contains("O") && atomName.contains("H")) {
                        OH = atom;
                        OH.setName("OH");
                    }
                }
                renameBetaHydrogens(residue, betas, 23);
                renameDeltaHydrogens(residue, deltas, 12);
                renameEpsilonHydrogens(residue, epsilons, 12);
                break;
            case TRP:
                betas = new ArrayList<>();
                epsilons = new ArrayList<>();
                zetas = new ArrayList<>();
                Atom HD1 = (Atom) residue.getAtomNode("HD1");
                Atom HH2 = (Atom) residue.getAtomNode("HH2");
                for (Atom atom : resAtoms) {
                    atomName = atom.getName().toUpperCase();
                    if (atomName.contains("HB")) {
                        betas.add(atom);
                    } else if (atomName.contains("HE")) {
                        epsilons.add(atom);
                    } else if (atomName.contains("HZ")) {
                        zetas.add(atom);
                    } else if (HD1 == null && atomName.contains("HD")) {
                        HD1 = atom;
                        HD1.setName("HD1");
                    } else if (HH2 == null && atomName.contains("HH")) {
                        HH2 = atom;
                        HH2.setName("HH2");
                    }
                }
                renameBetaHydrogens(residue, betas, 23);
                renameEpsilonHydrogens(residue, epsilons, 13);
                renameZetaHydrogens(residue, zetas, 23);
                break;
            case HIS:
                betas = new ArrayList<>();
                deltas = new ArrayList<>();
                epsilons = new ArrayList<>();
                for (Atom atom : resAtoms) {
                    atomName = atom.getName().toUpperCase();
                    if (atomName.contains("HB")) {
                        betas.add(atom);
                    } else if (atomName.contains("HD")) {
                        deltas.add(atom);
                    } else if (atomName.contains("HE")) {
                        epsilons.add(atom);
                    }
                }
                renameBetaHydrogens(residue, betas, 23);
                renameDeltaHydrogens(residue, deltas, 12);
                renameEpsilonHydrogens(residue, epsilons, 12);
                break;
            case HID:
                betas = new ArrayList<>();
                deltas = new ArrayList<>();
                Atom HE1 = (Atom) residue.getAtomNode("HE1");
                for (Atom atom : resAtoms) {
                    atomName = atom.getName().toUpperCase();
                    if (atomName.contains("HB")) {
                        betas.add(atom);
                    } else if (atomName.contains("HD")) {
                        deltas.add(atom);
                    } else if (HE1 == null && atomName.contains("HE")) {
                        HE1 = atom;
                        HE1.setName("HE1");
                    }
                }
                renameBetaHydrogens(residue, betas, 23);
                renameDeltaHydrogens(residue, deltas, 12);
                break;
            case HIE:
                betas = new ArrayList<>();
                epsilons = new ArrayList<>();
                HD2 = (Atom) residue.getAtomNode("HD2");
                for (Atom atom : resAtoms) {
                    atomName = atom.getName().toUpperCase();
                    if (atomName.contains("HB")) {
                        betas.add(atom);
                    } else if (atomName.contains("HE")) {
                        epsilons.add(atom);
                    } else if (HD2 == null && atomName.contains("HD")) {
                        HD2 = atom;
                        HD2.setName("HD2");
                    }
                }
                renameBetaHydrogens(residue, betas, 23);
                renameEpsilonHydrogens(residue, epsilons, 12);
                break;
            case ASP:
                betas = new ArrayList<>();
                for (Atom atom : resAtoms) {
                    if (atom.getName().toUpperCase().contains("HB")) {
                        betas.add(atom);
                    }
                }
                renameBetaHydrogens(residue, betas, 23);
                break;
            case ASH:
                betas = new ArrayList<>();
                HD2 = (Atom) residue.getAtomNode("HD2");
                for (Atom atom : resAtoms) {
                    atomName = atom.getName().toUpperCase();
                    if (atomName.contains("HB")) {
                        betas.add(atom);
                    } else if (HD2 == null && atomName.contains("HD")) {
                        HD2 = atom;
                        HD2.setName("HD2");
                    }
                }
                renameBetaHydrogens(residue, betas, 23);
                break;
            case ASN:
                betas = new ArrayList<>();
                ArrayList<Atom> HD2s = new ArrayList<>();
                for (Atom atom : resAtoms) {
                    atomName = atom.getName().toUpperCase();
                    if (atomName.contains("HB")) {
                        betas.add(atom);
                    } else if (atomName.contains("HD")) {
                        HD2s.add(atom);
                    }
                }
                renameBetaHydrogens(residue, betas, 23);
                renameAsparagineHydrogens(residue, HD2s);
                break;
            case GLU:
                betas = new ArrayList<>();
                gammas = new ArrayList<>();
                for (Atom atom : resAtoms) {
                    atomName = atom.getName().toUpperCase();
                    if (atomName.contains("HB")) {
                        betas.add(atom);
                    } else if (atomName.contains("HG")) {
                        gammas.add(atom);
                    }
                }
                renameBetaHydrogens(residue, betas, 23);
                renameGammaHydrogens(residue, gammas, 23);
                break;
            case GLH:
                betas = new ArrayList<>();
                gammas = new ArrayList<>();
                Atom HE2 = (Atom) residue.getAtomNode("HE2");
                for (Atom atom : resAtoms) {
                    atomName = atom.getName().toUpperCase();
                    if (atomName.contains("HB")) {
                        betas.add(atom);
                    } else if (atomName.contains("HG")) {
                        gammas.add(atom);
                    } else if (HE2 == null && atomName.contains("HE")) {
                        HE2 = atom;
                        HE2.setName("HE2");
                    }
                }
                renameBetaHydrogens(residue, betas, 23);
                renameGammaHydrogens(residue, gammas, 23);
                break;
            case GLN:
                betas = new ArrayList<>();
                gammas = new ArrayList<>();
                epsilons = new ArrayList<>();
                for (Atom atom : resAtoms) {
                    atomName = atom.getName().toUpperCase();
                    if (atomName.contains("HB")) {
                        betas.add(atom);
                    } else if (atomName.contains("HG")) {
                        gammas.add(atom);
                    } else if (atomName.contains("HE")) {
                        epsilons.add(atom);
                    }
                }
                renameBetaHydrogens(residue, betas, 23);
                renameGammaHydrogens(residue, gammas, 23);
                renameGlutamineHydrogens(residue, epsilons);
                break;
            case MET:
                betas = new ArrayList<>();
                gammas = new ArrayList<>();
                // Epsilons should not break, as they are 1-3.
                for (Atom atom : resAtoms) {
                    atomName = atom.getName().toUpperCase();
                    if (atomName.contains("HB")) {
                        betas.add(atom);
                    } else if (atomName.contains("HG")) {
                        gammas.add(atom);
                    }
                }
                renameBetaHydrogens(residue, betas, 23);
                renameGammaHydrogens(residue, gammas, 23);
                break;
            case LYS:
                betas = new ArrayList<>();
                gammas = new ArrayList<>();
                deltas = new ArrayList<>();
                epsilons = new ArrayList<>();
                // Zetas are 1-3, should not break.
                for (Atom atom : resAtoms) {
                    atomName = atom.getName().toUpperCase();
                    if (atomName.contains("HB")) {
                        betas.add(atom);
                    } else if (atomName.contains("HG")) {
                        gammas.add(atom);
                    } else if (atomName.contains("HD")) {
                        deltas.add(atom);
                    } else if (atomName.contains("HE")) {
                        epsilons.add(atom);
                    }
                }
                renameBetaHydrogens(residue, betas, 23);
                renameGammaHydrogens(residue, gammas, 23);
                renameDeltaHydrogens(residue, deltas, 23);
                renameEpsilonHydrogens(residue, epsilons, 23);
                break;
            case LYD:
                betas = new ArrayList<>();
                gammas = new ArrayList<>();
                deltas = new ArrayList<>();
                epsilons = new ArrayList<>();
                zetas = new ArrayList<>();
                for (Atom atom : resAtoms) {
                    atomName = atom.getName().toUpperCase();
                    if (atomName.contains("HB")) {
                        betas.add(atom);
                    } else if (atomName.contains("HG")) {
                        gammas.add(atom);
                    } else if (atomName.contains("HD")) {
                        deltas.add(atom);
                    } else if (atomName.contains("HE")) {
                        epsilons.add(atom);
                    } else if (atomName.contains("HZ")) {
                        zetas.add(atom);
                    }
                }
                renameBetaHydrogens(residue, betas, 23);
                renameGammaHydrogens(residue, gammas, 23);
                renameDeltaHydrogens(residue, deltas, 23);
                renameEpsilonHydrogens(residue, epsilons, 23);
                renameZetaHydrogens(residue, zetas, 12);
                break;
            case ARG:
                betas = new ArrayList<>();
                gammas = new ArrayList<>();
                deltas = new ArrayList<>();
                Atom HE = (Atom) residue.getAtomNode("HE");
                ArrayList<Atom> HHn = new ArrayList<>();
                for (Atom atom : resAtoms) {
                    atomName = atom.getName().toUpperCase();
                    if (atomName.contains("HB")) {
                        betas.add(atom);
                    } else if (atomName.contains("HG")) {
                        gammas.add(atom);
                    } else if (atomName.contains("HD")) {
                        deltas.add(atom);
                    } else if (HE == null && atomName.contains("HE")) {
                        HE = atom;
                        HE.setName("HE");
                    } else if (atomName.contains("HH")) {
                        HHn.add(atom);
                    }
                }
                renameBetaHydrogens(residue, betas, 23);
                renameGammaHydrogens(residue, gammas, 23);
                renameDeltaHydrogens(residue, deltas, 23);
                renameArginineHydrogens(residue, HHn);
                break;
            case ORN:
            case AIB:
            case PCA:
            case UNK:
            default:
                // I am currently unaware of how these amino acids are typically
                // labeled under older PDB standards.
                break;
        }
    }

    private Atom buildHeavy(MSGroup residue, String atomName, Atom bondedTo, int key)
            throws MissingHeavyAtomException {
        return BondedUtils.buildHeavy(residue, atomName, bondedTo, key, forceField, bondList);
    }

    private Atom buildHeavy(MSGroup residue, String atomName, Atom ia, double bond, Atom ib, double angle1,
            Atom ic, double angle2, int chiral, int lookUp) {
        return BondedUtils.buildHeavy(residue, atomName, ia, bond, ib, angle1, ic, angle2, chiral, lookUp,
                forceField, bondList);
    }

    private Atom buildHydrogen(MSGroup residue, String atomName, Atom ia, double bond, Atom ib, double angle1,
            Atom ic, double angle2, int chiral, int lookUp) {
        return BondedUtils.buildHydrogen(residue, atomName, ia, bond, ib, angle1, ic, angle2, chiral, lookUp, forceField, bondList);
    }

    private Bond buildBond(Atom a1, Atom a2) {
        return BondedUtils.buildBond(a1, a2, forceField, bondList);
    }

    /**
     * Determine the atom type based on a biotype key.
     *
     * @param key The biotype key.
     * @return The atom type.
     * @since 1.0
     */
    private AtomType findAtomType(int key) {
        return BondedUtils.findAtomType(key, forceField);
    }

    // Presently, VERSION3_3 is default, and VERSION3_2 is anything non-standard.
    public enum PDBFileStandard {

        VERSION3_3, VERSION3_2, VERSION3_1, VERSION3_0, VERSION2_3;
    }
}<|MERGE_RESOLUTION|>--- conflicted
+++ resolved
@@ -1180,13 +1180,8 @@
                 }
 
                 double vector[] = new double[3];
-<<<<<<< HEAD
                 int count = 3 * (nextResidue.getResidueIndex() - previousResidue.getResidueIndex());
-                VectorMath.diff(N.getXYZ(), C.getXYZ(), vector);
-=======
-                int count = 3 * (nextResidue.getResidueNumber() - previousResidue.getResidueNumber());
                 VectorMath.diff(N.getXYZ(null), C.getXYZ(null), vector);
->>>>>>> 2bbf8807
                 VectorMath.scalar(vector, 1.0 / count, vector);
 
                 double nXYZ[] = new double[3];
@@ -2633,12 +2628,7 @@
                 name = name + " ";
             }
         }
-<<<<<<< HEAD
-        activeMolecularAssembly.getPotentialEnergy();
-        double xyz[] = vdwH ? atom.getRedXYZ() : atom.getXYZ();
-=======
         double xyz[] = vdwH ? atom.getRedXYZ() : atom.getXYZ(null);
->>>>>>> 2bbf8807
         if (nSymOp != 0) {
             Crystal crystal = activeMolecularAssembly.getCrystal();
             SymOp symOp = crystal.spaceGroup.getSymOp(nSymOp);
