--- conflicted
+++ resolved
@@ -322,9 +322,9 @@
     /**
      * [threadCount][numESVs][nAtoms] X-component of each lamedh derivative.
      */
-    // private double lamedhGradX[][][];
-    // private double lamedhGradY[][][];
-    // private double lamedhGradZ[][][];
+    private double lamedhGradX[][][];
+    private double lamedhGradY[][][];
+    private double lamedhGradZ[][][];
 
     /**
      * The neighbor-list includes 1-2 and 1-3 interactions, which are masked out
@@ -1135,9 +1135,9 @@
         numESVs = esvSystem.num();
         shareddEdLdh = new SharedDouble[numESVs];
         sharedd2EdLdh2 = new SharedDouble[numESVs];
-        // lamedhGradX = new double[threadCount][numESVs][nAtoms];
-        // lamedhGradY = new double[threadCount][numESVs][nAtoms];
-        // lamedhGradZ = new double[threadCount][numESVs][nAtoms];
+        lamedhGradX = new double[threadCount][numESVs][nAtoms];
+        lamedhGradY = new double[threadCount][numESVs][nAtoms];
+        lamedhGradZ = new double[threadCount][numESVs][nAtoms];
     }
     
     public void detachExtendedSystem() {
@@ -1219,7 +1219,6 @@
     }
 
     public double[][] getdEdXdLdh() {
-<<<<<<< HEAD
         if (lamedhGradX == null || !esvTerm) {
             return null;
         }
@@ -1239,20 +1238,6 @@
             }
         }
         return dEdXdLdh;
-=======
-        /**
-         * if (!esvTerm) { if (lamedhGradX == null || !esvTerm) { return null; }
-         * double dEdXdLdh[][] = new double[numESVs][nAtoms * 3]; double
-         * ldhgx[][] = lamedhGradX[0]; double ldhgy[][] = lamedhGradY[0]; double
-         * ldhgz[][] = lamedhGradZ[0]; for (int i = 0; i < nAtoms; i++) { int ii
-         * = i * 3; Atom ai = atoms[i]; if (ai.isActive()) { for
-         * (ExtendedVariable esv : esvList) { dEdXdLdh[esv.index][ii] +=
-         * ldhgx[esv.index][i]; dEdXdLdh[esv.index][ii + 1] +=
-         * ldhgy[esv.index][i]; dEdXdLdh[esv.index][ii + 2] +=
-         * ldhgz[esv.index][i]; } } } return dEdXdLdh;
-         */
-        return null;
->>>>>>> d8d6a316
     }
 
     /**
@@ -1369,9 +1354,6 @@
                 shareddEdL.set(0.0);
                 sharedd2EdL2.set(0.0);
             }
-<<<<<<< HEAD
-            if (esvTerm && hasExtendedSystem()) {
-=======
 
             gradX.alloc(nAtoms);
             gradY.alloc(nAtoms);
@@ -1383,7 +1365,6 @@
             }
 
             if (esvTerm) {
->>>>>>> d8d6a316
                 shareddEdLdh = new SharedDouble[numESVs];
                 sharedd2EdLdh2 = new SharedDouble[numESVs];
                 for (ExtendedVariable esv : esvSystem.getESVList()) {
@@ -1568,16 +1549,9 @@
                     gradZ.init(threadIndex, nAtoms, lb, ub, 0.0);
                 }
                 if (lambdaTerm) {
-<<<<<<< HEAD
-                    if (lambdaGradX[threadIndex] == null || lambdaGradX[threadIndex].length < nAtoms) {
-                        lambdaGradX[threadIndex] = new double[nAtoms];
-                        lambdaGradY[threadIndex] = new double[nAtoms];
-                        lambdaGradZ[threadIndex] = new double[nAtoms];
-                    } else {
-                        fill(lambdaGradX[threadIndex], 0.0);
-                        fill(lambdaGradY[threadIndex], 0.0);
-                        fill(lambdaGradZ[threadIndex], 0.0);
-                    }
+                    lambdaGradX.init(threadIndex, nAtoms, lb, ub, 0.0);
+                    lambdaGradY.init(threadIndex, nAtoms, lb, ub, 0.0);
+                    lambdaGradZ.init(threadIndex, nAtoms, lb, ub, 0.0);
                 }
                 if (esvTerm && hasExtendedSystem()) {
                     lamedhGradX[threadIndex] = new double[numESVs][nAtoms];
@@ -1588,21 +1562,7 @@
                         fill(lamedhGradY[threadIndex][esv.index], 0.0);
                         fill(lamedhGradZ[threadIndex][esv.index], 0.0);
                     }
-=======
-                    lambdaGradX.init(threadIndex, nAtoms, lb, ub, 0.0);
-                    lambdaGradY.init(threadIndex, nAtoms, lb, ub, 0.0);
-                    lambdaGradZ.init(threadIndex, nAtoms, lb, ub, 0.0);
->>>>>>> d8d6a316
-                }
-                /**
-                 * if (esvTerm) { lamedhGradX[threadIndex] = new
-                 * double[numESVs][nAtoms]; lamedhGradY[threadIndex] = new
-                 * double[numESVs][nAtoms]; lamedhGradZ[threadIndex] = new
-                 * double[numESVs][nAtoms]; for (ExtendedVariable esv : esvList)
-                 * { fill(lamedhGradX[threadIndex][esv.index], 0.0);
-                 * fill(lamedhGradY[threadIndex][esv.index], 0.0);
-                 * fill(lamedhGradZ[threadIndex][esv.index], 0.0); } }
-                 */
+                }
             }
         }
 
@@ -1721,9 +1681,9 @@
             // private double lxi_local[];
             // private double lyi_local[];
             // private double lzi_local[];
-            // private double ldh_xi_local[][];
-            // private double ldh_yi_local[][];
-            // private double ldh_zi_local[][];
+             private double ldh_xi_local[][];
+             private double ldh_yi_local[][];
+             private double ldh_zi_local[][];
             private double mask[];
             private final double dx_local[];
             private final double transOp[][];
@@ -1767,11 +1727,9 @@
                     d2EdLdh2 = new double[numESVs];
                     fill(dEdLdh, 0.0);
                     fill(d2EdLdh2, 0.0);
-                    /**
-                     * ldh_xi_local = lamedhGradX[threadID]; ldh_yi_local =
-                     * lamedhGradY[threadID]; ldh_zi_local =
-                     * lamedhGradZ[threadID];
-                     */
+                    ldh_xi_local = lamedhGradX[threadID];
+                    ldh_yi_local = lamedhGradY[threadID];
+                    ldh_zi_local = lamedhGradZ[threadID];
                 }
                 vdwTime[threadID] = -System.nanoTime();
                 if (mask == null || mask.length < nAtoms) {
@@ -1998,7 +1956,6 @@
                                 final double f3 = sc2 * t1 * dt2;
                                 final double dedl = ev * (f1 + f2 + f3);
                                 dEdL += dedl * taper;
-<<<<<<< HEAD
                                 if (esvTerm) {  // Copy this gradient to attached ESVs.
                                     // This multimap allows one atom affected by multiple ESVs to contribute its gradient to each.
                                     for (ExtendedVariable esv : esvSystem.getESVList()) {
@@ -2007,15 +1964,6 @@
                                         }
                                     }
                                 }
-=======
-
-                                // This multimap allows one atom affected by multiple ESVs to contribute its gradient to each.
-                                /**
-                                 * esvList.stream().filter(esv ->
-                                 * esv.containsAtom(atoms[k])) .forEach(esv ->
-                                 * dEdLdh[esv.index] += (dedl * taper));
-                                 */
->>>>>>> d8d6a316
                                 final double t1d2 = -dsc1dL * t1d * t1d;
                                 final double t2d2 = -dsc1dL * t2d * t2d;
                                 final double d2t1 = -dt1 * t1d * dsc1dL - t1 * t1d * d2sc1dL2 - t1 * t1d2 * dsc1dL;
@@ -2025,7 +1973,6 @@
                                 final double df3 = dsc2dL * t1 * dt2 + sc2 * dt1 * dt2 + sc2 * t1 * d2t2;
                                 final double de2dl2 = ev * (df1 + df2 + df3);
                                 d2EdL2 += de2dl2 * taper;
-<<<<<<< HEAD
                                 if (esvTerm) {  // Copy this second gradient to attached ESVs.
                                     for (ExtendedVariable esv : esvSystem.getESVList()) {
                                         if (esv.containsAtom(atomk)) {
@@ -2033,14 +1980,6 @@
                                         }
                                     }
                                 }
-=======
-
-                                /**
-                                 * esvList.stream().filter(esv ->
-                                 * esv.containsAtom(atomk)) .forEach(esv ->
-                                 * d2EdLdh2[esv.index] += (de2dl2 * taper));
-                                 */
->>>>>>> d8d6a316
                                 final double t11 = -dsc2dL * t2 * dt1_dr;
                                 final double t21 = -dsc2dL * t1 * dt2_dr;
                                 final double t13 = 2.0 * sc2 * t2 * dt1_dr * dsc1dL * t1d;
@@ -2059,13 +1998,19 @@
                                 lyredi += dedldy * rediv;
                                 lzredi += dedldz * rediv;
                                 if (lambdaTerm) {
-<<<<<<< HEAD
-                                    lxi_local[k] -= red * dedldx;
-                                    lyi_local[k] -= red * dedldy;
-                                    lzi_local[k] -= red * dedldz;
-                                    lxi_local[redk] -= redkv * dedldx;
-                                    lyi_local[redk] -= redkv * dedldy;
-                                    lzi_local[redk] -= redkv * dedldz;
+                                    lambdaGradX.sub(threadID, k, red * dedldx);
+                                    lambdaGradY.sub(threadID, k, red * dedldy);
+                                    lambdaGradZ.sub(threadID, k, red * dedldz);
+                                    // lxi_local[k] -= red * dedldx;
+                                    // lyi_local[k] -= red * dedldy;
+                                    // lzi_local[k] -= red * dedldz;
+
+                                    lambdaGradX.sub(threadID, redk, redkv * dedldx);
+                                    lambdaGradY.sub(threadID, redk, redkv * dedldy);
+                                    lambdaGradZ.sub(threadID, redk, redkv * dedldz);
+                                    // lxi_local[redk] -= redkv * dedldx;
+                                    // lyi_local[redk] -= redkv * dedldy;
+                                    // lzi_local[redk] -= redkv * dedldz;
                                 }
                                 if (esvTerm) {
                                     for (ExtendedVariable esv : esvSystem.getESVList()) {
@@ -2076,34 +2021,7 @@
                                         ldh_yi_local[esv.index][redk] -= (redkv * dedldy);
                                         ldh_zi_local[esv.index][redk] -= (redkv * dedldz);
                                     }
-=======
-                                    lambdaGradX.sub(threadID, k, red * dedldx);
-                                    lambdaGradY.sub(threadID, k, red * dedldy);
-                                    lambdaGradZ.sub(threadID, k, red * dedldz);
-                                    // lxi_local[k] -= red * dedldx;
-                                    // lyi_local[k] -= red * dedldy;
-                                    // lzi_local[k] -= red * dedldz;
-
-                                    lambdaGradX.sub(threadID, redk, redkv * dedldx);
-                                    lambdaGradY.sub(threadID, redk, redkv * dedldy);
-                                    lambdaGradZ.sub(threadID, redk, redkv * dedldz);
-                                    // lxi_local[redk] -= redkv * dedldx;
-                                    // lyi_local[redk] -= redkv * dedldy;
-                                    // lzi_local[redk] -= redkv * dedldz;
->>>>>>> d8d6a316
                                 }
-
-                                /**
-                                 * if (esvTerm) { esvList.stream().forEach(esv
-                                 * -> { ldh_xi_local[esv.index][k] -= (red *
-                                 * dedldx); ldh_yi_local[esv.index][k] -= (red *
-                                 * dedldy); ldh_zi_local[esv.index][k] -= (red *
-                                 * dedldz); ldh_xi_local[esv.index][redk] -=
-                                 * (redkv * dedldx);
-                                 * ldh_yi_local[esv.index][redk] -= (redkv *
-                                 * dedldy); ldh_zi_local[esv.index][redk] -=
-                                 * (redkv * dedldz); }); }
-                                 */
                             }
                         }
                     }
@@ -2123,13 +2041,19 @@
                         //gzi_local[redi] += gzredi;
                     }
                     if (lambdaTerm) {
-<<<<<<< HEAD
-                        lxi_local[i] += lxi;
-                        lyi_local[i] += lyi;
-                        lzi_local[i] += lzi;
-                        lxi_local[redi] += lxredi;
-                        lyi_local[redi] += lyredi;
-                        lzi_local[redi] += lzredi;
+                        lambdaGradX.add(threadID, i, lxi);
+                        lambdaGradY.add(threadID, i, lyi);
+                        lambdaGradZ.add(threadID, i, lzi);
+                        // lxi_local[i] += lxi;
+                        // lyi_local[i] += lyi;
+                        // lzi_local[i] += lzi;
+
+                        lambdaGradX.add(threadID, redi, lxredi);
+                        lambdaGradY.add(threadID, redi, lyredi);
+                        lambdaGradZ.add(threadID, redi, lzredi);
+                        // lxi_local[redi] += lxredi;
+                        // lyi_local[redi] += lyredi;
+                        // lzi_local[redi] += lzredi;
                     }
                     if (esvTerm) {
                         for (ExtendedVariable esv : esvSystem.getESVList()) {
@@ -2140,31 +2064,7 @@
                             ldh_yi_local[esv.index][redi] += lyredi;
                             ldh_zi_local[esv.index][redi] += lzredi;
                         }
-=======
-                        lambdaGradX.add(threadID, i, lxi);
-                        lambdaGradY.add(threadID, i, lyi);
-                        lambdaGradZ.add(threadID, i, lzi);
-                        // lxi_local[i] += lxi;
-                        // lyi_local[i] += lyi;
-                        // lzi_local[i] += lzi;
-
-                        lambdaGradX.add(threadID, redi, lxredi);
-                        lambdaGradY.add(threadID, redi, lyredi);
-                        lambdaGradZ.add(threadID, redi, lzredi);
-                        // lxi_local[redi] += lxredi;
-                        // lyi_local[redi] += lyredi;
-                        // lzi_local[redi] += lzredi;
->>>>>>> d8d6a316
                     }
-                    /**
-                     * if (esvTerm) { for (ExtendedVariable esv : esvList) {
-                     * ldh_xi_local[esv.index][i] += lxi;
-                     * ldh_yi_local[esv.index][i] += lyi;
-                     * ldh_zi_local[esv.index][i] += lzi;
-                     * ldh_xi_local[esv.index][redi] += lxredi;
-                     * ldh_yi_local[esv.index][redi] += lyredi;
-                     * ldh_zi_local[esv.index][redi] += lzredi; } }
-                     */
 
                     removeMask(mask, i);
                 }
@@ -2368,7 +2268,6 @@
                                     double f3 = sc2 * t1 * dt2;
                                     final double dedl = ev * (f1 + f2 + f3);
                                     dEdL += selfScale * dedl * taper;
-<<<<<<< HEAD
                                     if (esvTerm) {
                                         for (ExtendedVariable esv : esvSystem.getESVList()) {
                                             if (esv.containsAtom(atomk)) {
@@ -2376,15 +2275,6 @@
                                             }
                                         }
                                     }
-=======
-                                    /**
-                                     * esvList.stream().filter(esv ->
-                                     * esv.containsAtom(atomk)) .forEach(esv ->
-                                     * dEdLdh[esv.index] += (selfScale * dedl *
-                                     * taper));
-                                     */
-
->>>>>>> d8d6a316
                                     double t1d2 = -dsc1dL * t1d * t1d;
                                     double t2d2 = -dsc1dL * t2d * t2d;
                                     double d2t1 = -dt1 * t1d * dsc1dL - t1 * t1d * d2sc1dL2 - t1 * t1d2 * dsc1dL;
@@ -2394,7 +2284,6 @@
                                     double df3 = dsc2dL * t1 * dt2 + sc2 * dt1 * dt2 + sc2 * t1 * d2t2;
                                     double de2dl2 = ev * (df1 + df2 + df3);
                                     d2EdL2 += selfScale * de2dl2 * taper;
-<<<<<<< HEAD
                                     if (esvTerm) {
                                         for (ExtendedVariable esv : esvSystem.getESVList()) {
                                             if (esv.containsAtom(atomk)) {
@@ -2402,15 +2291,6 @@
                                             }
                                         }
                                     }
-=======
-                                    /**
-                                     * esvList.stream().filter(esv ->
-                                     * esv.containsAtom(atomk)) .forEach(esv ->
-                                     * d2EdLdh2[esv.index] += (selfScale *
-                                     * de2dl2 * taper));
-                                     */
-
->>>>>>> d8d6a316
                                     double t11 = -dsc2dL * t2 * dt1_dr;
                                     double t12 = -sc2 * dt2 * dt1_dr;
                                     double t13 = 2.0 * sc2 * t2 * dt1_dr * dsc1dL * t1d;
@@ -2443,24 +2323,6 @@
                                      * dedldz * transOp[2][2];
                                      */
                                     if (lambdaTerm) {
-<<<<<<< HEAD
-                                        lxi_local[k] -= red * dedldxk;
-                                        lyi_local[k] -= red * dedldyk;
-                                        lzi_local[k] -= red * dedldzk;
-                                        lxi_local[redk] -= redkv * dedldxk;
-                                        lyi_local[redk] -= redkv * dedldyk;
-                                        lzi_local[redk] -= redkv * dedldzk;
-                                    }
-                                    if (esvTerm) {
-                                        for (ExtendedVariable esv : esvSystem.getESVList()) {
-                                            ldh_xi_local[esv.index][k] -= (red * dedldxk);
-                                            ldh_yi_local[esv.index][k] -= (red * dedldyk);
-                                            ldh_zi_local[esv.index][k] -= (red * dedldzk);
-                                            ldh_xi_local[esv.index][redk] -= (redkv * dedldxk);
-                                            ldh_yi_local[esv.index][redk] -= (redkv * dedldyk);
-                                            ldh_zi_local[esv.index][redk] -= (redkv * dedldzk);
-                                        }
-=======
                                         lambdaGradX.sub(threadID, k, red * dedldx);
                                         lambdaGradY.sub(threadID, k, red * dedldy);
                                         lambdaGradZ.sub(threadID, k, red * dedldz);
@@ -2474,22 +2336,17 @@
                                         // lxi_local[redk] -= redkv * dedldxk;
                                         // lyi_local[redk] -= redkv * dedldyk;
                                         // lzi_local[redk] -= redkv * dedldzk;
->>>>>>> d8d6a316
                                     }
-
-                                    /**
-                                     * if (esvTerm) {
-                                     * esvList.stream().forEach(esv -> {
-                                     * ldh_xi_local[esv.index][k] -= (red *
-                                     * dedldxk); ldh_yi_local[esv.index][k] -=
-                                     * (red * dedldyk);
-                                     * ldh_zi_local[esv.index][k] -= (red *
-                                     * dedldzk); ldh_xi_local[esv.index][redk]
-                                     * -= (redkv * dedldxk);
-                                     * ldh_yi_local[esv.index][redk] -= (redkv *
-                                     * dedldyk); ldh_zi_local[esv.index][redk]
-                                     * -= (redkv * dedldzk); }); }
-                                     */
+                                    if (esvTerm) {
+                                        for (ExtendedVariable esv : esvSystem.getESVList()) {
+                                            ldh_xi_local[esv.index][k] -= (red * dedldx);
+                                            ldh_yi_local[esv.index][k] -= (red * dedldy);
+                                            ldh_zi_local[esv.index][k] -= (red * dedldz);
+                                            ldh_xi_local[esv.index][redk] -= (redkv * dedldx);
+                                            ldh_yi_local[esv.index][redk] -= (redkv * dedldy);
+                                            ldh_zi_local[esv.index][redk] -= (redkv * dedldz);
+                                        }
+                                    }
                                 }
                             }
                         }
@@ -2508,15 +2365,6 @@
                             // gyi_local[redi] += gyredi;
                             // gzi_local[redi] += gzredi;
                         }
-                        if (lambdaTerm) {
-<<<<<<< HEAD
-                            lxi_local[i] += lxi;
-                            lyi_local[i] += lyi;
-                            lzi_local[i] += lzi;
-                            lxi_local[redi] += lxredi;
-                            lyi_local[redi] += lyredi;
-                            lzi_local[redi] += lzredi;
-                        }
                         if (esvTerm) {
                             for (ExtendedVariable esv : esvSystem.getESVList()) {
                                 ldh_xi_local[esv.index][i] += lxi;
@@ -2526,7 +2374,6 @@
                                 ldh_yi_local[esv.index][i] += lyredi;
                                 ldh_zi_local[esv.index][i] += lzredi;
                             }
-=======
                             lambdaGradX.add(threadID, i, lxi);
                             lambdaGradY.add(threadID, i, lyi);
                             lambdaGradZ.add(threadID, i, lzi);
@@ -2540,17 +2387,7 @@
                             // lxi_local[redi] += lxredi;
                             // lyi_local[redi] += lyredi;
                             // lzi_local[redi] += lzredi;
->>>>>>> d8d6a316
                         }
-                        /**
-                         * if (esvTerm) { for (ExtendedVariable esv : esvList) {
-                         * ldh_xi_local[esv.index][i] += lxi;
-                         * ldh_yi_local[esv.index][i] += lyi;
-                         * ldh_zi_local[esv.index][i] += lzi;
-                         * ldh_xi_local[esv.index][i] += lxredi;
-                         * ldh_yi_local[esv.index][i] += lyredi;
-                         * ldh_zi_local[esv.index][i] += lzredi; } }
-                         */
                     }
                     energy += e;
                 }
@@ -2585,20 +2422,9 @@
                     }
                 }
                 if (lambdaTerm) {
-<<<<<<< HEAD
-                    double lx[] = lambdaGradX[0];
-                    double ly[] = lambdaGradY[0];
-                    double lz[] = lambdaGradZ[0];
-                    for (int t = 1; t < threadCount; t++) {
-                        double lxt[] = lambdaGradX[t];
-                        double lyt[] = lambdaGradY[t];
-                        double lzt[] = lambdaGradZ[t];
-                        for (int i = lb; i <= ub; i++) {
-                            lx[i] += lxt[i];
-                            ly[i] += lyt[i];
-                            lz[i] += lzt[i];
-                        }
-                    }
+                    lambdaGradX.reduce(lb, ub);
+                    lambdaGradY.reduce(lb, ub);
+                    lambdaGradZ.reduce(lb, ub);
                 }
                 if (esvTerm) {
                     double ldhx[][] = lamedhGradX[0];
@@ -2616,24 +2442,7 @@
                             }
                         }
                     }
-=======
-                    lambdaGradX.reduce(lb, ub);
-                    lambdaGradY.reduce(lb, ub);
-                    lambdaGradZ.reduce(lb, ub);
->>>>>>> d8d6a316
-                }
-
-                /**
-                 * if (esvTerm) { double ldhx[][] = lamedhGradX[0]; double
-                 * ldhy[][] = lamedhGradY[0]; double ldhz[][] = lamedhGradZ[0];
-                 * for (int t = 1; t < threadCount; t++) { double ldhxt[][] =
-                 * lamedhGradX[t]; double ldhyt[][] = lamedhGradY[t]; double
-                 * ldhzt[][] = lamedhGradZ[t]; for (int i = lb; i <= ub; i++) {
-                 * for (ExtendedVariable esv : esvList) { ldhx[esv.index][i] +=
-                 * ldhxt[esv.index][i]; ldhy[esv.index][i] +=
-                 * ldhyt[esv.index][i]; ldhz[esv.index][i] +=
-                 * ldhzt[esv.index][i]; } } } }
-                 */
+                }
             }
         }
     }
