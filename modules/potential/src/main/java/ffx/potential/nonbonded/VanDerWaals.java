/**
 * Title: Force Field X.
 *
 * Description: Force Field X - Software for Molecular Biophysics.
 *
 * Copyright: Copyright (c) Michael J. Schnieders 2001-2016.
 *
 * This file is part of Force Field X.
 *
 * Force Field X is free software; you can redistribute it and/or modify it
 * under the terms of the GNU General Public License version 3 as published by
 * the Free Software Foundation.
 *
 * Force Field X is distributed in the hope that it will be useful, but WITHOUT
 * ANY WARRANTY; without even the implied warranty of MERCHANTABILITY or FITNESS
 * FOR A PARTICULAR PURPOSE. See the GNU General Public License for more
 * details.
 *
 * You should have received a copy of the GNU General Public License along with
 * Force Field X; if not, write to the Free Software Foundation, Inc., 59 Temple
 * Place, Suite 330, Boston, MA 02111-1307 USA
 *
 * Linking this library statically or dynamically with other modules is making a
 * combined work based on this library. Thus, the terms and conditions of the
 * GNU General Public License cover the whole combination.
 *
 * As a special exception, the copyright holders of this library give you
 * permission to link this library with independent modules to produce an
 * executable, regardless of the license terms of these independent modules, and
 * to copy and distribute the resulting executable under terms of your choice,
 * provided that you also meet, for each linked independent module, the terms
 * and conditions of the license of that module. An independent module is a
 * module which is not derived from or based on this library. If you modify this
 * library, you may extend this exception to your version of the library, but
 * you are not obligated to do so. If you do not wish to do so, delete this
 * exception statement from your version.
 */
package ffx.potential.nonbonded;

import java.util.ArrayList;
import java.util.List;
import java.util.Map;
import java.util.TreeMap;
import java.util.logging.Level;
import java.util.logging.Logger;

import static java.lang.String.format;
import static java.util.Arrays.fill;

import static org.apache.commons.math3.util.FastMath.PI;
import static org.apache.commons.math3.util.FastMath.max;
import static org.apache.commons.math3.util.FastMath.min;
import static org.apache.commons.math3.util.FastMath.pow;
import static org.apache.commons.math3.util.FastMath.sqrt;

import edu.rit.pj.IntegerForLoop;
import edu.rit.pj.IntegerSchedule;
import edu.rit.pj.ParallelRegion;
import edu.rit.pj.ParallelTeam;
import edu.rit.pj.reduction.SharedDouble;
import edu.rit.pj.reduction.SharedInteger;

import ffx.crystal.Crystal;
import ffx.crystal.SymOp;
import ffx.numerics.AdderDoubleArray;
import ffx.numerics.AtomicDoubleArray;
import ffx.numerics.AtomicDoubleArray.AtomicDoubleArrayImpl;
import ffx.numerics.MultiDoubleArray;
import ffx.numerics.PJDoubleArray;
import ffx.potential.bonded.Angle;
import ffx.potential.bonded.Atom;
import ffx.potential.bonded.Atom.Resolution;
import ffx.potential.bonded.Bond;
import ffx.potential.bonded.LambdaInterface;
import ffx.potential.bonded.Torsion;
import ffx.potential.extended.ExtendedSystem;
import ffx.potential.extended.ExtendedVariable;
import ffx.potential.parameters.AtomType;
import ffx.potential.parameters.ForceField;
import ffx.potential.parameters.ForceField.ForceFieldDouble;
import ffx.potential.parameters.VDWType;

import static ffx.numerics.AtomicDoubleArray.AtomicDoubleArrayImpl.PJ;
import static ffx.potential.nonbonded.VanDerWaalsForm.EPS;
import static ffx.potential.nonbonded.VanDerWaalsForm.RADMIN;
import static ffx.potential.parameters.ForceField.ForceFieldString.ARRAY_REDUCTION;
import static ffx.potential.parameters.ForceField.ForceFieldString.EPSILONRULE;
import static ffx.potential.parameters.ForceField.ForceFieldString.RADIUSRULE;
import static ffx.potential.parameters.ForceField.ForceFieldString.RADIUSSIZE;
import static ffx.potential.parameters.ForceField.ForceFieldString.RADIUSTYPE;
import static ffx.potential.parameters.ForceField.ForceFieldString.VDWTYPE;
import static ffx.potential.parameters.ForceField.toEnumForm;

/**
 * The van der Waals class computes van der Waals interaction in parallel using
 * a {@link NeighborList} for any {@link Crystal}. The repulsive power (e.g.
 * 12), attractive power (e.g. 6) and buffering (e.g. for the AMOEBA
 * buffered-14-7) can all be specified such that both Lennard-Jones and AMOEBA
 * are supported.
 *
 * @author Michael J. Schnieders
 *
 * @since 1.0
 */
public class VanDerWaals implements MaskingInterface,
        LambdaInterface {

    private static final Logger logger = Logger.getLogger(VanDerWaals.class.getName());

    /**
     * This field specifies resolution for multi-scale modeling.
     */
    private Resolution resolution = null;

    /**
     * Boundary conditions and crystal symmetry.
     */
    private Crystal crystal;
    /**
     * An array of all atoms in the system.
     */
    private Atom[] atoms;
    /**
     * The Force Field that defines the van der Waals interactions.
     */
    private ForceField forceField;
    /**
     * An array of whether each atom in the system should be used in the
     * calculations.
     */
    private boolean use[] = null;
    /**
     * A local convenience variable equal to atoms.length.
     */
    private int nAtoms;
    /**
     * A local convenience variable equal to the number of crystal symmetry
     * operators.
     */
    private int nSymm;
    /**
     * *************************************************************************
     * Lambda variables.
     */
    private boolean gradient;
    private boolean lambdaTerm;
    private boolean esvTerm;
    private boolean isSoft[];
    /**
     * There are 2 softCore arrays of length nAtoms.
     *
     * The first is used for atoms in the outer loop that are hard. This mask
     * equals: false for inner loop hard atoms true for inner loop soft atoms
     *
     * The second is used for atoms in the outer loop that are soft. This mask
     * equals: true for inner loop hard atoms false for inner loop soft atoms
     */
    private boolean softCore[][];
    private boolean softCoreInit;
    private static final byte HARD = 0;
    private static final byte SOFT = 1;
    /**
     * Specification of the molecular index for each atom.
     */
    private int molecule[];
    /**
     * Turn on inter-molecular softcore interactions using molecular index.
     */
    private boolean intermolecularSoftcore = false;
    /**
     * Turn on intra-molecular softcore interactions using molecular index.
     */
    private boolean intramolecularSoftcore = false;
    /**
     * Current value of the lambda state variable.
     */
    private double lambda = 1.0;
    /**
     * Exponent on lambda.
     */
    private double vdwLambdaExponent = 1.0;
    /**
     * Offset in Angstroms.
     */
    private double vdwLambdaAlpha = 0.05;
    private double sc1 = 0.0;
    private double sc2 = 1.0;
    private double dsc1dL = 0.0;
    private double dsc2dL = 0.0;
    private double d2sc1dL2 = 0.0;
    private double d2sc2dL2 = 0.0;
    /**
     * Generalized extended system (lamedh) variables.
     */
    private ExtendedSystem esvSystem;
    private int numESVs = 0;
    /**
     * *************************************************************************
     * Coordinate arrays.
     */
    /**
     * A local copy of atomic coordinates, including reductions on the hydrogen
     * atoms.
     */
    private double coordinates[];
    /**
     * Reduced coordinates of size: [nSymm][nAtoms * 3]
     */
    private double reduced[][];
    private double reducedXYZ[];
    /**
     * Neighbor lists for each atom. Size: [nSymm][nAtoms][nNeighbors]
     */
    private int[][][] neighborLists;
    private static final byte XX = 0;
    private static final byte YY = 1;
    private static final byte ZZ = 2;
    /**
     * *************************************************************************
     * Force field parameters and constants for the Buffered-14-7 potential.
     */
    /**
     * A local reference to the atom class of each atom in the system.
     */
    private int atomClass[];
    /**
     * Hydrogen atom vdW sites are located toward their heavy atom relative to
     * their nucleus. This is a look-up that gives the heavy atom index for each
     * hydrogen.
     */
    private int reductionIndex[];
    private int bondMask[][];
    private int angleMask[][];
    private int torsionMask[][];
    /**
     * Each hydrogen vdW site is located a fraction of the way from the heavy
     * atom nucleus to the hydrogen nucleus (~0.9).
     */
    private double reductionValue[];
    private double longRangeCorrection;
    private final boolean doLongRangeCorrection;
    private int maxClass;
    /**
     * *************************************************************************
     * Parallel variables.
     */
    private final ParallelTeam parallelTeam;
    private final int threadCount;
    private final IntegerSchedule pairwiseSchedule;
    private final SharedInteger sharedInteractions;
    private final SharedDouble sharedEnergy;
    private final SharedDouble shareddEdL;
    private final SharedDouble sharedd2EdL2;
    private SharedDouble[] shareddEdLdh;

    private AtomicDoubleArrayImpl atomicDoubleArrayImpl = PJ;
    /**
     * X-component of the Cartesian coordinate gradient. Size:
     * [threadCount][nAtoms]
     */
    private AtomicDoubleArray gradX;
    /**
     * Y-component of the Cartesian coordinate gradient. Size:
     * [threadCount][nAtoms]
     */
    private AtomicDoubleArray gradY;
    /**
     * Z-component of the Cartesian coordinate gradient. Size:
     * [threadCount][nAtoms]
     */
    private AtomicDoubleArray gradZ;
    /**
     * X-component of the lambda derivative of the Cartesian coordinate
     * gradient. Size: [threadCount][nAtoms]
     */
    private AtomicDoubleArray lambdaGradX;
    /**
     * Y-component of the lambda derivative of the Cartesian coordinate
     * gradient. Size: [threadCount][nAtoms]
     */
    private AtomicDoubleArray lambdaGradY;
    /**
     * Z-component of the lambda derivative of the Cartesian coordinate
     * gradient. Size: [threadCount][nAtoms]
     */
    private AtomicDoubleArray lambdaGradZ;

    /**
     * The neighbor-list includes 1-2 and 1-3 interactions, which are masked out
     * in the van der Waals energy code. The AMOEBA force field includes 1-4
     * interactions fully.
     */
    private final NeighborList neighborList;
    private final VanDerWaalsRegion vanDerWaalsRegion;
    private boolean neighborListOnly = true;
    /**
     * Timing variables.
     */
    private boolean print = false;
    private final long initializationTime[];
    private final long vdwTime[];
    private final long reductionTime[];
    private long initializationTotal, vdwTotal, reductionTotal;
    private final VanDerWaalsForm vdwForm;
    private final NonbondedCutoff nonbondedCutoff;
    private final MultiplicativeSwitch multiplicativeSwitch;

    /**
     * The VanDerWaals class constructor.
     *
     * @param atoms the Atom array to do van Der Waals calculations on.
     * @param molecule the molecule number for each atom.
     * @param crystal The boundary conditions.
     * @param forceField the ForceField parameters to apply.
     * @param parallelTeam The parallel environment.
     *
     * @since 1.0
     */
    public VanDerWaals(Atom atoms[], int molecule[], Crystal crystal, ForceField forceField,
            ParallelTeam parallelTeam) {
        this.atoms = atoms;
        this.molecule = molecule;
        this.crystal = crystal;
        this.parallelTeam = parallelTeam;
        this.forceField = forceField;
        nAtoms = atoms.length;
        nSymm = crystal.spaceGroup.getNumberOfSymOps();

        vdwForm = new VanDerWaalsForm(forceField);

        /**
         * Lambda parameters.
         */
        lambdaTerm = forceField.getBoolean(ForceField.ForceFieldBoolean.LAMBDATERM, false);
        esvTerm = forceField.getBoolean(ForceField.ForceFieldBoolean.ESVTERM, false);
        if (esvTerm) {
            logger.info("vdW: ESV Term Enabled!");
            if (esvSystem == null) {
                logger.warning("vdw: ESV Term Enabled with null system.");
            }
        }
        if (lambdaTerm || esvTerm) {
            shareddEdL = new SharedDouble();
            sharedd2EdL2 = new SharedDouble();
            vdwLambdaAlpha = forceField.getDouble(ForceFieldDouble.VDW_LAMBDA_ALPHA, 0.05);
            vdwLambdaExponent = forceField.getDouble(ForceFieldDouble.VDW_LAMBDA_EXPONENT, 1.0);
            if (vdwLambdaAlpha < 0.0) {
                vdwLambdaAlpha = 0.05;
            }
            if (vdwLambdaExponent < 1.0) {
                vdwLambdaExponent = 1.0;
            }
            intermolecularSoftcore = forceField.getBoolean(
                    ForceField.ForceFieldBoolean.INTERMOLECULAR_SOFTCORE, false);
            intramolecularSoftcore = forceField.getBoolean(
                    ForceField.ForceFieldBoolean.INTRAMOLECULAR_SOFTCORE, false);
        } else {
            shareddEdL = null;
            sharedd2EdL2 = null;
        }

        /**
         * Parallel constructs.
         */
        threadCount = parallelTeam.getThreadCount();
        sharedInteractions = new SharedInteger();
        sharedEnergy = new SharedDouble();
        doLongRangeCorrection = forceField.getBoolean(ForceField.ForceFieldBoolean.VDWLRTERM, false);
        vanDerWaalsRegion = new VanDerWaalsRegion();
        initializationTime = new long[threadCount];
        vdwTime = new long[threadCount];
        reductionTime = new long[threadCount];

        /**
         * Define how force arrays will be accumulated.
         */
        String value = forceField.getString(ARRAY_REDUCTION, "ADDER");
        try {
            atomicDoubleArrayImpl = AtomicDoubleArrayImpl.valueOf(toEnumForm(value));
        } catch (Exception e) {
            logger.info(format(" Unrecognized ARRAY-REDUCTION %s; defaulting to ADDER", value));
        }
        logger.info(format(" Using %s arrays.", atomicDoubleArrayImpl.toString()));

        /**
         * Allocate coordinate arrays and set up reduction indices and values.
         */
        initAtomArrays();

        /**
         * Set up the cutoff and polynomial switch.
         */
        double buff = 2.0;
        double vdwcut;
        if (!crystal.aperiodic()) {
            vdwcut = forceField.getDouble(ForceFieldDouble.VDW_CUTOFF, 9.0);
        } else {
            vdwcut = forceField.getDouble(ForceFieldDouble.VDW_CUTOFF, crystal.a / 2.0 - (buff + 1.0));
            // If aperiodic, set the vdW cutoff to cover everything.
        }

        // Ensure van der Waals cutoff is at least as large as Ewald cutoff.
        double ewaldOff = forceField.getDouble(ForceFieldDouble.EWALD_CUTOFF, 7.0);
        if (ewaldOff > vdwcut) {
            vdwcut = ewaldOff;
            logger.info(" The van der Waals cutoff must be at least as large as the Ewald cutoff.");
            logger.info(String.format(" The van der Waals cutoff has been set to %f", ewaldOff));
        }

        /**
         * Define the multiplicative switch, which sets vdW energy to zero at
         * the cutoff distance using a window that begin at 90% of the cutoff
         * distance.
         */
        double vdwtaper = 0.9 * vdwcut;
        double cut = vdwtaper;
        double off = vdwcut;
        nonbondedCutoff = new NonbondedCutoff(off, cut, buff);
        multiplicativeSwitch = new MultiplicativeSwitch(off, cut);

        /**
         * Parallel neighbor list builder.
         */
        neighborList = new NeighborList(null, this.crystal, atoms, off, buff, parallelTeam);
        pairwiseSchedule = neighborList.getPairwiseSchedule();
        neighborLists = new int[nSymm][][];

        /**
         * Reduce and expand the coordinates of the asymmetric unit. Then build
         * the first neighborlist.
         */
        try {
            parallelTeam.execute(vanDerWaalsRegion);
        } catch (Exception e) {
            String message = " Fatal exception executing van Der Waals Region.\n";
            logger.log(Level.SEVERE, message, e);
        }

        logger.info("  Van der Waals");
        logger.info(format("   Switch Start:                         %6.3f (A)", cut));
        logger.info(format("   Cut-Off:                              %6.3f (A)", off));
        //logger.info(format(" Long-Range Correction:                   %B", doLongRangeCorrection));

        if (lambdaTerm) {
            logger.info("  Lambda,ESV Parameters");
            logger.info(format("   Softcore Alpha:                        %5.3f", vdwLambdaAlpha));
            logger.info(format("   Lambda Exponent:                       %5.3f", vdwLambdaExponent));
        }
    }

    /**
     * Allocate coordinate arrays and set up reduction indices and values.
     */
    private void initAtomArrays() {
        if (atomClass == null || nAtoms > atomClass.length) {
            atomClass = new int[nAtoms];
            coordinates = new double[nAtoms * 3];
            reduced = new double[nSymm][nAtoms * 3];
            reducedXYZ = reduced[0];
            reductionIndex = new int[nAtoms];
            reductionValue = new double[nAtoms];
            bondMask = new int[nAtoms][];
            angleMask = new int[nAtoms][];
            if (vdwForm.vdwType == VanDerWaalsForm.VDW_TYPE.LENNARD_JONES) {
                torsionMask = new int[nAtoms][];
            } else {
                torsionMask = null;
            }
            use = new boolean[nAtoms];
            isSoft = new boolean[nAtoms];
            softCore = new boolean[2][nAtoms];
            lambdaGradX = null;
            lambdaGradY = null;
            lambdaGradZ = null;

            switch (atomicDoubleArrayImpl) {
                case MULTI:
                    gradX = new MultiDoubleArray(threadCount, nAtoms);
                    gradY = new MultiDoubleArray(threadCount, nAtoms);
                    gradZ = new MultiDoubleArray(threadCount, nAtoms);
                    if (lambdaTerm) {
                        lambdaGradX = new MultiDoubleArray(threadCount, nAtoms);
                        lambdaGradY = new MultiDoubleArray(threadCount, nAtoms);
                        lambdaGradZ = new MultiDoubleArray(threadCount, nAtoms);
                    }
                    break;
                case PJ:
                    gradX = new PJDoubleArray(threadCount, nAtoms);
                    gradY = new PJDoubleArray(threadCount, nAtoms);
                    gradZ = new PJDoubleArray(threadCount, nAtoms);
                    if (lambdaTerm) {
                        lambdaGradX = new PJDoubleArray(threadCount, nAtoms);
                        lambdaGradY = new PJDoubleArray(threadCount, nAtoms);
                        lambdaGradZ = new PJDoubleArray(threadCount, nAtoms);
                    }
                    break;
                case ADDER:
                default:
                    gradX = new AdderDoubleArray(threadCount, nAtoms);
                    gradY = new AdderDoubleArray(threadCount, nAtoms);
                    gradZ = new AdderDoubleArray(threadCount, nAtoms);
                    if (lambdaTerm) {
                        lambdaGradX = new AdderDoubleArray(threadCount, nAtoms);
                        lambdaGradY = new AdderDoubleArray(threadCount, nAtoms);
                        lambdaGradZ = new AdderDoubleArray(threadCount, nAtoms);
                    }
                    break;
            }
        }

        /**
         * Initialize all atoms to be used in the energy.
         */
        fill(use, true);
        fill(isSoft, false);
        fill(softCore[HARD], false);
        fill(softCore[SOFT], false);
        softCoreInit = false;

        for (int i = 0; i < nAtoms; i++) {
            Atom ai = atoms[i];
            assert (i == ai.xyzIndex - 1);
            double xyz[] = ai.getXYZ(null);
            int i3 = i * 3;
            coordinates[i3 + XX] = xyz[XX];
            coordinates[i3 + YY] = xyz[YY];
            coordinates[i3 + ZZ] = xyz[ZZ];
            AtomType atomType = ai.getAtomType();
            if (atomType == null) {
                logger.severe(ai.toString());
                continue;
            }
            String vdwIndex = forceField.getString(ForceField.ForceFieldString.VDWINDEX, "Class");
            if (vdwIndex.equalsIgnoreCase("Type")) {
                atomClass[i] = atomType.type;
            } else {
                atomClass[i] = atomType.atomClass;
            }
            VDWType type = forceField.getVDWType(Integer.toString(atomClass[i]));
            if (type == null) {
                logger.info(" No vdW type for atom class " + atomClass[i]);
                logger.severe(" No vdW type for atom " + ai.toString());
            }
            ai.setVDWType(type);
            ArrayList<Bond> bonds = ai.getBonds();
            int numBonds = bonds.size();
            if (type.reductionFactor > 0.0 && numBonds == 1) {
                Bond bond = bonds.get(0);
                Atom heavyAtom = bond.get1_2(ai);
                // Atom indexes start at 1
                reductionIndex[i] = heavyAtom.xyzIndex - 1;
                reductionValue[i] = type.reductionFactor;
            } else {
                reductionIndex[i] = i;
                reductionValue[i] = 0.0;
            }
            bondMask[i] = new int[numBonds];
            for (int j = 0; j < numBonds; j++) {
                Bond bond = bonds.get(j);
                bondMask[i][j] = bond.get1_2(ai).xyzIndex - 1;
            }
            ArrayList<Angle> angles = ai.getAngles();
            int numAngles = 0;
            for (Angle angle : angles) {
                Atom ak = angle.get1_3(ai);
                if (ak != null) {
                    numAngles++;
                }
            }
            angleMask[i] = new int[numAngles];
            int j = 0;
            for (Angle angle : angles) {
                Atom ak = angle.get1_3(ai);
                if (ak != null) {
                    angleMask[i][j++] = ak.xyzIndex - 1;
                }
            }
            if (vdwForm.scale14 != 1.0) {
                ArrayList<Torsion> torsions = ai.getTorsions();
                int numTorsions = 0;
                for (Torsion torsion : torsions) {
                    Atom ak = torsion.get1_4(ai);
                    if (ak != null) {
                        numTorsions++;
                    }
                }
                torsionMask[i] = new int[numTorsions];
                j = 0;
                for (Torsion torsion : torsions) {
                    Atom ak = torsion.get1_4(ai);
                    if (ak != null) {
                        torsionMask[i][j++] = ak.xyzIndex - 1;
                    }
                }
            }
        }
    }

    public void setResolution(Resolution resolution) {
        this.resolution = resolution;
    }

    public void setAtoms(Atom atoms[], int molecule[]) {
        this.atoms = atoms;
        this.nAtoms = atoms.length;
        this.molecule = molecule;

        if (nAtoms != molecule.length) {
            logger.severe("atom and molecule arrays are of different lengths");
        }

        initAtomArrays();

        /**
         * Rebuild the NeighborList.
         */
        neighborList.setAtoms(atoms);
        neighborListOnly = true;
        try {
            parallelTeam.execute(vanDerWaalsRegion);
        } catch (Exception e) {
            String message = " Fatal exception expanding coordinates.\n";
            logger.log(Level.SEVERE, message, e);
        }
    }

    /**
     * Allow sharing the of the VanDerWaals NeighborList with ParticleMeshEwald.
     *
     * @return The NeighborList.
     */
    public NeighborList getNeighborList() {
        return neighborList;
    }

    /**
     * <p>
     * Getter for the field <code>pairwiseSchedule</code>.</p>
     *
     * @return a {@link edu.rit.pj.IntegerSchedule} object.
     */
    public IntegerSchedule getPairwiseSchedule() {
        return pairwiseSchedule;
    }

    private double getLongRangeCorrection() {
        /**
         * Long range correction.
         */
        int radCount[] = new int[maxClass + 1];
        int softRadCount[] = new int[maxClass + 1];
        for (int i = 0; i < maxClass; i++) {
            radCount[i] = 0;
            softRadCount[i] = 0;
        }

        for (int i = 0; i < nAtoms; i++) {
            radCount[atomClass[i]]++;
            if (isSoft[i]) {
                softRadCount[atomClass[i]]++;
            }
        }

        /**
         * Integrate to maxR = 60 Angstroms or ~20 sigma. Integration step size
         * of delR to be 0.01 Angstroms.
         */
        double maxR = 60.0;
        int n = (int) (100.0 * (maxR - nonbondedCutoff.cut));
        double delR = (maxR - nonbondedCutoff.cut) / n;
        double total = 0.0;
        /*
         * logger.info(String.format(" Long range correction integral: Steps %d,
         * Step Size %8.3f, Window %8.3f-%8.3f", n, delR, cut, cut + delR * n));
         */
        /**
         * Loop over vdW types.
         */
        for (int i = 0; i < maxClass; i++) {
            for (int j = 0; j < maxClass; j++) {
                int j2 = j * 2;
                double irv = vdwForm.radEps[i][j2 + vdwForm.RADMIN];
                double ev = vdwForm.radEps[i][j2 + vdwForm.EPS];
                double sume = 0.0;
                for (int k = 0; k <= n; k++) {
                    double r = nonbondedCutoff.cut + k * delR;
                    double r2 = r * r;
                    final double rho = r * irv;
                    final double rho3 = rho * rho * rho;
                    final double rho7 = rho3 * rho3 * rho;
                    final double rhod = rho + vdwForm.delta;
                    final double rhod3 = rhod * rhod * rhod;
                    final double rhod7 = rhod3 * rhod3 * rhod;
                    final double t1 = vdwForm.t1n / rhod7;
                    final double t2 = vdwForm.gamma1 / rho7 + vdwForm.gamma;
                    final double eij = ev * t1 * (t2 - 2.0);
                    /**
                     * Apply one minus the multiplicative switch if the
                     * interaction distance is less than the end of the
                     * switching window.
                     */
                    double taper = 1.0;
                    if (r2 < nonbondedCutoff.off2) {
                        double r3 = r * r2;
                        double r4 = r2 * r2;
                        double r5 = r2 * r3;
                        taper = multiplicativeSwitch.taper(r, r2, r3, r4, r5);
                        taper = 1.0 - taper;
                    }
                    double jacobian = 4.0 * PI * r2;
                    double e = jacobian * eij * taper;
                    if (k != 0 && k != n) {
                        sume += e;
                    } else {
                        sume += 0.5 * e;
                    }
                }
                double trapezoid = delR * sume;
                // Normal correction
                total += radCount[i] * radCount[j] * trapezoid;
                // Correct for softCore vdW that are being turned off.
                if (lambda < 1.0) {
                    total -= (softRadCount[i] * radCount[j]
                            + (radCount[i] - softRadCount[i]) * softRadCount[j])
                            * (1.0 - lambda) * trapezoid;
                }
            }
        }
        /**
         * Note the factor of 2 to avoid double counting.
         */
        return total / 2;
    }

    /**
     * Get the total van der Waals potential energy.
     *
     * @return The energy.
     * @since 1.0
     */
    public double getEnergy() {
        return sharedEnergy.get();
    }

    /**
     * Get the number of interacting pairs.
     *
     * @return The interaction count.
     * @since 1.0
     */
    public int getInteractions() {
        return sharedInteractions.get();
    }

    /**
     * Get the buffer size.
     *
     * @return The buffer.
     * @since 1.0
     */
    public double getBuffer() {
        return nonbondedCutoff.buff;
    }

    /**
     * The energy routine may be called repeatedly.
     *
     * @param gradient If true, gradients with respect to atomic coordinates are
     * computed.
     * @param print If true, there is verbose printing.
     * @return The energy.
     * @since 1.0
     */
    public double energy(boolean gradient, boolean print) {
        this.gradient = gradient;
        this.print = print;

        try {
            parallelTeam.execute(vanDerWaalsRegion);
        } catch (Exception e) {
            String message = " Fatal exception expanding coordinates.\n";
            logger.log(Level.SEVERE, message, e);
        }

        return sharedEnergy.get();
    }

    /**
     * {@inheritDoc}
     *
     * Apply masking rules for 1-2 and 1-3 interactions.
     */
    @Override
    public void applyMask(final double mask[], final int i) {
        if (vdwForm.scale14 != 1.0) {
            final int[] torsionMaski = torsionMask[i];
            final int n14 = torsionMaski.length;
            for (int m = 0; m < n14; m++) {
                mask[torsionMaski[m]] = vdwForm.scale14;
            }
        }
        final int[] angleMaski = angleMask[i];
        final int n13 = angleMaski.length;
        for (int m = 0; m < n13; m++) {
            mask[angleMaski[m]] = vdwForm.scale13;
        }
        final int[] bondMaski = bondMask[i];
        final int n12 = bondMaski.length;
        for (int m = 0; m < n12; m++) {
            mask[bondMaski[m]] = vdwForm.scale12;
        }
    }

    /**
     * {@inheritDoc}
     *
     * Remove the masking rules for 1-2 and 1-3 interactions.
     */
    @Override
    public void removeMask(final double mask[], final int i) {
        if (vdwForm.scale14 != 1.0) {
            final int[] torsionMaski = torsionMask[i];
            final int n14 = torsionMaski.length;
            for (int m = 0; m < n14; m++) {
                mask[torsionMaski[m]] = 1.0;
            }
        }
        final int[] angleMaski = angleMask[i];
        final int n13 = angleMaski.length;
        for (int m = 0; m < n13; m++) {
            mask[angleMaski[m]] = 1.0;
        }
        final int[] bondMaski = bondMask[i];
        final int n12 = bondMaski.length;
        for (int m = 0; m < n12; m++) {
            mask[bondMaski[m]] = 1.0;
        }
    }

    /**
     * <p>
     * Getter for the field <code>neighborLists</code>.</p>
     *
     * @return an array of int.
     */
    public int[][][] getNeighborLists() {
        return neighborLists;
    }

    /**
     * Log the van der Waals interaction.
     *
     * @param i Atom i.
     * @param k Atom j.
     * @param r The distance rij.
     * @param eij The interaction energy.
     * @since 1.0
     */
    private void log(int i, int k, double r, double eij) {
        int classi = atoms[i].getAtomType().atomClass;
        int classk = atoms[k].getAtomType().atomClass;
        logger.info(String.format("%s %6d-%s %6d-%s %10.4f  %10.4f  %10.4f",
                "VDW", atoms[i].xyzIndex, atoms[i].getAtomType().name,
                atoms[k].xyzIndex, atoms[k].getAtomType().name,
                1.0 / vdwForm.radEps[classi][classk * 2 + vdwForm.RADMIN], r, eij));
    }

    /**
     * {@inheritDoc}
     */
    @Override
    public void setLambda(double lambda) {
        assert (lambda >= 0.0 && lambda <= 1.0);
        this.lambda = lambda;
        sc1 = vdwLambdaAlpha * (1.0 - lambda) * (1.0 - lambda);
        dsc1dL = -2.0 * vdwLambdaAlpha * (1.0 - lambda);
        d2sc1dL2 = 2.0 * vdwLambdaAlpha;
        sc2 = pow(lambda, vdwLambdaExponent);
        dsc2dL = vdwLambdaExponent * pow(lambda, vdwLambdaExponent - 1.0);
        if (vdwLambdaExponent >= 2.0) {
            d2sc2dL2 = vdwLambdaExponent * (vdwLambdaExponent - 1.0) * pow(lambda, vdwLambdaExponent - 2.0);
        } else {
            d2sc2dL2 = 0.0;
        }

        /**
         * Initialize the softcore atom masks.
         */
        if (!softCoreInit) {
            for (int i = 0; i < nAtoms; i++) {
                isSoft[i] = atoms[i].applyLambda();
                if (isSoft[i]) {
                    // Outer loop atom hard, inner loop atom soft.
                    softCore[HARD][i] = true;
                    // Both soft: full intramolecular ligand interactions.
                    softCore[SOFT][i] = false;
                } else {
                    // Both hard: full interaction between atoms.
                    softCore[HARD][i] = false;
                    // Outer loop atom soft, inner loop atom hard.
                    softCore[SOFT][i] = true;
                }
            }
            softCoreInit = true;
        }

        // Redo the long range correction.
        if (doLongRangeCorrection) {
            longRangeCorrection = getLongRangeCorrection();
            logger.info(String.format(" Long-range vdW correction %12.8f (kcal/mole).",
                    longRangeCorrection));
        } else {
            longRangeCorrection = 0.0;
        }
    }

    public void attachExtendedSystem(ExtendedSystem system) {
        if (!esvTerm) {
            logger.warning("Extended system attached to VdW will not function until esvTerm enabled.");
        }
        if (system == null) {
            logger.severe("Tried to attach null extended system.");
        }
        esvSystem = system;
        numESVs = esvSystem.num();
        shareddEdLdh = new SharedDouble[numESVs];
    }

    public void detachExtendedSystem() {
        esvSystem = null;
        numESVs = 0;
        shareddEdLdh = null;
    }

    public boolean hasExtendedSystem() {
        return (esvSystem != null);
    }

    public void setIntermolecularSoftcore(boolean intermolecularSoftcore) {
        this.intermolecularSoftcore = intermolecularSoftcore;
    }

    public void setIntramolecularSoftcore(boolean intramolecularSoftcore) {
        this.intramolecularSoftcore = intramolecularSoftcore;
    }

    /**
     * {@inheritDoc}
     */
    @Override
    public double getLambda() {
        return lambda;
    }

    /**
     * {@inheritDoc}
     */
    @Override
    public double getdEdL() {
        if (shareddEdL == null || !lambdaTerm) {
            return 0.0;
        }
        return shareddEdL.get();
    }

    public double[] getdEdLdh() {
        if (shareddEdLdh == null || !esvTerm) {
            return null;
        }
        double dEdLdh[] = new double[numESVs];
        for (ExtendedVariable esv : esvSystem.getESVList()) {
            dEdLdh[esv.index] = shareddEdLdh[esv.index].get();
        }
        return dEdLdh;
    }

    /**
     * {@inheritDoc}
     *
     * @param lambdaGradient the lambda Gradient array (dU/dL/dX).
     */
    @Override
    public void getdEdXdL(double[] lambdaGradient) {
        if (lambdaGradX == null || !lambdaTerm) {
            return;
        }
        int index = 0;
        // double lgx[] = lambdaGradX[0];
        // double lgy[] = lambdaGradY[0];
        // double lgz[] = lambdaGradZ[0];
        for (int i = 0; i < nAtoms; i++) {
            if (atoms[i].isActive()) {
                lambdaGradient[index++] += lambdaGradX.get(i);
                lambdaGradient[index++] += lambdaGradY.get(i);
                lambdaGradient[index++] += lambdaGradZ.get(i);
                // lambdaGradient[index++] += lgx[i];
                // lambdaGradient[index++] += lgy[i];
                // lambdaGradient[index++] += lgz[i];
            }
        }
    }

    /**
     * {@inheritDoc}
     */
    @Override
    public double getd2EdL2() {
        if (sharedd2EdL2 == null || !lambdaTerm) {
            return 0.0;
        }
        return sharedd2EdL2.get();
    }

    /**
     * If the crystal being passed in is not equal to the current crystal, then
     * some van der Waals data structures may need to updated. If
     * <code>nSymm</code> has changed, update arrays dimensioned by nSymm.
     * Finally, rebuild the neighbor-lists.
     *
     * @param crystal The new crystal instance defining the symmetry and
     * boundary conditions.
     */
    public void setCrystal(Crystal crystal) {
        this.crystal = crystal;
        int newNSymm = crystal.spaceGroup.getNumberOfSymOps();
        if (nSymm != newNSymm) {
            nSymm = newNSymm;
            /**
             * Allocate memory if necessary.
             */
            if (reduced == null || reduced.length < nSymm) {
                reduced = new double[nSymm][nAtoms * 3];
                reducedXYZ = reduced[0];
                neighborLists = new int[nSymm][][];
            }
        }
        neighborList.setCrystal(crystal);
        neighborListOnly = true;
        try {
            print = false;
            parallelTeam.execute(vanDerWaalsRegion);
        } catch (Exception e) {
            String message = " Fatal exception expanding coordinates.\n";
            logger.log(Level.SEVERE, message, e);
        }
    }

    public void destroy() throws Exception {
        if (neighborList != null) {
            neighborList.destroy();
        }
    }

    private boolean include(Atom atom1, Atom atom2) {
        if (resolution == null) {
            return true;
        }
        switch (resolution) {
            case AMOEBA:
                return (atom1.getResolution() == Resolution.AMOEBA
                        && atom2.getResolution() == Resolution.AMOEBA);
            case FIXEDCHARGE:
                return (atom1.getResolution() == Resolution.FIXEDCHARGE
                        || atom2.getResolution() == Resolution.FIXEDCHARGE);
            default:
                return true;
        }
    }

    private class VanDerWaalsRegion extends ParallelRegion {

        private final InitializationLoop initializationLoop[];
        private final ExpandLoop expandLoop[];
        private final VanDerWaalsLoop vanDerWaalsLoop[];
        private final ReductionLoop reductionLoop[];

        public VanDerWaalsRegion() {
            initializationLoop = new InitializationLoop[threadCount];
            expandLoop = new ExpandLoop[threadCount];
            vanDerWaalsLoop = new VanDerWaalsLoop[threadCount];
            reductionLoop = new ReductionLoop[threadCount];
        }

        /**
         * {@inheritDoc}
         *
         * This is method should not be called; it is invoked by Parallel Java.
         *
         * @since 1.0
         */
        @Override
        public void start() {
            /**
             * Initialize the shared variables.
             */
            if (doLongRangeCorrection) {
                sharedEnergy.set(longRangeCorrection);
            } else {
                sharedEnergy.set(0.0);
            }
            sharedInteractions.set(0);
            if (lambdaTerm) {
                shareddEdL.set(0.0);
                sharedd2EdL2.set(0.0);
            }

            gradX.alloc(nAtoms);
            gradY.alloc(nAtoms);
            gradZ.alloc(nAtoms);
            if (lambdaTerm) {
                lambdaGradX.alloc(nAtoms);
                lambdaGradY.alloc(nAtoms);
                lambdaGradZ.alloc(nAtoms);
            }

            if (esvTerm) {
                shareddEdLdh = new SharedDouble[numESVs];
<<<<<<< HEAD
                for (ExtendedVariable esv : esvSystem.getESVList()) {
                    shareddEdLdh[esv.index] = new SharedDouble();
=======
                sharedd2EdLdh2 = new SharedDouble[numESVs];
                if (esvSystem != null) {
                    for (ExtendedVariable esv : esvSystem.getESVList()) {
                        shareddEdLdh[esv.index] = new SharedDouble();
                        sharedd2EdLdh2[esv.index] = new SharedDouble();
                    }
>>>>>>> e20618dc
                }
            }
        }

        @Override
        public void finish() {
            neighborListOnly = false;
        }

        @Override
        public void run() throws Exception {
            int threadIndex = getThreadIndex();

            /**
             * Locally initialize the Loops to help with NUMA?
             */
            if (initializationLoop[threadIndex] == null) {
                initializationLoop[threadIndex] = new InitializationLoop();
                expandLoop[threadIndex] = new ExpandLoop();
                vanDerWaalsLoop[threadIndex] = new VanDerWaalsLoop();
                reductionLoop[threadIndex] = new ReductionLoop();
            }

            /**
             * Initialize and expand coordinates.
             */
            try {
                if (threadIndex == 0) {
                    initializationTotal = -System.nanoTime();
                }
                execute(0, nAtoms - 1, initializationLoop[threadIndex]);
                execute(0, nAtoms - 1, expandLoop[threadIndex]);
                if (threadIndex == 0) {
                    initializationTotal += System.nanoTime();
                }
            } catch (Exception e) {
                String message = "Fatal exception expanding coordinates in thread: " + threadIndex + "\n";
                logger.log(Level.SEVERE, message, e);
            }

            /**
             * Build the neighbor-list (if necessary) using reduced coordinates.
             */
            if (threadIndex == 0) {
                boolean forceRebuild = false;
                if (neighborListOnly) {
                    forceRebuild = true;
                }
                print = false;
                neighborList.buildList(reduced, neighborLists, null, forceRebuild, print);
            }
            barrier();

            if (neighborListOnly) {
                return;
            }

            /**
             * Compute van der Waals energy and gradient.
             */
            try {
                if (threadIndex == 0) {
                    vdwTotal = -System.nanoTime();
                }
                execute(0, nAtoms - 1, vanDerWaalsLoop[threadIndex]);
                if (threadIndex == 0) {
                    vdwTotal += System.nanoTime();
                }
            } catch (Exception e) {
                String message = "Fatal exception evaluating van der Waals energy in thread: " + threadIndex + "\n";
                logger.log(Level.SEVERE, message, e);
            }

            /**
             * Reduce derivatives.
             */
            if (gradient || lambdaTerm || esvTerm) {
                try {
                    if (threadIndex == 0) {
                        reductionTotal = -System.nanoTime();
                    }
                    execute(0, nAtoms - 1, reductionLoop[threadIndex]);
                    if (threadIndex == 0) {
                        reductionTotal += System.nanoTime();
                    }
                } catch (Exception e) {
                    String message = "Fatal exception reducing van der Waals gradient in thread: " + threadIndex + "\n";
                    logger.log(Level.SEVERE, message, e);
                }
            }

            /**
             * Log timings.
             */
            if (threadIndex == 0 && logger.isLoggable(Level.FINE)) {
                double total = (initializationTotal + vdwTotal + reductionTotal) * 1e-9;
                logger.fine(format("\n van der Waals: %7.4f (sec)", total));
                logger.fine(" Thread    Init    Energy  Reduce  Total     Counts");
                long initMax = 0;
                long vdwMax = 0;
                long reductionMax = 0;
                long initMin = Long.MAX_VALUE;
                long vdwMin = Long.MAX_VALUE;
                long reductionMin = Long.MAX_VALUE;
                int countMin = Integer.MAX_VALUE;
                int countMax = 0;
                for (int i = 0; i < threadCount; i++) {
                    int count = vanDerWaalsLoop[i].getCount();
                    long totalTime = initializationTime[i] + vdwTime[i] + reductionTime[i];
                    logger.fine(format("    %3d   %7.4f %7.4f %7.4f %7.4f %10d",
                            i, initializationTime[i] * 1e-9, vdwTime[i] * 1e-9,
                            reductionTime[i] * 1e-9, totalTime * 1e-9, count));
                    initMax = max(initializationTime[i], initMax);
                    vdwMax = max(vdwTime[i], vdwMax);
                    reductionMax = max(reductionTime[i], reductionMax);
                    countMax = max(countMax, count);
                    initMin = min(initializationTime[i], initMin);
                    vdwMin = min(vdwTime[i], vdwMin);
                    reductionMin = min(reductionTime[i], reductionMin);
                    countMin = min(countMin, count);
                }
                long totalMin = initMin + vdwMin + reductionMin;
                long totalMax = initMax + vdwMax + reductionMax;
                long totalActual = initializationTotal + vdwTotal + reductionTotal;
                logger.fine(format(" Min      %7.4f %7.4f %7.4f %7.4f %10d",
                        initMin * 1e-9, vdwMin * 1e-9,
                        reductionMin * 1e-9, totalMin * 1e-9, countMin));
                logger.fine(format(" Max      %7.4f %7.4f %7.4f %7.4f %10d",
                        initMax * 1e-9, vdwMax * 1e-9,
                        reductionMax * 1e-9, totalMax * 1e-9, countMax));
                logger.fine(format(" Delta    %7.4f %7.4f %7.4f %7.4f %10d",
                        (initMax - initMin) * 1e-9, (vdwMax - vdwMin) * 1e-9,
                        (reductionMax - reductionMin) * 1e-9, (totalMax - totalMin) * 1e-9,
                        (countMax - countMin)));
                logger.fine(format(" Actual   %7.4f %7.4f %7.4f %7.4f %10d\n",
                        initializationTotal * 1e-9, vdwTotal * 1e-9,
                        reductionTotal * 1e-9, totalActual * 1e-9, sharedInteractions.get()));
            }
        }

        /**
         * Update the local coordinate array and initialize reduction variables.
         */
        private class InitializationLoop extends IntegerForLoop {

            private int threadID;

            @Override
            public IntegerSchedule schedule() {
                return IntegerSchedule.fixed();
            }

            @Override
            public void start() {
                threadID = getThreadIndex();
                initializationTime[threadID] = -System.nanoTime();
            }

            @Override
            public void run(int lb, int ub) {
                for (int i = lb, i3 = 3 * lb; i <= ub; i++, i3 += 3) {
                    Atom atom = atoms[i];
                    coordinates[i3 + XX] = atom.getX();
                    coordinates[i3 + YY] = atom.getY();
                    coordinates[i3 + ZZ] = atom.getZ();
                    use[i] = atom.getUse();
                }
                int threadIndex = getThreadIndex();
                if (gradient) {
                    gradX.reset(threadIndex, lb, ub);
                    gradY.reset(threadIndex, lb, ub);
                    gradZ.reset(threadIndex, lb, ub);
                }
                if (lambdaTerm) {
                    lambdaGradX.reset(threadIndex, lb, ub);
                    lambdaGradY.reset(threadIndex, lb, ub);
                    lambdaGradZ.reset(threadIndex, lb, ub);
                }
            }
        }

        private class ExpandLoop extends IntegerForLoop {

            private int threadID;
            private final double in[] = new double[3];
            private final double out[] = new double[3];
            // Extra padding to avert cache interference.
            private long pad0, pad1, pad2, pad3, pad4, pad5, pad6, pad7;
            private long pad8, pad9, pada, padb, padc, padd, pade, padf;

            @Override
            public IntegerSchedule schedule() {
                return IntegerSchedule.fixed();
            }

            @Override
            public void start() {
                threadID = getThreadIndex();
            }

            @Override
            public void finish() {
                initializationTime[threadID] += System.nanoTime();
            }

            @Override
            public void run(int lb, int ub) {
                /**
                 * Set up the local coordinate array for the asymmetric unit,
                 * applying reduction factors to the hydrogen atoms.
                 */
                for (int i = lb; i <= ub; i++) {
                    int i3 = i * 3;
                    int iX = i3 + XX;
                    int iY = i3 + YY;
                    int iZ = i3 + ZZ;
                    double x = coordinates[iX];
                    double y = coordinates[iY];
                    double z = coordinates[iZ];
                    int redIndex = reductionIndex[i];
                    if (redIndex >= 0) {
                        int r3 = redIndex * 3;
                        double rx = coordinates[r3++];
                        double ry = coordinates[r3++];
                        double rz = coordinates[r3];
                        double a = reductionValue[i];
                        reducedXYZ[iX] = a * (x - rx) + rx;
                        reducedXYZ[iY] = a * (y - ry) + ry;
                        reducedXYZ[iZ] = a * (z - rz) + rz;
                        double[] rxyz = {reducedXYZ[iX], reducedXYZ[iY], reducedXYZ[iZ]};
                        atoms[i].setRedXYZ(rxyz);
                    } else {
                        reducedXYZ[iX] = x;
                        reducedXYZ[iY] = y;
                        reducedXYZ[iZ] = z;
                    }
                }

                List<SymOp> symOps = crystal.spaceGroup.symOps;

                if (symOps.size() != nSymm) {
                    logger.info(String.format(" Programming Error: nSymm %d != symOps.size %d", nSymm, symOps.size()));
                    logger.log(Level.INFO, " Replicates\n{0}", crystal.toString());
                    logger.log(Level.INFO, " Unit Cell\n{0}", crystal.getUnitCell().toString());
                }

                double sp2 = crystal.getSpecialPositionCutoff();
                sp2 *= sp2;
                for (int iSymOp = 1; iSymOp < nSymm; iSymOp++) {
                    SymOp symOp = symOps.get(iSymOp);
                    double xyz[] = reduced[iSymOp];
                    for (int i = lb; i <= ub; i++) {
                        int i3 = i * 3;
                        int iX = i3 + XX;
                        int iY = i3 + YY;
                        int iZ = i3 + ZZ;
                        in[0] = reducedXYZ[iX];
                        in[1] = reducedXYZ[iY];
                        in[2] = reducedXYZ[iZ];
                        crystal.applySymOp(in, out, symOp);
                        xyz[iX] = out[0];
                        xyz[iY] = out[1];
                        xyz[iZ] = out[2];

                        /**
                         * Check if the atom is at a special position.
                         */
                        double dx = in[0] - out[0];
                        double dy = in[1] - out[1];
                        double dz = in[2] - out[2];
                        double r2 = dx * dx + dy * dy + dz * dz;
                        if (r2 < sp2) {
                            logger.log(Level.WARNING, " Atom may be at a special position: {0}", atoms[i].toString());
                        }
                    }
                }
            }
        }

        /**
         * The van der Waals loop class contains methods and thread local
         * variables used to evaluate the van der Waals energy and gradients
         * with respect to atomic coordinates.
         *
         * @author Michael J. Schnieders
         * @since 1.0
         */
        private class VanDerWaalsLoop extends IntegerForLoop {

            private int count;
            private double energy;
            private int threadID;
            private double dEdL;
            private double d2EdL2;
            private double dEdLdh[];
            private double mask[];
            private final double dx_local[];
            private final double transOp[][];
            // Extra padding to avert cache interference.
            private long pad0, pad1, pad2, pad3, pad4, pad5, pad6, pad7;
            private long pad8, pad9, pada, padb, padc, padd, pade, padf;

            public VanDerWaalsLoop() {
                super();
                dx_local = new double[3];
                transOp = new double[3][3];
            }

            public int getCount() {
                return count;
            }

            @Override
            public IntegerSchedule schedule() {
                return pairwiseSchedule;
            }

            @Override
            public void start() {
                threadID = getThreadIndex();
                vdwTime[threadID] = -System.nanoTime();
                energy = 0.0;
                count = 0;
                if (lambdaTerm) {
                    dEdL = 0.0;
                    d2EdL2 = 0.0;
                }
                if (esvTerm) {
                    if (dEdLdh == null || dEdLdh.length < numESVs) {
                        dEdLdh = new double[numESVs];
                    }
                    fill(dEdLdh, 0.0);
                }

                if (mask == null || mask.length < nAtoms) {
                    mask = new double[nAtoms];
                    fill(mask, 1.0);
                }
            }

            @Override
            public void finish() {
                /**
                 * Reduce the energy, interaction count and gradients from this
                 * thread into the shared variables.
                 */
                sharedEnergy.addAndGet(energy);
                sharedInteractions.addAndGet(count);
                if (lambdaTerm) {
                    shareddEdL.addAndGet(dEdL);
                    sharedd2EdL2.addAndGet(d2EdL2);
                }
                if (esvTerm && hasExtendedSystem()) {
                    for (ExtendedVariable esv : esvSystem.getESVList()) {
                        shareddEdLdh[esv.index].addAndGet(dEdLdh[esv.index]);
                    }
                }
                vdwTime[threadID] += System.nanoTime();
            }

            @Override
            public void run(int lb, int ub) {
                double e = 0.0;
                double xyzS[] = reduced[0];
                int list[][] = neighborLists[0];
                for (int i = lb; i <= ub; i++) {
                    if (!use[i]) {
                        continue;
                    }
                    Atom atomi = atoms[i];
                    int i3 = i * 3;
                    final double xi = reducedXYZ[i3++];
                    final double yi = reducedXYZ[i3++];
                    final double zi = reducedXYZ[i3];
                    final int redi = reductionIndex[i];
                    final double redv = reductionValue[i];
                    final double rediv = 1.0 - redv;
                    final int classi = atomClass[i];
                    final double radEpsi[] = vdwForm.radEps[classi];
                    final int moleculei = molecule[i];
                    double gxi = 0.0;
                    double gyi = 0.0;
                    double gzi = 0.0;
                    double gxredi = 0.0;
                    double gyredi = 0.0;
                    double gzredi = 0.0;
                    double lxi = 0.0;
                    double lyi = 0.0;
                    double lzi = 0.0;
                    double lxredi = 0.0;
                    double lyredi = 0.0;
                    double lzredi = 0.0;
                    applyMask(mask, i);
                    // Default is that the outer loop atom is hard.
                    boolean softCorei[] = softCore[HARD];
                    if (isSoft[i]) {
                        softCorei = softCore[SOFT];
                    }
                    /**
                     * Loop over the neighbor list.
                     */
                    final int neighbors[] = list[i];
                    final int npair = neighbors.length;
                    for (int j = 0; j < npair; j++) {
                        final int k = neighbors[j];
                        Atom atomk = atoms[k];
                        if (!use[k] || !include(atomi, atomk)) {
                            continue;
                        }
                        int k3 = k * 3;
                        final double xk = xyzS[k3++];
                        final double yk = xyzS[k3++];
                        final double zk = xyzS[k3];
                        dx_local[0] = xi - xk;
                        dx_local[1] = yi - yk;
                        dx_local[2] = zi - zk;
                        final double r2 = crystal.image(dx_local);
                        int a2 = atomClass[k] * 2;
                        final double irv = radEpsi[a2 + RADMIN];
                        if (r2 <= nonbondedCutoff.off2 && mask[k] > 0 && irv > 0) {
                            final double r = sqrt(r2);
                            double alpha = 0.0;
                            double lambda5 = 1.0;
                            boolean sameMolecule = (moleculei == molecule[k]);
                            boolean soft = softCorei[k]
                                    || (intermolecularSoftcore && !sameMolecule)
                                    || (intramolecularSoftcore && sameMolecule);
                            boolean hasLamedh = false;
                            if (esvTerm) {
                                for (ExtendedVariable esv : esvSystem.getESVList()) {
                                    if (esv.containsAtom(atomk)) {
                                        hasLamedh = true;
                                    }
                                }
                                if (hasLamedh) {
                                    double lamedh = 1.0;
                                    int esvCount = 0;
                                    List<ExtendedVariable> DEBUG = new ArrayList<>();   // TODO REMOVE
                                    for (ExtendedVariable esv : esvSystem.getESVList()) {
                                        if (esv.containsAtom(atomk)) {
                                            DEBUG.add(esv);
                                            lamedh *= esv.getLamedh();
                                            esvCount++;
                                        }
                                    }
                                    if (esvCount > 1) {
                                        StringBuilder err = new StringBuilder();
                                        err.append(format(" Multiple ESVs attached to atom %s: \n"
                                                + "   esvSystem.getESVList().size,lamedhProduct: %d %.2f \n"
                                                + "   List of attached ESVs: \n",
                                                atomk, esvSystem.getESVList().size(), lamedh));
                                        for (ExtendedVariable esv : DEBUG) {
                                            err.append(format("     %s\n", esv.toString()));
                                        }
                                        err.append(format("   END"));
                                        logger.warning(err.toString());
                                        throw new UnsupportedOperationException();
                                    }
                                    final double lambdaL = (lambdaTerm) ? lambda : 1.0;
                                    sc1 = vdwLambdaAlpha * (1.0 - lambdaL * lamedh) * (1.0 - lambdaL * lamedh);
                                    sc2 = lamedh * pow(lambdaL, vdwLambdaExponent);
                                    /*  Since lambda statistics are collected only at fixed lamedh,
                                        the following derivative definitions are dual-purpose:
                                            (1) At intermediate lamedh, they are derivatives w.r.t. lamedh.
                                            (2) At zero or unity lamedh, they reduce to the derivates w.r.t. lambda.
                                     */
                                    dsc1dL = -2.0 * vdwLambdaAlpha * lambdaL * (1.0 - lambdaL * lamedh);
                                    d2sc1dL2 = 2.0 * vdwLambdaAlpha * lambdaL * lambdaL;
                                    dsc2dL = lambdaL * vdwLambdaExponent * pow(lambdaL * lamedh, vdwLambdaExponent - 1.0);
                                    d2sc2dL2 = lambdaL * lambdaL * vdwLambdaExponent * (vdwLambdaExponent - 1.0) * pow(lambdaL * lamedh, vdwLambdaExponent - 2.0);
                                    alpha = sc1;
                                    lambda5 = sc2;
                                }
                            }
                            if (soft) {
                                alpha = sc1;
                                lambda5 = sc2;
                            }
                            final double ev = mask[k] * radEpsi[a2 + EPS];
                            final double eps_lambda = ev * lambda5;
                            final double rho = r * irv;
                            final double rhoDisp1 = pow(rho, vdwForm.dispersivePower1);
                            final double rhoDisp = rhoDisp1 * rho;
                            final double rhoDelta1 = pow(rho + vdwForm.delta, vdwForm.repDispPower1);
                            final double rhoDelta = rhoDelta1 * (rho + vdwForm.delta);
                            final double alphaRhoDelta = alpha + rhoDelta;
                            final double alphaRhoDispGamma = alpha + rhoDisp + vdwForm.gamma;
                            final double t1d = 1.0 / alphaRhoDelta;
                            final double t2d = 1.0 / alphaRhoDispGamma;
                            final double t1 = vdwForm.t1n * t1d;
                            final double t2a = vdwForm.gamma1 * t2d;
                            final double t2 = t2a - 2.0;
                            final double eij = eps_lambda * t1 * t2;
                            /**
                             * Apply a multiplicative switch if the interaction
                             * distance is greater than the beginning of the
                             * taper.
                             */
                            double taper = 1.0;
                            double dtaper = 0.0;
                            if (r2 > nonbondedCutoff.cut2) {
                                final double r3 = r2 * r;
                                final double r4 = r2 * r2;
                                final double r5 = r2 * r3;
                                taper = multiplicativeSwitch.taper(r, r2, r3, r4, r5);
                                dtaper = multiplicativeSwitch.dtaper(r, r2, r3, r4);
                            }
                            e += eij * taper;
//                            log(i,k,r,e);
                            count++;
                            if (!(gradient || (lambdaTerm && soft) || (esvTerm && hasLamedh))) {
                                continue;
                            }
                            final int redk = reductionIndex[k];
                            final double red = reductionValue[k];
                            final double redkv = 1.0 - red;
                            final double dt1d_dr = vdwForm.repDispPower * rhoDelta1 * irv;
                            final double dt2d_dr = vdwForm.dispersivePower * rhoDisp1 * irv;
                            final double dt1_dr = t1 * dt1d_dr * t1d;
                            final double dt2_dr = t2a * dt2d_dr * t2d;
                            final double dedr = -eps_lambda * (dt1_dr * t2 + t1 * dt2_dr);
                            final double ir = 1.0 / r;
                            final double drdx = dx_local[0] * ir;
                            final double drdy = dx_local[1] * ir;
                            final double drdz = dx_local[2] * ir;
                            if (gradient) {
                                final double dswitch = (eij * dtaper + dedr * taper);
                                final double dedx = dswitch * drdx;
                                final double dedy = dswitch * drdy;
                                final double dedz = dswitch * drdz;
                                gxi += dedx * redv;
                                gyi += dedy * redv;
                                gzi += dedz * redv;
                                gxredi += dedx * rediv;
                                gyredi += dedy * rediv;
                                gzredi += dedz * rediv;
                                gradX.sub(threadID, k, red * dedx);
                                gradY.sub(threadID, k, red * dedy);
                                gradZ.sub(threadID, k, red * dedz);
                                gradX.sub(threadID, redk, redkv * dedx);
                                gradY.sub(threadID, redk, redkv * dedy);
                                gradZ.sub(threadID, redk, redkv * dedz);
                            }
                            if ((lambdaTerm && soft) || (esvTerm && hasLamedh)) {
                                final double dt1 = -t1 * t1d * dsc1dL;
                                final double dt2 = -t2a * t2d * dsc1dL;
                                final double f1 = dsc2dL * t1 * t2;
                                final double f2 = sc2 * dt1 * t2;
                                final double f3 = sc2 * t1 * dt2;
                                final double dedl = ev * (f1 + f2 + f3);
                                dEdL += dedl * taper;
                                if (esvTerm) {  // Copy this gradient to attached ESVs.
                                    // This multimap allows one atom affected by multiple ESVs to contribute its gradient to each.
                                    for (ExtendedVariable esv : esvSystem.getESVList()) {
                                        if (esv.containsAtom(atoms[k])) {
                                            dEdLdh[esv.index] += dedl * taper;
                                        }
                                    }
                                }
                                final double t1d2 = -dsc1dL * t1d * t1d;
                                final double t2d2 = -dsc1dL * t2d * t2d;
                                final double d2t1 = -dt1 * t1d * dsc1dL - t1 * t1d * d2sc1dL2 - t1 * t1d2 * dsc1dL;
                                final double d2t2 = -dt2 * t2d * dsc1dL - t2a * t2d * d2sc1dL2 - t2a * t2d2 * dsc1dL;
                                final double df1 = d2sc2dL2 * t1 * t2 + dsc2dL * dt1 * t2 + dsc2dL * t1 * dt2;
                                final double df2 = dsc2dL * dt1 * t2 + sc2 * d2t1 * t2 + sc2 * dt1 * dt2;
                                final double df3 = dsc2dL * t1 * dt2 + sc2 * dt1 * dt2 + sc2 * t1 * d2t2;
                                final double de2dl2 = ev * (df1 + df2 + df3);
                                d2EdL2 += de2dl2 * taper;
                                final double t11 = -dsc2dL * t2 * dt1_dr;
                                final double t21 = -dsc2dL * t1 * dt2_dr;
                                final double t13 = 2.0 * sc2 * t2 * dt1_dr * dsc1dL * t1d;
                                final double t23 = 2.0 * sc2 * t1 * dt2_dr * dsc1dL * t2d;
                                final double t12 = -sc2 * dt2 * dt1_dr;
                                final double t22 = -sc2 * dt1 * dt2_dr;
                                final double dedldr = ev * (t11 + t12 + t13 + t21 + t22 + t23);
                                final double dswitch = dedl * dtaper + dedldr * taper;
                                final double dedldx = dswitch * drdx;
                                final double dedldy = dswitch * drdy;
                                final double dedldz = dswitch * drdz;
                                lxi += dedldx * redv;
                                lyi += dedldy * redv;
                                lzi += dedldz * redv;
                                lxredi += dedldx * rediv;
                                lyredi += dedldy * rediv;
                                lzredi += dedldz * rediv;
                                if (lambdaTerm) {
                                    lambdaGradX.sub(threadID, k, red * dedldx);
                                    lambdaGradY.sub(threadID, k, red * dedldy);
                                    lambdaGradZ.sub(threadID, k, red * dedldz);
                                    lambdaGradX.sub(threadID, redk, redkv * dedldx);
                                    lambdaGradY.sub(threadID, redk, redkv * dedldy);
                                    lambdaGradZ.sub(threadID, redk, redkv * dedldz);
                                }
                            }
                        }
                    }
                    if (gradient) {
                        gradX.add(threadID, i, gxi);
                        gradY.add(threadID, i, gyi);
                        gradZ.add(threadID, i, gzi);
                        gradX.add(threadID, redi, gxredi);
                        gradY.add(threadID, redi, gyredi);
                        gradZ.add(threadID, redi, gzredi);
                    }
                    if (lambdaTerm) {
                        lambdaGradX.add(threadID, i, lxi);
                        lambdaGradY.add(threadID, i, lyi);
                        lambdaGradZ.add(threadID, i, lzi);
                        lambdaGradX.add(threadID, redi, lxredi);
                        lambdaGradY.add(threadID, redi, lyredi);
                        lambdaGradZ.add(threadID, redi, lzredi);
                    }
                    removeMask(mask, i);
                }
                energy += e;
                List<SymOp> symOps = crystal.spaceGroup.symOps;
                for (int iSymOp = 1; iSymOp < nSymm; iSymOp++) {
                    e = 0.0;
                    SymOp symOp = symOps.get(iSymOp);
                    /**
                     * Compute the total transformation operator: R = ToCart *
                     * Rot * ToFrac.
                     */
                    crystal.getTransformationOperator(symOp, transOp);
                    xyzS = reduced[iSymOp];
                    list = neighborLists[iSymOp];
                    for (int i = lb; i <= ub; i++) {
                        int i3 = i * 3;
                        if (!use[i]) {
                            continue;
                        }
                        Atom atomi = atoms[i];
                        final double xi = reducedXYZ[i3++];
                        final double yi = reducedXYZ[i3++];
                        final double zi = reducedXYZ[i3];
                        final int redi = reductionIndex[i];
                        final double redv = reductionValue[i];
                        final double rediv = 1.0 - redv;
                        final int classi = atomClass[i];
                        final double radEpsi[] = vdwForm.radEps[classi];
                        double gxi = 0.0;
                        double gyi = 0.0;
                        double gzi = 0.0;
                        double gxredi = 0.0;
                        double gyredi = 0.0;
                        double gzredi = 0.0;
                        double lxi = 0.0;
                        double lyi = 0.0;
                        double lzi = 0.0;
                        double lxredi = 0.0;
                        double lyredi = 0.0;
                        double lzredi = 0.0;
                        // Default is that the outer loop atom is hard.
                        boolean softCorei[] = softCore[HARD];
                        if (isSoft[i]) {
                            softCorei = softCore[SOFT];
                        }
                        /**
                         * Loop over the neighbor list.
                         */
                        final int neighbors[] = list[i];
                        final int npair = neighbors.length;
                        for (int j = 0; j < npair; j++) {
                            final int k = neighbors[j];
                            Atom atomk = atoms[k];
                            if (!use[k] || !include(atomi, atomk)) {
                                continue;
                            }
                            int k3 = k * 3;
                            final double xk = xyzS[k3++];
                            final double yk = xyzS[k3++];
                            final double zk = xyzS[k3];
                            dx_local[0] = xi - xk;
                            dx_local[1] = yi - yk;
                            dx_local[2] = zi - zk;
                            final double r2 = crystal.image(dx_local);
                            int a2 = atomClass[k] * 2;
                            final double irv = radEpsi[a2 + RADMIN];
                            if (r2 <= nonbondedCutoff.off2 && irv > 0) {
                                final double selfScale = (i == k) ? 0.5 : 1.0;
                                final double r = sqrt(r2);
                                double alpha = 0.0;
                                double lambda5 = 1.0;
                                boolean soft = (isSoft[i] || softCorei[k]);
                                boolean eitherLamedh = false;
                                if (esvTerm) {
                                    for (ExtendedVariable esv : esvSystem.getESVList()) {
                                        if (esv.containsAtom(atomi) || esv.containsAtom(atomk)) {
                                            eitherLamedh = true;
                                        }
                                    }
                                    if (eitherLamedh) {
                                        // TODO Decide on combining rules for interaction between two different lamedhs.
                                        double lamedhi = 1.0;
                                        double lamedhk = 1.0;
                                        for (ExtendedVariable esv : esvSystem.getESVList()) {
                                            if (esv.containsAtom(atomi)) {
                                                lamedhi *= esv.getLamedh();
                                            }
                                            if (esv.containsAtom(atomk)) {
                                                lamedhk *= esv.getLamedh();
                                            }
                                        }
                                        //                                    double lamedh = (lamedhi < lamedhk) ? lamedhi : lamedhk;
                                        double lamedh = lamedhi * lamedhk;
                                        if (lamedhi != lamedhk) {
                                            logger.info(format(" (vdW) Found different lamedh on atoms %d,%d (%4.2f,%4.2f); using %4.2f",
                                                    i, k, lamedhi, lamedhk, lamedh));
                                        } else {
                                            logger.info(format(" (vdW) Found same lamedh on atoms %d,%d (%4.2f); using %4.2f",
                                                    i, k, lamedhi, lamedh));
                                        }
                                        final double lambdaL = (lambdaTerm) ? lambda : 1.0;
                                        sc1 = vdwLambdaAlpha * (1.0 - lambdaL * lamedh) * (1.0 - lambdaL * lamedh);
                                        sc2 = lamedh * pow(lambdaL, vdwLambdaExponent);
                                        dsc1dL = -2.0 * vdwLambdaAlpha * lambdaL * (1.0 - lambdaL * lamedh);
                                        d2sc1dL2 = 2.0 * vdwLambdaAlpha * lambdaL * lambdaL;
                                        dsc2dL = lambdaL * vdwLambdaExponent * pow(lambdaL * lamedh, vdwLambdaExponent - 1.0);
                                        d2sc2dL2 = lambdaL * lambdaL * vdwLambdaExponent * (vdwLambdaExponent - 1.0) * pow(lambdaL * lamedh, vdwLambdaExponent - 2.0);
                                        alpha = sc1;
                                        lambda5 = sc2;
                                    }
                                }
                                if (soft) {
                                    alpha = sc1;
                                    lambda5 = sc2;
                                }
                                final double ev = radEpsi[a2 + EPS];
                                final double eps_lambda = ev * lambda5;
                                final double rho = r * irv;
                                final double rhoDisp1 = pow(rho, vdwForm.dispersivePower1);
                                final double rhoDisp = rhoDisp1 * rho;
                                final double rhoDelta1 = pow(rho + vdwForm.delta, vdwForm.repDispPower1);
                                final double rhoDelta = rhoDelta1 * (rho + vdwForm.delta);
                                final double alphaRhoDelta = alpha + rhoDelta;
                                final double alphaRhoDispGamma = alpha + rhoDisp + vdwForm.gamma;
                                final double t1d = 1.0 / alphaRhoDelta;
                                final double t2d = 1.0 / alphaRhoDispGamma;
                                final double t1 = vdwForm.t1n * t1d;
                                final double t2a = vdwForm.gamma1 * t2d;
                                final double t2 = t2a - 2.0;
                                double eij = eps_lambda * t1 * t2;
                                /**
                                 * Apply a multiplicative switch if the
                                 * interaction distance is greater than the
                                 * beginning of the taper.
                                 */
                                double taper = 1.0;
                                double dtaper = 0.0;
                                if (r2 > nonbondedCutoff.cut2) {
                                    final double r3 = r2 * r;
                                    final double r4 = r2 * r2;
                                    final double r5 = r2 * r3;
                                    taper = multiplicativeSwitch.taper(r, r2, r3, r4, r5);
                                    dtaper = multiplicativeSwitch.dtaper(r, r2, r3, r4);
                                }
                                e += selfScale * eij * taper;
                                count++;
                                if (!(gradient || (lambdaTerm && soft) || (esvTerm && eitherLamedh))) {
                                    continue;
                                }
                                final int redk = reductionIndex[k];
                                final double red = reductionValue[k];
                                final double redkv = 1.0 - red;
                                final double dt1d_dr = vdwForm.repDispPower * rhoDelta1 * irv;
                                final double dt2d_dr = vdwForm.dispersivePower * rhoDisp1 * irv;
                                final double dt1_dr = t1 * dt1d_dr * t1d;
                                final double dt2_dr = t2a * dt2d_dr * t2d;
                                double dedr = -eps_lambda * (dt1_dr * t2 + t1 * dt2_dr);
                                final double ir = 1.0 / r;
                                double drdx = dx_local[0] * ir;
                                double drdy = dx_local[1] * ir;
                                double drdz = dx_local[2] * ir;
                                dedr = (eij * dtaper + dedr * taper);
                                if (gradient) {
                                    double dedx = selfScale * dedr * drdx;
                                    double dedy = selfScale * dedr * drdy;
                                    double dedz = selfScale * dedr * drdz;
                                    gxi += dedx * redv;
                                    gyi += dedy * redv;
                                    gzi += dedz * redv;
                                    gxredi += dedx * rediv;
                                    gyredi += dedy * rediv;
                                    gzredi += dedz * rediv;
                                    /**
                                     * Apply the transpose of the transformation
                                     * operator.
                                     */
                                    final double dedxk = dedx * transOp[0][0] + dedy * transOp[1][0] + dedz * transOp[2][0];
                                    final double dedyk = dedx * transOp[0][1] + dedy * transOp[1][1] + dedz * transOp[2][1];
                                    final double dedzk = dedx * transOp[0][2] + dedy * transOp[1][2] + dedz * transOp[2][2];
                                    gradX.sub(threadID, k, red * dedxk);
                                    gradY.sub(threadID, k, red * dedyk);
                                    gradZ.sub(threadID, k, red * dedzk);
                                    gradX.sub(threadID, redk, redkv * dedxk);
                                    gradY.sub(threadID, redk, redkv * dedyk);
                                    gradZ.sub(threadID, redk, redkv * dedzk);
                                }
                                if ((lambdaTerm && soft) || (esvTerm && eitherLamedh)) {
                                    double dt1 = -t1 * t1d * dsc1dL;
                                    double dt2 = -t2a * t2d * dsc1dL;
                                    double f1 = dsc2dL * t1 * t2;
                                    double f2 = sc2 * dt1 * t2;
                                    double f3 = sc2 * t1 * dt2;
                                    final double dedl = ev * (f1 + f2 + f3);
                                    dEdL += selfScale * dedl * taper;
                                    if (esvTerm) {
                                        for (ExtendedVariable esv : esvSystem.getESVList()) {
                                            if (esv.containsAtom(atomk)) {
                                                dEdLdh[esv.index] += selfScale * dedl * taper;
                                            }
                                        }
                                    }
                                    double t1d2 = -dsc1dL * t1d * t1d;
                                    double t2d2 = -dsc1dL * t2d * t2d;
                                    double d2t1 = -dt1 * t1d * dsc1dL - t1 * t1d * d2sc1dL2 - t1 * t1d2 * dsc1dL;
                                    double d2t2 = -dt2 * t2d * dsc1dL - t2a * t2d * d2sc1dL2 - t2a * t2d2 * dsc1dL;
                                    double df1 = d2sc2dL2 * t1 * t2 + dsc2dL * dt1 * t2 + dsc2dL * t1 * dt2;
                                    double df2 = dsc2dL * dt1 * t2 + sc2 * d2t1 * t2 + sc2 * dt1 * dt2;
                                    double df3 = dsc2dL * t1 * dt2 + sc2 * dt1 * dt2 + sc2 * t1 * d2t2;
                                    double de2dl2 = ev * (df1 + df2 + df3);
                                    d2EdL2 += selfScale * de2dl2 * taper;
                                    double t11 = -dsc2dL * t2 * dt1_dr;
                                    double t12 = -sc2 * dt2 * dt1_dr;
                                    double t13 = 2.0 * sc2 * t2 * dt1_dr * dsc1dL * t1d;
                                    double t21 = -dsc2dL * t1 * dt2_dr;
                                    double t22 = -sc2 * dt1 * dt2_dr;
                                    double t23 = 2.0 * sc2 * t1 * dt2_dr * dsc1dL * t2d;
                                    double dedldr = ev * (t11 + t12 + t13 + t21 + t22 + t23);
                                    dedldr = dedl * dtaper + dedldr * taper;
                                    double dedldx = selfScale * dedldr * drdx;
                                    double dedldy = selfScale * dedldr * drdy;
                                    double dedldz = selfScale * dedldr * drdz;
                                    lxi += dedldx * redv;
                                    lyi += dedldy * redv;
                                    lzi += dedldz * redv;
                                    lxredi += dedldx * rediv;
                                    lyredi += dedldy * rediv;
                                    lzredi += dedldz * rediv;
                                    /**
                                     * Apply the transpose of the transformation
                                     * operator.
                                     */
                                    final double dedldxk = dedldx * transOp[0][0] + dedldy * transOp[1][0] + dedldz * transOp[2][0];
                                    final double dedldyk = dedldx * transOp[0][1] + dedldy * transOp[1][1] + dedldz * transOp[2][1];
                                    final double dedldzk = dedldx * transOp[0][2] + dedldy * transOp[1][2] + dedldz * transOp[2][2];
                                    lambdaGradX.sub(threadID, k, red * dedldxk);
                                    lambdaGradY.sub(threadID, k, red * dedldyk);
                                    lambdaGradZ.sub(threadID, k, red * dedldzk);
                                    lambdaGradX.sub(threadID, redk, redkv * dedldxk);
                                    lambdaGradY.sub(threadID, redk, redkv * dedldyk);
                                    lambdaGradZ.sub(threadID, redk, redkv * dedldzk);
                                }
                            }
                        }
                        if (gradient) {
                            gradX.add(threadID, i, gxi);
                            gradY.add(threadID, i, gyi);
                            gradZ.add(threadID, i, gzi);
                            gradX.add(threadID, redi, gxredi);
                            gradY.add(threadID, redi, gyredi);
                            gradZ.add(threadID, redi, gzredi);
                        }
                        if (lambdaTerm) {
                            lambdaGradX.add(threadID, i, lxi);
                            lambdaGradY.add(threadID, i, lyi);
                            lambdaGradZ.add(threadID, i, lzi);
                            lambdaGradX.add(threadID, redi, lxredi);
                            lambdaGradY.add(threadID, redi, lyredi);
                            lambdaGradZ.add(threadID, redi, lzredi);
                        }
                        if (esvTerm) {
                            for (ExtendedVariable esv : esvSystem.getESVList()) {
                                ldh_xi_local[esv.index][i] += lxi;
                                ldh_yi_local[esv.index][i] += lyi;
                                ldh_zi_local[esv.index][i] += lzi;
                                ldh_xi_local[esv.index][i] += lxredi;
                                ldh_yi_local[esv.index][i] += lyredi;
                                ldh_zi_local[esv.index][i] += lzredi;
                            }

                        }
                    }
                    energy += e;
                }
            }
        }

        /**
         * Reduce van der Waals gradient.
         */
        private class ReductionLoop extends IntegerForLoop {

            int threadID;
            @Override
            public void start() {
                threadID = getThreadIndex();
                reductionTime[threadID] = -System.nanoTime();
            }

            @Override
            public void finish() {
                reductionTime[threadID] += System.nanoTime();
            }

            @Override
            public void run(int lb, int ub) {
                if (gradient) {
                    gradX.reduce(lb, ub);
                    gradY.reduce(lb, ub);
                    gradZ.reduce(lb, ub);
                    for (int i = lb; i <= ub; i++) {
                        Atom ai = atoms[i];
                        ai.addToXYZGradient(gradX.get(i), gradY.get(i), gradZ.get(i));
                    }
                }
                if (lambdaTerm) {
                    lambdaGradX.reduce(lb, ub);
                    lambdaGradY.reduce(lb, ub);
                    lambdaGradZ.reduce(lb, ub);
                }
            }
        }
    }

}<|MERGE_RESOLUTION|>--- conflicted
+++ resolved
@@ -1115,17 +1115,8 @@
 
             if (esvTerm) {
                 shareddEdLdh = new SharedDouble[numESVs];
-<<<<<<< HEAD
                 for (ExtendedVariable esv : esvSystem.getESVList()) {
                     shareddEdLdh[esv.index] = new SharedDouble();
-=======
-                sharedd2EdLdh2 = new SharedDouble[numESVs];
-                if (esvSystem != null) {
-                    for (ExtendedVariable esv : esvSystem.getESVList()) {
-                        shareddEdLdh[esv.index] = new SharedDouble();
-                        sharedd2EdLdh2[esv.index] = new SharedDouble();
-                    }
->>>>>>> e20618dc
                 }
             }
         }
@@ -1997,17 +1988,6 @@
                             lambdaGradY.add(threadID, redi, lyredi);
                             lambdaGradZ.add(threadID, redi, lzredi);
                         }
-                        if (esvTerm) {
-                            for (ExtendedVariable esv : esvSystem.getESVList()) {
-                                ldh_xi_local[esv.index][i] += lxi;
-                                ldh_yi_local[esv.index][i] += lyi;
-                                ldh_zi_local[esv.index][i] += lzi;
-                                ldh_xi_local[esv.index][i] += lxredi;
-                                ldh_yi_local[esv.index][i] += lyredi;
-                                ldh_zi_local[esv.index][i] += lzredi;
-                            }
-
-                        }
                     }
                     energy += e;
                 }
