/**
 * Title: Force Field X.
 *
 * Description: Force Field X - Software for Molecular Biophysics.
 *
 * Copyright: Copyright (c) Michael J. Schnieders 2001-2017.
 *
 * This file is part of Force Field X.
 *
 * Force Field X is free software; you can redistribute it and/or modify it
 * under the terms of the GNU General Public License version 3 as published by
 * the Free Software Foundation.
 *
 * Force Field X is distributed in the hope that it will be useful, but WITHOUT
 * ANY WARRANTY; without even the implied warranty of MERCHANTABILITY or FITNESS
 * FOR A PARTICULAR PURPOSE. See the GNU General Public License for more
 * details.
 *
 * You should have received a copy of the GNU General Public License along with
 * Force Field X; if not, write to the Free Software Foundation, Inc., 59 Temple
 * Place, Suite 330, Boston, MA 02111-1307 USA
 *
 * Linking this library statically or dynamically with other modules is making a
 * combined work based on this library. Thus, the terms and conditions of the
 * GNU General Public License cover the whole combination.
 *
 * As a special exception, the copyright holders of this library give you
 * permission to link this library with independent modules to produce an
 * executable, regardless of the license terms of these independent modules, and
 * to copy and distribute the resulting executable under terms of your choice,
 * provided that you also meet, for each linked independent module, the terms
 * and conditions of the license of that module. An independent module is a
 * module which is not derived from or based on this library. If you modify this
 * library, you may extend this exception to your version of the library, but
 * you are not obligated to do so. If you do not wish to do so, delete this
 * exception statement from your version.
 */
package ffx.potential.parameters;

import java.io.File;
import java.net.URL;
import java.util.Arrays;
import java.util.Collection;
import java.util.EnumMap;
import java.util.HashMap;
import java.util.Iterator;
import java.util.List;
import java.util.Map;
import java.util.Set;
import java.util.TreeMap;
import java.util.logging.Level;
import java.util.logging.Logger;

import static java.lang.String.format;

import org.apache.commons.configuration.CompositeConfiguration;

/**
 * The ForceField class organizes parameters for a molecular mechanics force
 * field.
 *
 * @author Michael J. Schnieders
 * @since 1.0
 *
 */
public class ForceField {

    private static final Logger logger = Logger.getLogger(ForceField.class.getName());

    /**
     * A map between a force field name and its internal parameter file.
     */
    private static final Map<ForceFieldName, URL> forceFields = new EnumMap<>(ForceFieldName.class);
    private static final boolean noRenumbering = System.getProperty("noPatchRenumbering") != null;

    static {
        ClassLoader cl = ForceField.class.getClassLoader();
        String prefix = "ffx/potential/parameters/ff/";
        for (ForceFieldName ff : ForceFieldName.values()) {
            forceFields.put(ff, cl.getResource(prefix + ff));
        }
    }

    /**
     * <p>
     * Get for the URL for the named force field.</p>
     *
     * @param forceField a
     * {@link ffx.potential.parameters.ForceField.ForceFieldName} object.
     * @return a {@link java.net.URL} object.
     */
    public static URL getForceFieldURL(ForceFieldName forceField) {
        if (forceField == null) {
            return null;
        }
        return forceFields.get(forceField);
    }

    /**
     * URL to the force field parameter file.
     */
    public URL forceFieldURL;
    /**
     * Reference to the keyword file in use.
     */
    public File keywordFile;
    /**
     * The CompositeConfiguration that contains key=value property pairs from a
     * number of sources.
     */
    private final CompositeConfiguration properties;
    private final Map<String, AngleType> angleTypes;
    private final Map<String, AtomType> atomTypes;
    private final Map<String, BioType> bioTypes;
    private final Map<String, BondType> bondTypes;
    private final Map<String, ChargeType> chargeTypes;
    private final Map<String, ISolvRadType> iSolvRadTypes;
    private final Map<String, MultipoleType> multipoleTypes;
    private final Map<String, OutOfPlaneBendType> outOfPlaneBendTypes;
    private final Map<String, PolarizeType> polarizeTypes;
    private final Map<String, StretchBendType> stretchBendTypes;
    private final Map<String, PiTorsionType> piTorsionTypes;
    private final Map<String, TorsionType> torsionTypes;
    private final Map<String, ImproperTorsionType> imptorsTypes;
    private final Map<String, TorsionTorsionType> torsionTorsionTypes;
    private final Map<String, UreyBradleyType> ureyBradleyTypes;
    private final Map<String, VDWType> vanderWaalsTypes;
    private final Map<String, RelativeSolvationType> relativeSolvationTypes;
    private final Map<ForceFieldType, Map> forceFieldTypes;

    /**
     * ForceField Constructor.
     *
     * @param properties a
     * {@link org.apache.commons.configuration.CompositeConfiguration} object.
     * @param parameterFile a {@link java.io.File} object.
     */
    public ForceField(CompositeConfiguration properties, File parameterFile) {
        this(properties);
        this.keywordFile = parameterFile;
    }

    /**
     * ForceField Constructor.
     *
     * @param properties a
     * {@link org.apache.commons.configuration.CompositeConfiguration} object.
     */
    public ForceField(CompositeConfiguration properties) {
        this.properties = properties;
        /**
         * Each force field "type" implements the "Comparator<String>" interface
         * so that passing an "empty" instance of the "type" to its TreeMap
         * constructor will keep the types sorted.
         */
        angleTypes = new TreeMap<>(new AngleType(new int[3], 0, new double[1], null));
        atomTypes = new TreeMap<>(new AtomType(0, 0, null, null, 0, 0, 0));
        bioTypes = new TreeMap<>(new BioType(0, null, null, 0, null));
        bondTypes = new TreeMap<>(new BondType(new int[2], 0, 0, null));
        chargeTypes = new TreeMap<>(new ChargeType(0, 0));
        iSolvRadTypes = new TreeMap<>(new ISolvRadType(0, 0.0));
        multipoleTypes = new TreeMap<>(new MultipoleType(new double[10], null, null, false));
        outOfPlaneBendTypes = new TreeMap<>(new OutOfPlaneBendType(new int[4], 0));
        piTorsionTypes = new TreeMap<>(new PiTorsionType(new int[2], 0));
        polarizeTypes = new TreeMap<>(new PolarizeType(0, 0, 0, new int[1]));
        stretchBendTypes = new TreeMap<>(new StretchBendType(new int[3], new double[1]));
        torsionTorsionTypes = new TreeMap<>();
        torsionTypes = new TreeMap<>(new TorsionType(new int[4], new double[1], new double[1], new int[1]));
        imptorsTypes = new TreeMap<>(new ImproperTorsionType(new int[4], 0.0, 0.0, 2));
        ureyBradleyTypes = new TreeMap<>(new UreyBradleyType(new int[3], 0, 0));
        vanderWaalsTypes = new TreeMap<>(new VDWType(0, 0, 0, 0));
        relativeSolvationTypes = new TreeMap<>(new RelativeSolvationType("", 0.0));

        forceFieldTypes = new EnumMap<>(ForceFieldType.class);
        forceFieldTypes.put(ForceFieldType.ANGLE, angleTypes);
        forceFieldTypes.put(ForceFieldType.ATOM, atomTypes);
        forceFieldTypes.put(ForceFieldType.BOND, bondTypes);
        forceFieldTypes.put(ForceFieldType.BIOTYPE, bioTypes);
        forceFieldTypes.put(ForceFieldType.CHARGE, chargeTypes);
        forceFieldTypes.put(ForceFieldType.ISOLVRAD, iSolvRadTypes);
        forceFieldTypes.put(ForceFieldType.OPBEND, outOfPlaneBendTypes);
        forceFieldTypes.put(ForceFieldType.MULTIPOLE, multipoleTypes);
        forceFieldTypes.put(ForceFieldType.PITORS, piTorsionTypes);
        forceFieldTypes.put(ForceFieldType.POLARIZE, polarizeTypes);
        forceFieldTypes.put(ForceFieldType.STRBND, stretchBendTypes);
        forceFieldTypes.put(ForceFieldType.TORSION, torsionTypes);
        forceFieldTypes.put(ForceFieldType.IMPTORS, imptorsTypes);
        forceFieldTypes.put(ForceFieldType.TORTORS, torsionTorsionTypes);
        forceFieldTypes.put(ForceFieldType.UREYBRAD, ureyBradleyTypes);
        forceFieldTypes.put(ForceFieldType.VDW, vanderWaalsTypes);
        forceFieldTypes.put(ForceFieldType.RELATIVESOLV, relativeSolvationTypes);
    }

    /**
     * Returns the minimum atom class value.
     *
     * @return
     */
    public int minClass() {
        int minClass = maxClass();
        for (AtomType type : atomTypes.values()) {
            if (type.atomClass < minClass) {
                minClass = type.atomClass;
            }
        }
        return minClass;
    }

    /**
     * Returns the minimum atom type value.
     *
     * @return
     */
    public int minType() {
        int minType = maxType();
        for (String key : atomTypes.keySet()) {
            int type = Integer.parseInt(key);
            if (type < minType) {
                minType = type;
            }
        }
        return minType;
    }

    /**
     * Returns the minimum Biotype value.
     *
     * @return
     */
    public int minBioType() {
        int minBioType = maxBioType();
        for (String key : bioTypes.keySet()) {
            int type = Integer.parseInt(key);
            if (type < minBioType) {
                minBioType = type;
            }
        }
        return minBioType;
    }

    /**
     * Returns the maximum atom class value.
     *
     * @return
     */
    public int maxClass() {
        int maxClass = 0;
        for (AtomType type : atomTypes.values()) {
            if (type.atomClass > maxClass) {
                maxClass = type.atomClass;
            }
        }
        return maxClass;
    }

    /**
     * Returns the maximum atom type value.
     *
     * @return
     */
    public int maxType() {
        int maxType = 0;
        for (String key : atomTypes.keySet()) {
            int type = Integer.parseInt(key);
            if (type > maxType) {
                maxType = type;
            }
        }
        return maxType;
    }

    /**
     * Returns the maximum Biotype.
     *
     * @return
     */
    public int maxBioType() {
        int maxBioType = 0;
        for (String key : bioTypes.keySet()) {
            int type = Integer.parseInt(key);
            if (type > maxBioType) {
                maxBioType = type;
            }
        }
        return maxBioType;
    }

    /**
     * Renumber ForceField class, type and biotype values.
     *
     * @param classOffset
     * @param typeOffset
     * @param bioTypeOffset
     */
    public void renumberForceField(int classOffset, int typeOffset, int bioTypeOffset) {
        if (noRenumbering) {
            return;
        }
        for (AngleType angleType : angleTypes.values()) {
            angleType.incrementClasses(classOffset);
        }

        for (AtomType atomType : atomTypes.values()) {
            atomType.incrementClassAndType(classOffset, typeOffset);
        }

        for (BioType bioType : bioTypes.values()) {
            bioType.incrementIndexAndType(bioTypeOffset, typeOffset);
        }

        for (BondType bondType : bondTypes.values()) {
            bondType.incrementClasses(classOffset);
        }

        for (MultipoleType multipoleType : multipoleTypes.values()) {
            multipoleType.incrementType(typeOffset);
        }

        for (OutOfPlaneBendType outOfPlaneBendType : outOfPlaneBendTypes.values()) {
            outOfPlaneBendType.incrementClasses(classOffset);
        }

        for (PiTorsionType piTorsionType : piTorsionTypes.values()) {
            piTorsionType.incrementClasses(classOffset);
        }

        for (PolarizeType polarizeType : polarizeTypes.values()) {
            polarizeType.incrementType(typeOffset);
        }

        for (StretchBendType stretchBendType : stretchBendTypes.values()) {
            stretchBendType.incrementClasses(classOffset);
        }

        for (TorsionTorsionType torsionTorsionType : torsionTorsionTypes.values()) {
            torsionTorsionType.incrementClasses(classOffset);
        }

        for (TorsionType torsionType : torsionTypes.values()) {
            torsionType.incrementClasses(classOffset);
        }

        for (ImproperTorsionType improperTorsionType : imptorsTypes.values()) {
            improperTorsionType.incrementClasses(classOffset);
        }

        for (UreyBradleyType ureyBradleyType : ureyBradleyTypes.values()) {
            ureyBradleyType.incrementClasses(classOffset);
        }

        for (VDWType vanderWaalsType : vanderWaalsTypes.values()) {
            vanderWaalsType.incrementClass(classOffset);
        }

        for (ISolvRadType iSolvRadType : iSolvRadTypes.values()) {
            iSolvRadType.incrementType(typeOffset);
        }
    }

    /**
     * Append a 2nd ForceField "patch" to the current ForceField. Note that only
     * the force field types are appended; properties are ignored.
     *
     * @param patch The force field patch to append.
     */
    public void append(ForceField patch) {
        // Determine the highest current atom class, atom type and biotype index.
        int classOffset = maxClass();
        int typeOffset = maxType();
        int bioTypeOffset = maxBioType();

        int minClass = patch.minClass();
        int minType = patch.minType();
        int minBioType = patch.minBioType();

        classOffset -= (minClass - 1);
        typeOffset -= (minType - 1);
        bioTypeOffset -= (minBioType - 1);

        patch.renumberForceField(classOffset, typeOffset, bioTypeOffset);

        for (AngleType angleType : patch.angleTypes.values()) {
            angleTypes.put(angleType.getKey(), angleType);
        }

        for (AtomType atomType : patch.atomTypes.values()) {
            atomTypes.put(atomType.getKey(), atomType);
        }

        for (BioType bioType : patch.bioTypes.values()) {
            bioTypes.put(bioType.getKey(), bioType);
        }

        for (BondType bondType : patch.bondTypes.values()) {
            bondTypes.put(bondType.getKey(), bondType);
        }

        for (MultipoleType multipoleType : patch.multipoleTypes.values()) {
            multipoleTypes.put(multipoleType.getKey(), multipoleType);
        }

        for (OutOfPlaneBendType outOfPlaneBendType : patch.outOfPlaneBendTypes.values()) {
            outOfPlaneBendTypes.put(outOfPlaneBendType.getKey(), outOfPlaneBendType);
        }

        for (PiTorsionType piTorsionType : patch.piTorsionTypes.values()) {
            piTorsionTypes.put(piTorsionType.getKey(), piTorsionType);
        }

        for (PolarizeType polarizeType : patch.polarizeTypes.values()) {
            polarizeTypes.put(polarizeType.getKey(), polarizeType);
        }

        for (StretchBendType stretchBendType : patch.stretchBendTypes.values()) {
            stretchBendTypes.put(stretchBendType.getKey(), stretchBendType);
        }

        for (TorsionTorsionType torsionTorsionType : patch.torsionTorsionTypes.values()) {
            torsionTorsionTypes.put(torsionTorsionType.getKey(), torsionTorsionType);
        }

        for (TorsionType torsionType : patch.torsionTypes.values()) {
            torsionTypes.put(torsionType.getKey(), torsionType);
        }

        for (ImproperTorsionType improperTorsionType : patch.imptorsTypes.values()) {
            imptorsTypes.put(improperTorsionType.getKey(), improperTorsionType);
        }

        for (UreyBradleyType ureyBradleyType : patch.ureyBradleyTypes.values()) {
            ureyBradleyTypes.put(ureyBradleyType.getKey(), ureyBradleyType);
        }

        for (VDWType vdwType : patch.vanderWaalsTypes.values()) {
            vanderWaalsTypes.put(vdwType.getKey(), vdwType);
        }

        for (ISolvRadType iSolvRadType : patch.iSolvRadTypes.values()) {
            iSolvRadTypes.put(iSolvRadType.getKey(), iSolvRadType);
//            logger.info(" Adding iSolvRadType to map: " + iSolvRadType.getKey() + "/" + iSolvRadType);
        }

        for (RelativeSolvationType rsType : patch.relativeSolvationTypes.values()) {
            relativeSolvationTypes.put(rsType.getKey(), rsType);
        }

        // Is this a modified residue patch?
        String modres = patch.getString(ForceFieldString.MODRES, "false");
        if (!modres.equalsIgnoreCase("false")) {
            logger.info(" Adding modified residue patch.");
            modifiedResidue(modres);
        }

    }

    private void modifiedResidue(String modres) {
        String tokens[] = modres.trim().split(" +");
        String modResname = tokens[0].toUpperCase();
        String stdName = tokens[1].toUpperCase();
        HashMap<String, AtomType> patchAtomTypes = getAtomTypes(modResname);
        HashMap<String, AtomType> stdAtomTypes = getAtomTypes(stdName);

        HashMap<String, AtomType> patchTypes = new HashMap<>();
        int len = tokens.length;
        for (int i = 2; i < len; i++) {
            String atomName = tokens[i].toUpperCase();
            if (!patchTypes.containsKey(atomName) && patchAtomTypes.containsKey(atomName)) {
                AtomType type = patchAtomTypes.get(atomName);
                patchTypes.put(atomName, type);
            }
        }

        HashMap<AtomType, AtomType> typeMap = new HashMap<>();
        for (String atomName : stdAtomTypes.keySet()) {
            boolean found = false;
            for (int i = 2; i < len; i++) {
                if (atomName.equalsIgnoreCase(tokens[i])) {
                    found = true;
                }
            }
            if (!found) {
                AtomType stdType = stdAtomTypes.get(atomName);
                // Edit new BioType records to point to an existing force field type.
                AtomType patchType = updateBioType(modResname, atomName, stdType.type);
                if (patchType != null) {
                    typeMap.put(patchType, stdType);
                    logger.info(" " + patchType.toString() + " -> " + stdType.toString());
                }
            }
        }

        patchClassesAndTypes(typeMap, patchTypes);
    }

    /**
     * Enums are uppercase with underscores, but property files use lower case
     * with dashes.
     *
     * @param s an input Enum string
     * @return the normalized keyword
     */
    public static String toPropertyForm(String s) {
        if (s == null) {
            return null;
        }
        return s.toLowerCase().replace("_", "-");
    }

    /**
     * Enums are uppercase with underscores, but property files use lower case
     * with dashes.
     *
     * @param key an input keyword
     * @return the keyword in Enum form.
     */
    public static String toEnumForm(String key) {
        if (key == null) {
            return null;
        }
        return key.toUpperCase().replace("-", "_");
    }

    public CompositeConfiguration getProperties() {
        return properties;
    }

    /**
     * <p>
     * getDouble</p>
     *
     * @param forceFieldDouble a
     * {@link ffx.potential.parameters.ForceField.ForceFieldDouble} object.
     * @return a double.
     * @throws java.lang.Exception if any.
     */
    public double getDouble(ForceFieldDouble forceFieldDouble)
            throws Exception {
        if (forceFieldDouble == null) {
            throw new Exception("NULL keyword");
        }
        String key = toPropertyForm(forceFieldDouble.toString());
        if (!properties.containsKey(key)) {
            throw new Exception("Undefined keyword: " + key);
        }
        return properties.getDouble(key);
    }

    /**
     * <p>
     * getDouble</p>
     *
     * @param forceFieldDouble a
     * {@link ffx.potential.parameters.ForceField.ForceFieldDouble} object.
     * @param defaultValue a double.
     * @return a double.
     */
    public double getDouble(ForceFieldDouble forceFieldDouble,
            double defaultValue) {
        try {
            return getDouble(forceFieldDouble);
        } catch (Exception e) {
            return defaultValue;
        }
    }

    /**
     * <p>
     * getInteger</p>
     *
     * @param forceFieldInteger a
     * {@link ffx.potential.parameters.ForceField.ForceFieldInteger} object.
     * @return a int.
     * @throws java.lang.Exception if any.
     */
    public int getInteger(ForceFieldInteger forceFieldInteger)
            throws Exception {
        if (forceFieldInteger == null) {
            throw new Exception("NULL keyword");
        }
        String key = toPropertyForm(forceFieldInteger.toString());
        if (!properties.containsKey(key)) {
            throw new Exception("Undefined keyword: " + key);
        }
        return properties.getInt(key);
    }

    /**
     * <p>
     * getInteger</p>
     *
     * @param forceFieldInteger a
     * {@link ffx.potential.parameters.ForceField.ForceFieldInteger} object.
     * @param defaultValue a int.
     * @return a int.
     */
    public int getInteger(ForceFieldInteger forceFieldInteger,
            int defaultValue) {
        try {
            return getInteger(forceFieldInteger);
        } catch (Exception e) {
            return defaultValue;
        }
    }

    /**
     * <p>
     * getString</p>
     *
     * @param forceFieldString a
     * {@link ffx.potential.parameters.ForceField.ForceFieldString} object.
     * @return a {@link java.lang.String} object.
     * @throws java.lang.Exception if any.
     */
    public String getString(ForceFieldString forceFieldString)
            throws Exception {
        if (forceFieldString == null) {
            throw new Exception("NULL keyword");
        }
        String key = toPropertyForm(forceFieldString.toString());
        if (!properties.containsKey(key)) {
            throw new Exception("Undefined keyword: " + key);
        }
        return properties.getString(key);
    }

    /**
     * <p>
     * getString</p>
     *
     * @param forceFieldString a
     * {@link ffx.potential.parameters.ForceField.ForceFieldString} object.
     * @param defaultString a {@link java.lang.String} object.
     * @return a {@link java.lang.String} object.
     */
    public String getString(ForceFieldString forceFieldString,
            String defaultString) {
        try {
            return getString(forceFieldString);
        } catch (Exception e) {
            return defaultString;
        }
    }

    /**
     * <p>
     * getBoolean</p>
     *
     * @param forceFieldBoolean a
     * {@link ffx.potential.parameters.ForceField.ForceFieldBoolean} object.
     * @return a boolean.
     * @throws java.lang.Exception if any.
     */
    public boolean getBoolean(ForceFieldBoolean forceFieldBoolean)
            throws Exception {
        if (forceFieldBoolean == null) {
            throw new Exception("NULL keyword");
        }
        String key = toPropertyForm(forceFieldBoolean.toString());
        if (!properties.containsKey(key)) {
            throw new Exception("Undefined keyword: " + key);
        }
        return properties.getBoolean(key);
    }

    /**
     * <p>
     * getBoolean</p>
     *
     * @param forceFieldBoolean a
     * {@link ffx.potential.parameters.ForceField.ForceFieldBoolean} object.
     * @param defaultBoolean a {@link java.lang.Boolean} object.
     * @return a boolean.
     */
    public boolean getBoolean(ForceFieldBoolean forceFieldBoolean,
            Boolean defaultBoolean) {
        try {
            return getBoolean(forceFieldBoolean);
        } catch (Exception e) {
            return defaultBoolean;
        }
    }

    /**
     * Add a force field keyword that is represented by a double.
     *
     * @param forceFieldDouble ForceFieldDouble
     * @param value double
     */
    public void addForceFieldDouble(ForceFieldDouble forceFieldDouble, double value) {
        if (forceFieldDouble == null) {
            return;
        }
        String key = toPropertyForm(forceFieldDouble.toString());
        try {
            double old = getDouble(forceFieldDouble);
            if (old == value) {
                return;
            }
            properties.clearProperty(key);
            logger.info(String.format(" Removed %s %8.3f", key, old));
        } catch (Exception e) {
            // Property does not exist yet.
        } finally {
            properties.addProperty(key, value);
            logger.info(String.format(" %s %8.3f", key, value));
        }
    }

    /**
     * Add a force field keyword that is represented by an int.
     *
     * @param forceFieldInteger ForceFieldInteger
     * @param value int
     */
    public void addForceFieldInteger(ForceFieldInteger forceFieldInteger, int value) {
        if (forceFieldInteger == null) {
            return;
        }
        String key = toPropertyForm(forceFieldInteger.toString());
        try {
            int old = getInteger(forceFieldInteger);
            if (old == value) {
                return;
            }
            logger.info(String.format(" Clearing %s %d", key, old));
            properties.clearProperty(key);
        } catch (Exception e) {
            // Property does not exist yet.
        } finally {
            logger.info(String.format(" %s %d", key, value));
            properties.addProperty(key, value);
        }
    }

    public static boolean isForceFieldKeyword(String keyword) {
        keyword = keyword.toUpperCase();
        try {
            ForceFieldBoolean forceFieldBoolean = ForceFieldBoolean.valueOf(keyword);
            return true;
        } catch (Exception e) {
            // Ignore.
        }
        try {
            ForceFieldDouble forceFieldDouble = ForceFieldDouble.valueOf(keyword);
            return true;
        } catch (Exception e) {
            // Ignore.
        }
        try {
            ForceFieldInteger forceFieldInteger = ForceFieldInteger.valueOf(keyword);
            return true;
        } catch (Exception e) {
            // Ignore.
        }
        try {
            ForceFieldString forceFieldString = ForceFieldString.valueOf(keyword);
            return true;
        } catch (Exception e) {
            // Ignore.
        }
        try {
            ForceFieldType forceFieldType = ForceFieldType.valueOf(keyword);
            return true;
        } catch (Exception e) {
            // Ignore.
        }
        return false;
    }

    /**
     * Store a force field keyword that is represented by a String.
     *
     * @param forceFieldString ForceFieldString
     * @param value String
     */
    public void addForceFieldString(ForceFieldString forceFieldString, String value) {
        if (forceFieldString == null) {
            return;
        }
        String key = toPropertyForm(forceFieldString.toString());
        try {
            String old = getString(forceFieldString);
            if (old.equalsIgnoreCase(value)) {
                return;
            }
            properties.clearProperty(key);
            logger.info(String.format(" Removed %s %s.", key, old));
        } catch (Exception e) {
            // Property does not exist yet.
        } finally {
            properties.addProperty(key, value);
            logger.info(String.format(" %s %s", key, value));
        }
    }

    /**
     * Store a force field keyword that is represented by a Boolean.
     *
     * @param forceFieldBoolean ForceFielBoolean
     * @param value Boolean
     */
    public void addForceFieldBoolean(ForceFieldBoolean forceFieldBoolean, Boolean value) {
        if (forceFieldBoolean == null) {
            return;
        }
        String key = toPropertyForm(forceFieldBoolean.toString());
        try {
            boolean old = getBoolean(forceFieldBoolean);
            if (old == value) {
                return;
            }
            properties.clearProperty(key);
            logger.info(String.format(" Cleared %s %s", key, Boolean.toString(old)));
        } catch (Exception e) {
            // Property does not exist yet.
        } finally {
            properties.addProperty(key, value);
            logger.info(String.format(" %s %s", key, Boolean.toString(value)));
        }
    }

    /**
     * Add an instance of a force field type. Force Field types are more
     * complicated than simple Strings or doubles, in that they have multiple
     * fields and may occur multiple times.
     *
     * @param type BaseType
     */
    @SuppressWarnings("unchecked")
    public void addForceFieldType(BaseType type) {
        if (type == null) {
            logger.info(" Null force field type ignored.");
            return;
        }

        Map treeMap = forceFieldTypes.get(type.forceFieldType);
        if (treeMap == null) {
            logger.log(Level.INFO, " Unrecognized force field type ignored {0}", type.forceFieldType);
            type.print();
            return;
        }
        if (treeMap.containsKey(type.key)) {
            if (treeMap.get(type.key).toString().equalsIgnoreCase(type.toString())) {
                // Ignore this type if its identical to an existing type.
                return;
            }
            logger.log(Level.WARNING,
                    " A force field entry of type {0} already exists with the key: {1}\n The (discarded) old entry: {2}\n The new entry            : {3}",
                    new Object[]{type.forceFieldType, type.key,
                        treeMap.get(type.key).toString(), type.toString()});
        }
        Class baseTypeClass = type.getClass();
        treeMap.put(type.key, baseTypeClass.cast(type));
    }

    /**
     * <p>
     * getAngleType</p>
     *
     * @param key a {@link java.lang.String} object.
     * @return a {@link ffx.potential.parameters.AngleType} object.
     */
    public AngleType getAngleType(String key) {
        return angleTypes.get(key);
    }

    /**
     * <p>
     * getAtomType</p>
     *
     * @param key a {@link java.lang.String} object.
     * @return a {@link ffx.potential.parameters.AtomType} object.
     */
    public AtomType getAtomType(String key) {
        return atomTypes.get(key);
    }

    /**
     * <p>
     * getAtomType</p>
     *
     * @param moleculeName a {@link java.lang.String} object.
     * @param atomName a {@link java.lang.String} object.
     * @return a {@link ffx.potential.parameters.AtomType} object.
     */
    public AtomType getAtomType(String moleculeName, String atomName) {
        for (BioType bioType : bioTypes.values()) {
            if (bioType.moleculeName.equalsIgnoreCase(moleculeName)
                    && bioType.atomName.equalsIgnoreCase(atomName)) {
                String key = Integer.toString(bioType.atomType);
                return atomTypes.get(key);
            }
        }
        return null;
    }

    public BioType getBioType(String moleculeName, String atomName) {
        for (BioType bioType : bioTypes.values()) {
            if (bioType.moleculeName.equalsIgnoreCase(moleculeName)
                    && bioType.atomName.equalsIgnoreCase(atomName)) {
                return bioType;
            }
        }
        return null;
    }

    /**
     * All atoms whose atomName begins with name in the passed molecule will be
     * updated to the new type. The case where an atom such as CD is should map
     * to both CD1 and CD2.
     *
     * @param molecule
     * @param atom
     * @param newType
     * @return
     */
    public AtomType updateBioType(String molecule, String atom, int newType) {
        int type = 0;
        for (BioType bioType : bioTypes.values()) {
            if (bioType.moleculeName.equalsIgnoreCase(molecule)) {
                if (atom.length() <= bioType.atomName.length()) {
                    if (bioType.atomName.toUpperCase().startsWith(atom.toUpperCase())) {
                        type = bioType.atomType;
                        bioType.atomType = newType;
                    }
                }
            }
        }
        return getAtomType(Integer.toString(type));
    }

    public Map<String, BioType> getBioTypeMap() {
        return bioTypes;
    }

    /**
     * <p>
     * Getter for the field <code>atomTypes</code>.</p>
     *
     * @param moleculeName a {@link java.lang.String} object.
     * @return a {@link java.util.HashMap} object.
     */
    public HashMap<String, AtomType> getAtomTypes(String moleculeName) {
        HashMap<String, AtomType> types = new HashMap<>();
        for (BioType bioType : bioTypes.values()) {
            if (bioType.moleculeName.equalsIgnoreCase(moleculeName)) {
                String key = Integer.toString(bioType.atomType);
                AtomType type = atomTypes.get(key);
                types.put(bioType.atomName.toUpperCase(), type);
            }
        }
        return types;
    }

    public HashMap<String, RelativeSolvationType> getRelativeSolvationTypes() {
        HashMap<String, RelativeSolvationType> types = new HashMap<>();
        for (String key : relativeSolvationTypes.keySet()) {
            types.put(key, relativeSolvationTypes.get(key));
        }
        return types;
    }

    /**
     * <p>
     * getBonds</p>
     *
     * @param moleculeName a {@link java.lang.String} object.
     * @param atomName a {@link java.lang.String} object.
     * @return an array of {@link java.lang.String} objects.
     */
    public String[] getBonds(String moleculeName, String atomName) {
        for (BioType bioType : bioTypes.values()) {
            if (bioType.moleculeName.equalsIgnoreCase(moleculeName)
                    && bioType.atomName.equalsIgnoreCase(atomName)) {
                return bioType.bonds;
            }
        }
        return null;
    }

    /**
     * <p>
     * getBondType</p>
     *
     * @param key a {@link java.lang.String} object.
     * @return a {@link ffx.potential.parameters.BondType} object.
     */
    public BondType getBondType(String key) {
        return bondTypes.get(key);
    }

    /**
     * <p>
     * getBioType</p>
     *
     * @param key a {@link java.lang.String} object.
     * @return a {@link ffx.potential.parameters.BioType} object.
     */
    public BioType getBioType(String key) {
        return bioTypes.get(key);
    }

    /**
     * <p>
     * getMultipoleType</p>
     *
     * @param key a {@link java.lang.String} object.
     * @return a {@link ffx.potential.parameters.MultipoleType} object.
     */
    public MultipoleType getMultipoleType(String key) {
        return multipoleTypes.get(key);
    }

    /**
     * <p>
     * getOutOfPlaneBendType</p>
     *
     * @param key a {@link java.lang.String} object.
     * @return a {@link ffx.potential.parameters.OutOfPlaneBendType} object.
     */
    public OutOfPlaneBendType getOutOfPlaneBendType(String key) {
        return outOfPlaneBendTypes.get(key);
    }

    /**
     * <p>
     * getPolarizeType</p>
     *
     * @param key a {@link java.lang.String} object.
     * @return a {@link ffx.potential.parameters.PolarizeType} object.
     */
    public PolarizeType getPolarizeType(String key) {
        return polarizeTypes.get(key);
    }

    /**
     * <p>
     * getStretchBendType</p>
     *
     * @param key a {@link java.lang.String} object.
     * @return a {@link ffx.potential.parameters.StretchBendType} object.
     */
    public StretchBendType getStretchBendType(String key) {
        return stretchBendTypes.get(key);
    }

    /**
     * <p>
     * getPiTorsionType</p>
     *
     * @param key a {@link java.lang.String} object.
     * @return a {@link ffx.potential.parameters.PiTorsionType} object.
     */
    public PiTorsionType getPiTorsionType(String key) {
        return piTorsionTypes.get(key);
    }

    /**
     * <p>
     * getTorsionType</p>
     *
     * @param key a {@link java.lang.String} object.
     * @return a {@link ffx.potential.parameters.TorsionType} object.
     */
    public TorsionType getTorsionType(String key) {
        return torsionTypes.get(key);
    }

    /**
     * <p>
     * getImproperType</p>
     *
     * @return a {@link ffx.potential.parameters.TorsionType} object.
     */
    public Collection<ImproperTorsionType> getImproperTypes() {
        return imptorsTypes.values();
    }

    /**
     * <p>
     * getImproperType</p>
     *
     * @param key a {@link java.lang.String} object.
     * @return a {@link ffx.potential.parameters.TorsionType} object.
     */
    public ImproperTorsionType getImproperType(String key) {
        return imptorsTypes.get(key);
    }

    /**
     * <p>
     * getTorsionTorsionType</p>
     *
     * @param key a {@link java.lang.String} object.
     * @return a {@link ffx.potential.parameters.TorsionTorsionType} object.
     */
    public TorsionTorsionType getTorsionTorsionType(String key) {
        return torsionTorsionTypes.get(key);
    }

    /**
     * <p>
     * getUreyBradleyType</p>
     *
     * @param key a {@link java.lang.String} object.
     * @return a {@link ffx.potential.parameters.UreyBradleyType} object.
     */
    public UreyBradleyType getUreyBradleyType(String key) {
        return ureyBradleyTypes.get(key);
    }

    /**
     * <p>
     * getVDWType</p>
     *
     * @param key a {@link java.lang.String} object.
     * @return a {@link ffx.potential.parameters.VDWType} object.
     */
    public VDWType getVDWType(String key) {
        return vanderWaalsTypes.get(key);
    }

    /**
     * <p>
     * getVDWTypes</p>
     *
     * @return a {@link java.util.Map} object.
     */
    public Map<String, VDWType> getVDWTypes() {
        return vanderWaalsTypes;
    }

    public ISolvRadType getISolvRadType(String key) {
        return iSolvRadTypes.get(key);
    }

    public Map<String, ISolvRadType> getISolvRadTypes() {
        return iSolvRadTypes;
    }

    public void setTorsionScale(double scaleFactor) {
        for (TorsionType type : torsionTypes.values()) {
            type.setScaleFactor(scaleFactor);
        }
        for (PiTorsionType type : piTorsionTypes.values()) {
            type.setScaleFactor(scaleFactor);
        }
    }

    /**
     * <p>
     * getForceFieldTypeCount</p>
     *
     * @param type a {@link ffx.potential.parameters.ForceField.ForceFieldType}
     * object.
     * @return a int.
     */
    @SuppressWarnings("unchecked")
    public int getForceFieldTypeCount(ForceFieldType type) {
        TreeMap<String, BaseType> treeMap
                = (TreeMap<String, BaseType>) forceFieldTypes.get(type);
        if (treeMap == null) {
            logger.log(Level.WARNING, "Unrecognized Force Field Type: {0}", type);
            return 0;
        }
        return treeMap.size();
    }

    /**
     * Check for self-consistent polarization groups.
     */
    public void checkPolarizationTypes() {
        boolean change = false;
        for (String key : polarizeTypes.keySet()) {
            PolarizeType polarizeType = polarizeTypes.get(key);
            int orig = Integer.parseInt(key);
            int types[] = polarizeType.polarizationGroup;
            if (types == null) {
                continue;
            }
            for (int i = 0; i < types.length; i++) {
                int type = types[i];
                String key2 = Integer.toString(type);
                PolarizeType polarizeType2 = polarizeTypes.get(key2);
                if (polarizeType2 == null) {
                    logger.severe(format("Polarize type %s references nonexistant polarize type %s.",
                            key, key2));
                    continue;
                }
                int types2[] = polarizeType2.polarizationGroup;
                if (types2 == null) {
                    polarizeType2.add(orig);
                    change = true;
                    continue;
                }
                boolean found = false;
                for (int j = 0; j < types2.length; j++) {
                    int type2 = types2[j];
                    for (int k = 0; k < types.length; k++) {
                        if (type2 == types[k]) {
                            found = true;
                        }
                    }
                    if (!found) {
                        polarizeType.add(type2);
                        change = true;
                    }
                }
            }
        }
        if (change) {
            checkPolarizationTypes();
        }
    }

    /**
     * <p>
     * log</p>
     */
    public void log() {
        for (ForceFieldType s : forceFieldTypes.keySet()) {
            log(s.toString());
        }
    }

    /**
     * Prints any force field keyword to Standard.out.
     *
     * @param key String
     */
    public void log(String key) {
        ForceFieldType type = ForceFieldType.valueOf(key);
        logger.info(toString(type));
    }

    /**
     * <p>
     * print</p>
     */
    public void print() {
        for (ForceFieldType s : forceFieldTypes.keySet()) {
            print(s.toString());
        }
    }

    /**
     * <p>
     * print</p>
     *
     * @param key a {@link java.lang.String} object.
     */
    public void print(String key) {
        ForceFieldType type = ForceFieldType.valueOf(key);
        System.out.println(toString(type));
    }

    public void printMultipoleTypes() {
        StringBuilder sb = new StringBuilder();
        sb.append(String.format(" Loaded multipole types: \n"));
        for (String key : multipoleTypes.keySet()) {
            sb.append(String.format(" m %s : \n", key, multipoleTypes.get(key).key));
        }
        logger.info(sb.toString());
    }

    public void printAtomTypes() {
        StringBuilder sb = new StringBuilder();
        sb.append(String.format(" Loaded atom types: \n"));
        for (String key : atomTypes.keySet()) {
            sb.append(String.format(" a %s : \n", key, atomTypes.get(key).key));
        }
        logger.info(sb.toString());
    }

    /**
     * Return a String for any Force Field keyword.
     *
     * @param type ForceFieldType
     * @return String
     */
    public String toString(ForceFieldType type) {
        StringBuilder sb = new StringBuilder("\n");
        Map t = forceFieldTypes.get(type);
        if (t.size() > 0) {
            Set set = t.keySet();
            Iterator i = set.iterator();
            while (i.hasNext()) {
                sb.append(t.get(i.next())).append("\n");
            }
            return sb.toString();
        }
        return "";
    }

    @Override
    public String toString() {
        String forceFieldName;
        try {
            forceFieldName = getString(ForceFieldString.FORCEFIELD);
        } catch (Exception ex) {
            forceFieldName = "Unknown";
        }
        return forceFieldName;
    }

    /**
     * <p>
     * toString</p>
     *
     * @param key a {@link java.lang.String} object.
     * @return a {@link java.lang.String} object.
     */
    public String toString(String key) {
        if (key == null) {
            return null;
        }

        key = toPropertyForm(key);

        if (properties.containsKey(key)) {
            List l = properties.getList(key);
            return key + " " + Arrays.toString(l.toArray());
        } else {
            return key + " is not defined.";
        }
    }

    /**
     * Patches that add new atom classes/types that bond to existing atom
     * classes/types require "hybrid" force field types that include a mixture
     * of new and existing types.
     *
     * @param typeMap A look-up from new types to existing types.
     */
    public void patchClassesAndTypes(HashMap<AtomType, AtomType> typeMap, HashMap<String, AtomType> patchTypes) {

        for (BondType bondType : bondTypes.values().toArray(new BondType[0])) {
            BondType newType = bondType.patchClasses(typeMap);
            if (newType != null) {
                logger.info(" " + newType.toString());
                addForceFieldType(newType);
            }
        }

        for (AngleType angleType : angleTypes.values().toArray(new AngleType[0])) {
            AngleType newType = angleType.patchClasses(typeMap);
            if (newType != null) {
                logger.info(" " + newType.toString());
                addForceFieldType(newType);
            }
        }

        for (OutOfPlaneBendType outOfPlaneBendType
                : outOfPlaneBendTypes.values().toArray(new OutOfPlaneBendType[0])) {
            OutOfPlaneBendType newType = outOfPlaneBendType.patchClasses(typeMap);
            if (newType != null) {
                logger.info(" " + newType.toString());
                addForceFieldType(newType);
            }
        }

        for (PiTorsionType piTorsionType
                : piTorsionTypes.values().toArray(new PiTorsionType[0])) {
            PiTorsionType newType = piTorsionType.patchClasses(typeMap);
            if (newType != null) {
                logger.info(" " + newType.toString());
                addForceFieldType(newType);
            }
        }

        for (StretchBendType stretchBendType
                : stretchBendTypes.values().toArray(new StretchBendType[0])) {
            StretchBendType newType = stretchBendType.patchClasses(typeMap);
            if (newType != null) {
                logger.info(" " + newType.toString());
                addForceFieldType(newType);
            }
        }

        /* for (TorsionTorsionType torsionTorsionType :
         * torsionTorsionTypes.values().toArray(new TorsionTorsionType[0])) {
         * String currentKey = torsionTorsionType.key;
         * torsionTorsionType.patchClasses(typeMap); if
         * (!torsionTorsionType.key.equals(currentKey)) {
         * torsionTorsionTypes.remove(currentKey);
         * addForceFieldType(torsionTorsionType); } }
         */
        for (TorsionType torsionType : torsionTypes.values().toArray(new TorsionType[0])) {
            TorsionType newType = torsionType.patchClasses(typeMap);
            if (newType != null) {
                logger.info(" " + newType.toString());
                addForceFieldType(newType);
            }
        }

        /*
        for (ImproperTorsionType improperType : imptorsTypes.values().toArray(new ImproperTorsionType[0])) {
            String currentKey = improperType.key;
            improperType.patchClasses(typeMap);
            if (!improperType.key.equals(currentKey)) {
                torsionTypes.remove(currentKey);
                addForceFieldType(improperType);
            }
        }

        for (UreyBradleyType ureyBradleyType : ureyBradleyTypes.values().toArray(new UreyBradleyType[0])) {
            String currentKey = ureyBradleyType.key;
            ureyBradleyType.patchClasses(typeMap);
            if (!ureyBradleyType.key.equals(currentKey)) {
                ureyBradleyTypes.remove(currentKey);
                addForceFieldType(ureyBradleyType);
            }
        } */
        for (MultipoleType multipoleType : multipoleTypes.values().toArray(new MultipoleType[0])) {
            MultipoleType newType = multipoleType.patchTypes(typeMap);
            if (newType != null) {
                logger.info(" " + newType.toString());
                addForceFieldType(newType);
            }
        }

        try {
            for (AtomType atomType : patchTypes.values()) {
                PolarizeType polarizeType = getPolarizeType(atomType.key);
                if (polarizeType != null && polarizeType.patchTypes(typeMap)) {
                    logger.info(" " + polarizeType.toString());
                }
            }
        } catch (Exception e) {
            // Inefficient hack. Should actually check if polarizeTypes are necessary.
        }
    }

    /**
     * Available force fields.
     */
    public enum ForceFieldName {

        AMBER99SB,
        AMBER99SB_TIP3F,
        AMBER99SB_TIP3AMOEBA,
        AMOEBA_WATER,
        AMOEBA_WATER_2003,
        AMOEBA_WATER_2014,
        AMOEBA_2004,
        AMOEBA_PROTEIN_2004,
        AMOEBA_PROTEIN_2004_U1,
        AMOEBA_2009,
        AMOEBA_BIO_2009,
        AMOEBA_BIO_2009_ORIG,
        AMOEBA_PROTEIN_2013,
        IAMOEBA_WATER,
        OPLS_AAL
    }

    public enum ForceFieldString {

        CAVMODEL,
        ARRAY_REDUCTION,
        EPSILONRULE,
        FFT_METHOD,
        FORCEFIELD,
        NCSGROUP,
        MODRES,
        POLARIZATION,
        RADIUSRULE,
        RADIUSSIZE,
        RADIUSTYPE,
        REAL_SCHEDULE,
        RECIP_SCHEDULE,
        RELATIVE_SOLVATION,
        SCF_PREDICTOR,
        SCF_ALGORITHM,
        SPACEGROUP,
        VDWINDEX,
        VDWTYPE,
        VDW_SCHEDULE,
        GK_RADIIOVERRIDE,
        GK_RADIIBYNUMBER,
		ENERGY_IMPLEMENTATION;
    }

    public enum ForceFieldDouble {

        /* Unit cell parameters */
        A_AXIS, B_AXIS, C_AXIS, ALPHA, BETA, GAMMA,
        /* Van der Waals' cutoff and softcoring parameters */
        VDW_CUTOFF, VDW_LAMBDA_EXPONENT, VDW_LAMBDA_ALPHA,
        /* Van der Waals masking rules */
        VDW_12_SCALE, VDW_13_SCALE, VDW_14_SCALE, VDW_15_SCALE,
        /* Polarization parameters */
        POLAR_DAMP, POLAR_SOR, POLAR_EPS, POLAR_EPS_PRECISE,
        CG_PRECONDITIONER_CUTOFF, CG_PRECONDITIONER_EWALD, CG_PRECONDITIONER_SOR,
        /* Polarization masking rules */
<<<<<<< HEAD
        POLAR_12_SCALE, POLAR_13_SCALE, POLAR_41_SCALE_INTRA, DIRECT_11_SCALE, RIGID_SCALE,
=======
        DIRECT_11_SCALE, POLAR_12_SCALE, POLAR_13_SCALE, POLAR_14_SCALE, POLAR_15_SCALE, POLAR_14_INTRA,
>>>>>>> bd9ec767
        /* Electrostatics parameters */
        EWALD_CUTOFF, EWALD_ALPHA, EWALD_PRECISION, PME_MESH_DENSITY,
        /* Electrostatics masking rules */
        MPOLE_11_SCALE, MPOLE_12_SCALE, MPOLE_13_SCALE, MPOLE_14_SCALE, MPOLE_15_SCALE,
        /* Permanent electrostatics softcoring  */
        PERMANENT_LAMBDA_EXPONENT, PERMANENT_LAMBDA_ALPHA,
        /* Permanent electrostatics lambda window */
        PERMANENT_LAMBDA_START, PERMANENT_LAMBDA_END,
        /* Polarization softcoring */
        POLARIZATION_LAMBDA_EXPONENT, POLARIZATION_LAMBDA_ALPHA,
        /* Polarization lambda window */
        POLARIZATION_LAMBDA_START, POLARIZATION_LAMBDA_END,
        DUAL_TOPOLOGY_LAMBDA_EXPONENT,
        /* Generalized Kirkwood dielectric and debugging */
        GK_EPSILON, GK_OVERLAPSCALE, GK_BONDIOVERRIDE,
        /* Miscellaneous */
        RIGID_SCALE, RESTRAINT_K, PROBE_RADIUS, BORNAI, SURFACE_TENSION, TORSIONUNIT, IMPTORUNIT, TORSION_SCALE
    }

    public enum ForceFieldInteger {

        FF_THREADS,
        PME_ORDER,
        PME_REAL_THREADS,
        PME_GRID_X,
        PME_GRID_Y,
        PME_GRID_Z,
        LIGAND_START,
        LIGAND_STOP,
        SCF_CYCLES,
        SCF_PREDICTOR_ORDER
    }

    public enum ForceFieldBoolean {

        APERIODIC, BONDTERM, ANGLETERM, COMRESTRAINTERM, GKTERM, IMPROPERTERM,
        OPBENDTERM, LAMBDATERM, MPOLETERM, NCSTERM, PITORSTERM, POLARIZETERM,  STRBNDTERM,
        TORSIONTERM, TORTORTERM, UREYTERM, VDWLRTERM, VDWTERM,
        RESTRAINTERM, RESTRAIN_WITH_LAMBDA, SCFCACHE, RIGID_HYDROGENS,
        USE_CHARGES, USE_DIPOLES, USE_QUADRUPOLES, ROTATE_MULTIPOLES,
        LIGAND_VAPOR_ELEC, LIGAND_GK_ELEC,
        NO_LIGAND_CONDENSED_SCF, USE_SCF_PRECONDITIONER,
        INTERMOLECULAR_SOFTCORE, INTRAMOLECULAR_SOFTCORE,
        LAMBDA_VALENCE_RESTRAINTS, LAMBDA_TORSIONS, RECIPTERM, BORN_USE_ALL,
        CHECK_ALL_NODE_CHARGES, GK_USEFITRADII, GK_VERBOSERADII, PRINT_ON_FAILURE,
        DISABLE_NEIGHBOR_UPDATES
    }

    public enum ForceFieldType {

        KEYWORD,
        ANGLE,
        ATOM,
        BIOTYPE,
        BOND,
        CHARGE,
        ISOLVRAD,
        IMPTORS,
        MULTIPOLE,
        OPBEND,
        PITORS,
        POLARIZE,
        STRBND,
        TORSION,
        TORTORS,
        UREYBRAD,
        VDW,
        RELATIVESOLV
    }

}<|MERGE_RESOLUTION|>--- conflicted
+++ resolved
@@ -1449,6 +1449,8 @@
         AMOEBA_BIO_2009,
         AMOEBA_BIO_2009_ORIG,
         AMOEBA_PROTEIN_2013,
+        AMOEBA_DIRECT_2013,
+        AMOEBA_FIXED_2013,
         IAMOEBA_WATER,
         OPLS_AAL
     }
@@ -1492,11 +1494,7 @@
         POLAR_DAMP, POLAR_SOR, POLAR_EPS, POLAR_EPS_PRECISE,
         CG_PRECONDITIONER_CUTOFF, CG_PRECONDITIONER_EWALD, CG_PRECONDITIONER_SOR,
         /* Polarization masking rules */
-<<<<<<< HEAD
-        POLAR_12_SCALE, POLAR_13_SCALE, POLAR_41_SCALE_INTRA, DIRECT_11_SCALE, RIGID_SCALE,
-=======
-        DIRECT_11_SCALE, POLAR_12_SCALE, POLAR_13_SCALE, POLAR_14_SCALE, POLAR_15_SCALE, POLAR_14_INTRA,
->>>>>>> bd9ec767
+        POLAR_12_SCALE, POLAR_13_SCALE, POLAR_14_SCALE, POLAR_14_INTRA, POLAR_15_SCALE, DIRECT_11_SCALE,
         /* Electrostatics parameters */
         EWALD_CUTOFF, EWALD_ALPHA, EWALD_PRECISION, PME_MESH_DENSITY,
         /* Electrostatics masking rules */
