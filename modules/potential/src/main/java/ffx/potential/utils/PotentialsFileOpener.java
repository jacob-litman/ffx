/**
 * Title: Force Field X.
 *
 * Description: Force Field X - Software for Molecular Biophysics.
 *
 * Copyright: Copyright (c) Michael J. Schnieders 2001-2015.
 *
 * This file is part of Force Field X.
 *
 * Force Field X is free software; you can redistribute it and/or modify it
 * under the terms of the GNU General Public License version 3 as published by
 * the Free Software Foundation.
 *
 * Force Field X is distributed in the hope that it will be useful, but WITHOUT
 * ANY WARRANTY; without even the implied warranty of MERCHANTABILITY or FITNESS
 * FOR A PARTICULAR PURPOSE. See the GNU General Public License for more
 * details.
 *
 * You should have received a copy of the GNU General Public License along with
 * Force Field X; if not, write to the Free Software Foundation, Inc., 59 Temple
 * Place, Suite 330, Boston, MA 02111-1307 USA
 *
 * Linking this library statically or dynamically with other modules is making a
 * combined work based on this library. Thus, the terms and conditions of the
 * GNU General Public License cover the whole combination.
 *
 * As a special exception, the copyright holders of this library give you
 * permission to link this library with independent modules to produce an
 * executable, regardless of the license terms of these independent modules, and
 * to copy and distribute the resulting executable under terms of your choice,
 * provided that you also meet, for each linked independent module, the terms
 * and conditions of the license of that module. An independent module is a
 * module which is not derived from or based on this library. If you modify this
 * library, you may extend this exception to your version of the library, but
 * you are not obligated to do so. If you do not wish to do so, delete this
 * exception statement from your version.
 */
package ffx.potential.utils;

import java.io.File;
import java.io.IOException;
import java.nio.file.Path;
import java.nio.file.Paths;
import java.util.ArrayList;
import java.util.List;
import java.util.logging.Logger;

import static java.lang.String.format;

import org.apache.commons.configuration.CompositeConfiguration;
import org.apache.commons.io.FilenameUtils;

import ffx.potential.ForceFieldEnergy;
import ffx.potential.MolecularAssembly;
import ffx.potential.Utilities;
import ffx.potential.parameters.ForceField;
import ffx.potential.parsers.ARCFileFilter;
import ffx.potential.parsers.FileOpener;
import ffx.potential.parsers.ForceFieldFilter;
import ffx.potential.parsers.INTFileFilter;
import ffx.potential.parsers.INTFilter;
import ffx.potential.parsers.PDBFileFilter;
import ffx.potential.parsers.PDBFilter;
import ffx.potential.parsers.SystemFilter;
import ffx.potential.parsers.XYZFileFilter;
import ffx.potential.parsers.XYZFilter;
import ffx.utilities.Keyword;
<<<<<<< HEAD
import java.io.FileNotFoundException;
import static java.lang.String.format;
import java.util.logging.Logger;
import org.apache.commons.io.FilenameUtils;
=======
>>>>>>> 3eef9c0f

/**
 * The PotentialsFileOpener class specifies a Runnable object which is
 * constructed with a File and, when run, allows returning any opened
 * MolecularAssembly objects and their associated properties.
 *
 * @author Jacob M. Litman
 * @author Michael J. Schnieders
 */
public class PotentialsFileOpener implements FileOpener {

    private static final Logger logger = Logger.getLogger(PotentialsFileOpener.class.getName());
    private final File file;
    private final Path filepath;
    private final File[] allFiles;
    private final Path[] allPaths;
    private List<MolecularAssembly> assemblies;
    private MolecularAssembly activeAssembly; // Presently, will just be the first element of assemblies.
    private List<CompositeConfiguration> propertyList;
    private CompositeConfiguration activeProperties;

    public PotentialsFileOpener(File file) throws FileNotFoundException {
        if (!file.exists() || !file.isFile()) {
            throw new FileNotFoundException(String.format(" File %s either did not exist or was not a file.", file.getName()));
        }
        this.file = file;
        Path pwdPath;
        Path absPath;
        try {
            pwdPath = Paths.get(new File("").getCanonicalPath());
        } catch (IOException ex) {
            pwdPath = Paths.get(new File("").getAbsolutePath());
        }
        try {
            absPath = Paths.get(file.getCanonicalPath());
        } catch (IOException ex) {
            absPath = Paths.get(file.getAbsolutePath());
        }
        filepath = pwdPath.relativize(absPath);
        allFiles = new File[1];
        allFiles[0] = this.file;
        allPaths = new Path[1];
        allPaths[0] = this.filepath;
        assemblies = new ArrayList<>();
        propertyList = new ArrayList<>();
    }

    public PotentialsFileOpener(String filename) throws FileNotFoundException {
        this(new File(filename));
    }

    public PotentialsFileOpener(Path filepath) throws FileNotFoundException {
        this(filepath.toString());
    }

    public PotentialsFileOpener(File[] files) throws FileNotFoundException {
        if (files == null) {
            throw new IllegalArgumentException(" Array of files to be opened was null.");
        }
        int numFiles = files.length;
        if (numFiles == 0) {
            throw new IllegalArgumentException(" Array of files to be opened was empty.");
        }
        List<File> fileList = new ArrayList<>();
        List<Path> pathList = new ArrayList<>();
        Path pwdPath;
        try {
            pwdPath = Paths.get(new File("").getCanonicalPath());
        } catch (IOException ex) {
            pwdPath = Paths.get(new File("").getAbsolutePath());
        }
        for (File tryFile : files) {
            if (!(tryFile.exists() && tryFile.isFile())) {
                continue;
            }
            Path absPath;
            try {
                absPath = Paths.get(tryFile.getCanonicalPath());
            } catch (IOException ex) {
                absPath = Paths.get(tryFile.getAbsolutePath());
            }
            Path thisPath = pwdPath.relativize(absPath);
            fileList.add(tryFile);
            pathList.add(thisPath);
        }
        int numAccepted = fileList.size();
        if (numAccepted < 1) {
            throw new FileNotFoundException(" No valid files could be found to open.");
        }
        allFiles = fileList.toArray(new File[numAccepted]);
        allPaths = pathList.toArray(new Path[numAccepted]);
        this.file = allFiles[0];
        this.filepath = allPaths[0];
        assemblies = new ArrayList<>();
        propertyList = new ArrayList<>();
    }

    public PotentialsFileOpener(String[] filenames) throws FileNotFoundException {
        if (filenames == null) {
            throw new IllegalArgumentException(" Array of files to be opened was null.");
        }
        int numFiles = filenames.length;
        if (numFiles == 0) {
            throw new IllegalArgumentException(" Array of files to be opened was empty.");
        }

        List<File> fileList = new ArrayList<>();
        List<Path> pathList = new ArrayList<>();
        Path pwdPath;
        try {
            pwdPath = Paths.get(new File("").getCanonicalPath());
        } catch (IOException ex) {
            pwdPath = Paths.get(new File("").getAbsolutePath());
        }
        for (String filename : filenames) {
            try {
                File tryFile = new File(filename);
                if (!(tryFile.exists() && tryFile.isFile())) {
                    continue;
                }
                Path absPath;
                try {
                    absPath = Paths.get(tryFile.getCanonicalPath());
                } catch (IOException ex) {
                    absPath = Paths.get(tryFile.getAbsolutePath());
                }
                Path thisPath = pwdPath.relativize(absPath);
                fileList.add(tryFile);
                pathList.add(thisPath);
            } catch (Exception ex) {
                // Simply continue.
            }
        }
        int numAccepted = fileList.size();
        if (numAccepted < 1) {
            throw new FileNotFoundException(" No valid files could be found to open.");
        }
        allFiles = fileList.toArray(new File[numAccepted]);
        allPaths = pathList.toArray(new Path[numAccepted]);
        this.file = allFiles[0];
        this.filepath = allPaths[0];
        assemblies = new ArrayList<>();
        propertyList = new ArrayList<>();
    }

    /**
     * At present, parses the PDB, XYZ, INT, or ARC file from the constructor
     * and creates MolecularAssembly and properties objects.
     */
    @Override
    public void run() {
        int numFiles = allFiles.length;
        for (int i = 0; i < numFiles; i++) {
            File fileI = allFiles[i];
            Path pathI = allPaths[i];
            MolecularAssembly assembly = new MolecularAssembly(pathI.toString());
            assembly.setFile(fileI);

            CompositeConfiguration properties = Keyword.loadProperties(fileI);
            ForceFieldFilter forceFieldFilter = new ForceFieldFilter(properties);
            ForceField forceField = forceFieldFilter.parse();
            assembly.setForceField(forceField);
            SystemFilter filter;

            if (new PDBFileFilter().acceptDeep(fileI)) {
                filter = new PDBFilter(fileI, assembly, forceField, properties);
            } else if (new XYZFileFilter().acceptDeep(fileI)) {
                filter = new XYZFilter(fileI, assembly, forceField, properties);
            } else if (new INTFileFilter().acceptDeep(fileI) || new ARCFileFilter().accept(fileI)) {
                filter = new INTFilter(fileI, assembly, forceField, properties);
            } else {
                throw new IllegalArgumentException(String.format(" File %s could not be recognized as a valid PDB, XYZ, INT, or ARC file.", pathI.toString()));
            }
            if (filter.readFile()) {
                if (!(filter instanceof PDBFilter)) {
                    Utilities.biochemistry(assembly, filter.getAtomList());
                }
                assembly.finalize(true, forceField);
                ForceFieldEnergy energy = new ForceFieldEnergy(assembly);
                assembly.setPotential(energy);
                assemblies.add(assembly);
                propertyList.add(properties);

                if (filter instanceof PDBFilter) {
                    PDBFilter pdbFilter = (PDBFilter) filter;
                    List<Character> altLocs = pdbFilter.getAltLocs();
                    if (altLocs.size() > 1 || altLocs.get(0) != ' ') {
                        StringBuilder altLocString = new StringBuilder("\n Alternate locations found [ ");
                        for (Character c : altLocs) {
                            // Do not report the root conformer.
                            if (c == ' ') {
                                continue;
                            }
                            altLocString.append(format("(%s) ", c));
                        }
                        altLocString.append("]\n");
                        logger.info(altLocString.toString());
                    }

                    /**
                     * Alternate conformers may have different chemistry, so
                     * they each need to be their own MolecularAssembly.
                     */
                    for (Character c : altLocs) {
                        if (c.equals(' ') || c.equals('A')) {
                            continue;
                        }
                        MolecularAssembly newAssembly = new MolecularAssembly(pathI.toString());
                        newAssembly.setForceField(assembly.getForceField());
                        pdbFilter.setAltID(newAssembly, c);
                        pdbFilter.clearSegIDs();
                        if (pdbFilter.readFile()) {
                            String fileName = assembly.getFile().getAbsolutePath();
                            newAssembly.setName(FilenameUtils.getBaseName(fileName) + " " + c);
                            newAssembly.finalize(true, assembly.getForceField());
                            energy = new ForceFieldEnergy(newAssembly);
                            newAssembly.setPotential(energy);
                            assemblies.add(newAssembly);
                        }
                    }
                }
            } else {
                logger.warning(String.format(" Failed to read file %s", fileI.toString()));
            }
        }
        activeAssembly = assemblies.get(0);
        activeProperties = propertyList.get(0);
    }

    /**
     * Returns the first MolecularAssembly created by the run() function.
     *
     * @return A MolecularAssembly
     */
    @Override
    public MolecularAssembly getAssembly() {
        return activeAssembly;
    }

    /**
     * Returns all MolecularAssembly objects created by this opener.
     *
     * @return Array of MolecularAssemblys
     */
    @Override
    public MolecularAssembly[] getAllAssemblies() {
        return assemblies.toArray(new MolecularAssembly[assemblies.size()]);
    }

    /**
     * Returns the properties associated with the first MolecularAssembly.
     *
     * @return Active properties
     */
    @Override
    public CompositeConfiguration getProperties() {
        return activeProperties;
    }

    /**
     * Returns the properties of all MolecularAssembly objects created by this
     * opener.
     *
     * @return Array of all properties
     */
    @Override
    public CompositeConfiguration[] getAllProperties() {
        return propertyList.toArray(new CompositeConfiguration[propertyList.size()]);
    }
}<|MERGE_RESOLUTION|>--- conflicted
+++ resolved
@@ -39,6 +39,7 @@
 
 import java.io.File;
 import java.io.IOException;
+import java.io.FileNotFoundException;
 import java.nio.file.Path;
 import java.nio.file.Paths;
 import java.util.ArrayList;
@@ -65,13 +66,6 @@
 import ffx.potential.parsers.XYZFileFilter;
 import ffx.potential.parsers.XYZFilter;
 import ffx.utilities.Keyword;
-<<<<<<< HEAD
-import java.io.FileNotFoundException;
-import static java.lang.String.format;
-import java.util.logging.Logger;
-import org.apache.commons.io.FilenameUtils;
-=======
->>>>>>> 3eef9c0f
 
 /**
  * The PotentialsFileOpener class specifies a Runnable object which is
@@ -93,9 +87,9 @@
     private List<CompositeConfiguration> propertyList;
     private CompositeConfiguration activeProperties;
 
-    public PotentialsFileOpener(File file) throws FileNotFoundException {
+    public PotentialsFileOpener(File file) throws IllegalArgumentException {
         if (!file.exists() || !file.isFile()) {
-            throw new FileNotFoundException(String.format(" File %s either did not exist or was not a file.", file.getName()));
+            throw new IllegalArgumentException(String.format(" File %s either did not exist or was not a file.", file.getName()));
         }
         this.file = file;
         Path pwdPath;
@@ -119,15 +113,15 @@
         propertyList = new ArrayList<>();
     }
 
-    public PotentialsFileOpener(String filename) throws FileNotFoundException {
+    public PotentialsFileOpener(String filename) throws IllegalArgumentException {
         this(new File(filename));
     }
 
-    public PotentialsFileOpener(Path filepath) throws FileNotFoundException {
+    public PotentialsFileOpener(Path filepath) throws IllegalArgumentException {
         this(filepath.toString());
     }
 
-    public PotentialsFileOpener(File[] files) throws FileNotFoundException {
+    public PotentialsFileOpener(File[] files) throws IllegalArgumentException {
         if (files == null) {
             throw new IllegalArgumentException(" Array of files to be opened was null.");
         }
@@ -159,7 +153,7 @@
         }
         int numAccepted = fileList.size();
         if (numAccepted < 1) {
-            throw new FileNotFoundException(" No valid files could be found to open.");
+            throw new IllegalArgumentException(" No valid files could be found to open.");
         }
         allFiles = fileList.toArray(new File[numAccepted]);
         allPaths = pathList.toArray(new Path[numAccepted]);
@@ -169,7 +163,7 @@
         propertyList = new ArrayList<>();
     }
 
-    public PotentialsFileOpener(String[] filenames) throws FileNotFoundException {
+    public PotentialsFileOpener(String[] filenames) throws IllegalArgumentException {
         if (filenames == null) {
             throw new IllegalArgumentException(" Array of files to be opened was null.");
         }
@@ -207,7 +201,7 @@
         }
         int numAccepted = fileList.size();
         if (numAccepted < 1) {
-            throw new FileNotFoundException(" No valid files could be found to open.");
+            throw new IllegalArgumentException(" No valid files could be found to open.");
         }
         allFiles = fileList.toArray(new File[numAccepted]);
         allPaths = pathList.toArray(new Path[numAccepted]);
